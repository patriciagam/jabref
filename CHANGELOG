[master]
<<<<<<< HEAD
=======
	- Feature 850: Keyboard shortcut for 'Cleanup entries' (by eduardogreco)
>>>>>>> 565f4ebe
    - Change default behaviour to be more non-invasive: timestamps and owners are NOT set by default per entry.
    - "Open Folder" works again
    - newline separator can now be configured globally
    - Feature 847: Adds title case as a case changer
    - Feature 841: Support for multiple file columns (by noravanq)
    - Fix for bug 1176: automatic bibtexkey generation for authors containing/ending with and in their name
    - Saving order of entries can now be configured per database
    - Improved XMP Privacy (pull request #8)
    - Support FindFullText with ACS DOIs (pull request #9)
    - Fixes groups and adds optional 2.9.2 save ordering (pull request #10)
    - Fixes bug 880 "PubMed Import broken" (pull request #11 by vegeziel)
    - Fixes bug #959 "StringIndexOutOfBoundsException with invalid Preview text" (pull request #13 by IngvarJackal)
    - Fixes bug #960 "FileNotFoundException in Journal abbreviations window" (pull request #13 by IngvarJackal)
    - Make (un)abbreviating journal titles also work on the journaltitle field
<<<<<<< HEAD
    - Fix edits getting lost in Biblatex mode
=======
    - Fix error when setting a previously unset field via the source panel of the entry editor
>>>>>>> 565f4ebe
2.10
    - Made IEEEXploreFetcher author parsing work again.
    - Added a few more characters in the HTML/Unicode to LaTeX conversion.
    - Find unlinked files tool doesn't always use PDF content importer any more,
      but the dialog opened when a file is dropped into JabRef
    - Uninstaller doesn't delete whole directory any more. Fixes bugs 1142, 1175, 1212.
2.10 beta 3
    - Fix GoogleScholarFetcher (patch 207)
    - Line breaks in BibTeX fields (e.g., abstract and review) are now kept.
    - Fixed completeness indicator in main table for entries with crossrefs and either/or required fields.
    - Fixed [shorttitle] and [veryshorttitle] key generator markers, so they remove punctuation as described
      in the documentation.
2.10 beta 2
    - Patched Windows install script to avoid wrong placement of Start menu items.
    - Reintroduced right-click on type label in entry editor to change entry type.
    - Fixed compatibility issue with OpenOffice plugin
    - Added Russian as language
    - Fix for bug 1160: Certain DOI references with "<" characters are not processed correctly (by Jonathan Powell)
    - Fix for bug 1153: Bug in user-specific file paths stored in @comment (by  Thomas Arildsen)
2.10 beta
    - Applied fix for JStor fetcher (patch 202 by Nicolas Brouard)
    - Added Settings menu item "Clear connection settings" in OpenOffice/LibreOffice panel.
    - Added support for specifying a BibTeX file at "--importToOpen". This allows a usage in browsers
      to directly append downloaded entries to the currently opened database.
    - Added Unicode to LaTeX conversion for Medline imports (feature 721)
    - Added Unicode to LaTeX conversion cleanup action (feature 721)
    - Added countries, weekdays and months to the case keeper
    - Added support for Emacs key bindings at the entry editor.
      To avoid collisions of common key bindings, Page up and page down (C-v) are not supported as C-v is "paste" in Windows key bindings.
    - Added a formatter for units which keeps the case and adds non-breaking separators
    - Added a Merge entries functionality
    - Added a setting to choose either a DOI link or a URL to be standard (feature 710)
    - Added button to change entry type. Removed this functionality from the type label, and
      reduced the font size.
    - Added Iso690 export including two new formatters: Iso690FormatDate and Iso690NamesAuthors
      (patch 123 by Laura Hernández Gómez)
    - Added menu option "Automatically set file links for selected entries".
    - Added new BibTeX label pattern authEtAl
    - Added new BibTeX label pattern authForeIne, authorLastForeIni, edtrForeIni, and editorLastForeIni
      (patch 199)
    - The folder of attachments can now be opened (feature 726, patch by Douglas Nassif Roma Junior).
    - New translation: Spanish. By Jorge Tornero et al.
    - Adapted the required and optional fields of entry types according to
      http://en.wikipedia.org/wiki/BibTeX#Entry_types
    - After a search has been done, the first entry of the entry table is selected (feature 656).
    - Entries contained in an .aux file can now be selected (feature 644).
    - Number of entries in a group is now displayed in brackets (patch 124).
      Feature has to be enabled at the group settings as calculating the numbers takes a long time at huge databases.
    - New entries are now always be added to a group. Fixes bug 1093.
    - Configurable: Timestamp is now automatically updated on a change of an entry (feature 799)
    - Re-enabled customization of shortcut keys
    - Changed serialization of BibTeX entries:
      * First, the required, then the optional and then all other fields are written.
        Thereby, fields are now ordered by name. Except the title, which is written first.
      * The second word in of the BibTeX type is capitalized. E.g., Inproceedings got InProceedings
      * Configurable: Start field contents in same column. Enabled by default.
      * Configurable: Use camel case for field names (e.g., "HowPublished" instead of "howpublished"). Enabled by default.
      * If no field name is given, then "UNKNOWN" is used. For instance, " = {X}" gets " UNKNOWN = {X}".
    - Saving a part of the database now also writes entries with a crossref field first.
    - Author field is now resolved using @String data.
    - A custom proxy can be specified (patch 198 by Michael).
    - Default key binding for Write XMP is now "CTRL+F7" instead of "CTRL+F4"
      as the latter conflicts with "Synchronize files" (by Adrian Daerr)
    - WriteXMPAction now uses database to resolve strings even for selected entries (by Adrian Daerr)
    - Extend XMP privacy filtering to Dublin Core Schema (by Adrian Daerr)
    - IEEE search should include author field again (patch 201 by Christopher S. Lester, fixes bug 1137)
2.9.2
    - Fixed handling of empty author parts in rare cases. Fixes bug 1124.
    - Fetchers work again: Import inspection dialog is not modal any more.
2.9.1
    - Command line option --importToOpen now also adds to an open tab when JabRef is launched.
    - Importing of entries works again. Fixes bug 1121.
    - Import inspection dialog is now modal.
    - Replaced Java launcher by launch4j. Fixes bugs 1100, 1103, 1123.
    - Menu font size can now be changed again. Help contents are also enlarged accordingly. Fixes bug 1122.
2.9
    - Fixed bug: in OO/LO reference lists, entries may fall out when multiple entries with same
      author and year are cited.
    - Added support for converting HTML combining accents to LaTeX
    - When generating subdatabase from AUX file, preamble and strings are now included from
      the source database.
    - Added cleanup action for removing redundant $, {, and }
    - Fix for removing starting and ending spaces in the page number cleanup action
    - Fix for a more liberal detection in the month cleanup action
2.9 beta 2
    - Added DiVA fetcher
    - Can control if the HTML converter should create subscripts and superscripts
      as text or an equation via the preferences
    - Added initial support for adding curly brackets {} for certain
      key words to keep the character case independent of .bst, e.g., for
      names and abbreviations (use via "Cleanup entries") and can be controlled
      via preferences if it should be used at searches
    - Fixed author and DOI import from IEEE Xplore
    - Improved import of equations in IEEE Xplore titles handling images, (sub) and /spl / representations
    - Rewrote the HTML import in a more general way. A few characters need to be added.
    - IEEE Xplore abstract fetching should now be working again.
    - Added DOI to BibTex entry fetcher.
    - Added ADS (The SAO/NASA Astrophysics Data System) fetcher by Ryo Igarashi (patch #120).
    - Reintroduced Google Scholar and ACM portal fetcher with entry preview to reduce server load.
    - Added alternate entry fetcher type where a preview can be displayed so the user can choose
      which entries to download. This can reduce server load significantly and prevent users from
      getting locked out of search services.
    - Fix for exception and minor bugs in HTML import parsing (patch 3575998 by Daniel Svärd)
    - HTML import handles more characters. Cleanup can also do HTML cleanup. (Patch 3582375 by Oscar Gustafsson)
    - During file renaming: More illegal characters are removed (idea by Sarel Botha)
    - Rudimentary support for IEEEtranBSTCTL added (patch 3582376 by Oscar Gustafsson)
    - ":" is not filtered from the BibTeX keys any more (patch 3582376 by Oscar Gustafsson)
    - Changed internal look&feel setting (based on patch 3580605)
    - Custom importers nested in jars should be supported now (bug 3582838)
    - PDFContentImporter uses the DOI fetcher to fetch the BibTeX for the entry (if a DOI exists at the first page).
    - Moved migration of legacy PDF/PS fields from legacy tools to clean up dialog.
    - MHT files can now also be linked by drag'n'drop without the need to configure "external file types".
    - Adds support for Ubunut's global menu and HUD integration by using java-swing-ayatana (feature #796).
    - Updates PostgreSQL support to PostgreSQL 9.2
    - New Mac OS X icon (patch #61)
2.9 beta
    - Replaced notification dialog after moving/renaming linked file by status message.
    - Replaced dialog warnings about empty/duplicate key in entry editor by status line messages,
      to prevent lockup if Save button is pressed directly.
    - Replaced window icon with 48x48 image.
    - [experimental] Added local undo/redo handling for entry editor text fields.
    - Added special field functionality for ranking, marking as relevant,
      marking as quality assured, and prioritizing. Can be enabled by "Entry table columns".
      Based on the work by Igor Chernyavsky, Florian Straßer, and Marius Kleiner.
    - Added PDF preview functionality to the preview panel. Configurable via "Entry preview" settings.
    - Group edit dialog now closes when Escape is pressed.
    - Fixed MS bib import, month was lost on import.
    - Generate key action in entry editor now honors key overwrite settings.
    - Fixed bug when importing XMP data from PDF, file will now be linked from the new entry.
    - Fixed bug in layout processing - quoted formatter argments are now handled correctly.
    - Fixed bug 3545394: null and curly brackets in custom export filter.
    - Added "Manage keywords" popup menu to manage common keywords of selected entries.
    - Added support for pushing citations to TeXstudio (requires TeXstudio >=2.4)
    - Text-based citations can now be imported using FreeCite by Brown University
      (http://freecite.library.brown.edu). By Kai Mindermann and Daniel Maurer.
    - JabRef supports synchronization of unlinked PDFs. Feature request "[2163626] Scan database - find unlinked files".
      Based on patch 3122104.
    - Added command line argument -d/-prdef for resetting preferences to default values. Can
      reset a comma-separated list of preference values, or all values.
    - Added small right-click popup menu at each tab
    - A PDF can also be dropped to the preview panel to trigger linking it
    - Drag'n'drop of text from the preview panel to other applications is now working
    - Added highlighting in preview area for search text (based on patch 3121914 by
      Maximilian Lengsfeld).
    - New context menu option "Switch preview layout" in the preview panel.
    - BibTeX key generator patterns can now be stored in per database (implements feature 3495993)
    - Braces around author names are now dropped internally. They remain in the .bib though
      Effects (incomplete list): Authors in the main window are shown without braces,
      autocompletion does not show these braces
    - Autocompletion: ";" is now also a delimiter allowing "keyword1; keyword2" in the keyword fields
    - Autocompletion: the amount of characters to trigger autocompletion may now be configured
      (default is 2)
    - Autocompletion: in case lower case letters are used, the search is case-insenstive,
      otherwise the search is case sensitive.
    - Autocompletion: new preference to choose how to deal with first names
      (always full/always abbreviated/both full and abbreviated)
    - Added functionality "clean up entries"
      - Includes clean up DOI functionality by Florian Straßer and Marius Kleiner
        (move of DOIs from ee, note, and url field is supported)
      - Option to rename PDF of entry according to configured PDF-naming-scheme
        (by Florian Straßer and Marius Kleiner)
      - make file paths relative
      - clean up month (functionality based on patch 3470076 by Mathias Walter)
      - clean up pages
      - fix superscripts
    - New "ISBN to BibTeX" fetcher. Uses the online "ISBN to BibTeX Converter" service by Manas Tungare.
    - Added support for drag'n'drop of tabs by Florian Straßer and Marius Kleiner.
    - PDF import dialog now always stores settings: checkbox removed
    - float search now also jumps to first entry if entry editor is opened
    - usability improvements of "content selectors"
2.8.1
    - New DBLP fetcher. Patch 3462232 by Sascha Hunold.
    - Disabled ACM portal fetcher to avoid users of getting banned.
    - Fixed bug in PostgreSQL export/import.
    - Improved handling of file fields written in the style exported from Zotero.
2.8
    - Applied Oscar Gustafsson's fix for IEEEXplore fetcher.
    - Added capability to remove databases from SQL database.
    - Fixed customization of entries in Biblatex mode.
2.8 beta 2
    - Improvements to SQL export and import. Fixed bug where subsequent exports to same
      database would fail. Can now save multiple bib bases to a single SQL database.
    - "abbr" modifier in BibTeX key generator now skips parentheses.
    - Minor change to FirstPage formatter. Now splits at spaces as well as hyphens,
      and returns original field content if only one page number is found.
    - When using the preferences import command line option, preferences are now imported
      before load/import/export operations are handled.
    - Applied Nicolas Pavillon's patch for proper keystroke handling on Mac OS X.
    - Applied Ivanilton Polato's patch for handling multi-line fields in CSV export.
    - Fixed bug: "Send as Email" did not handle absolute paths correctly.
    - Fixed bug 3472991: Search: "Highlight Words" inconsistent
    - Fixed bug 2933201: Exporting InProceedings to Word 2007
    - Fixed bug 3146059: Error in translating author field to MS Office
    - Fixed bug: entering field names containing capital letters in table columns tab
      in Preferences makes the columns empty.
2.8 beta
    - Fixed issues with ACM portal fetcher using Benjamin Langmann's patch, plus an
      additional minor fix.
    - A large list of journal abbreviations is now loaded by default.
    - Added global option to allow file links relative to the bib file location, in addition
      to the global or database- or user-specific file directory.
    - Fixed bug 3434674: Reviewing changes overwrites groups.
    - Integrated the plugin for interaction with OpenOffice/LibreOffice as a standard part
      of JabRef.
    - Added keyboard shortcuts Ctrl-Up and Ctrl-Down to move file links up and down in a list
      of external links in the entry editor.
    - Applied "bjoerntm"'s patch for making the loading of group information less sensitive
      to white space, in order to prevent trouble loading files written by other tools.
    - Added optional autocompletion of author/editor last names in search field.
    - Changed entry fetcher system so all fetchers are accessed from a single side pane
      component with a selector.
    - Added INSPIRE fetcher by Sheer El-Showk.
    - Improved error handling when importing in specific format.
    - Prevented crash when calling invalid import format on startup.
    - Improved duplicate detection.
    - Added markers \filename and \filepath for ".begin.layout" and ".end.layout" files
      in order to output the name or full path of the bib file of the exported database.
    - Fixed possible array index exception in LastPage formatter.
    - Improved author/editor normalization in entry editor.
    - Added metadata extraction from text when PDFs are dragged into JabRef.
    - The filename pattern for renaming a file when dropping a PDF can now be
      configured at "Options"/"Preferences"/"Import"/"File name format pattern".
    - The defaults of the ImportDialog shown when PDFs are dragged into JabRef
      can now be configured at "Options"/"Preferences"/"Import". It is possible to
      override showing the ImportDialog.
    - An entry can be sent by a right click on an entry and select "Send as Email"
      (patch 3306271).
    - Added option to "copy BibTeX key and title" (patch 3370471).
    - The command for pushing to emacs can be configured now. New command for Emacs 23.
      New default for Windows: emacsclient.
    - Added export support for DIN1505 style (based on patch 1874662).
    - Added support for PostgreSQL import/export (patch 3368760 by Fred Stevens).
    - Added formatter "JournalAbbreviator" (patch 3013311 by Meigel).
    - RTFExport: Replaces ligatures `` and '' with RTF control sequences {\ldblquote} and {\rdblquote}.
      (patch 2905383 by Russell Almond).
    - Bugfix for NullPointerException in Biblatex mode (patch 3222388 by Matthias Erll).
    - ToggleButton added to GroupSelector to ease adding/removing references to/from groups
      (based on patch 3313564 updated by Andreas Schlicker).
    - Export filter "tablerefsandbib" updated to contain links to files and notes
      (patch 2787096 by Thomas Arildsen).
    - "of" added to the list of skip words (patch 2781830).
    - Added cli-function for exporting entries filtered by a search term
      (patch 1817093 by Silberer, Zirn)
    - Added highlighting in textarea for search text (patch 3117881 by Ben).
      Slightly modified to cope with words[]={""}, support for "BibTeX source" tab, and that
      "Clear" also clears the highlighting.
    - Switched from PDFBox 0.7.3 to PDFBox 1.6.0.
2.7.2
    - Fixed bug that prevented search functions from working under Java 7.
2.7.1
    - Fixed problem with search function under Java 7.
    - Made Database properties dialog modal to prevent database from being closed
      while properties window is open.
    - Fixed error handling in custom import dialog when invalid jar files or class
      files are specified.
    - Added OR operator for conditional export formatting.
    - DocBook export format switched to 4.4 (based on patch 3313898).
    - Fixed bug that made the key generator combination [shorttitle:abbr] return
      only a single letter.
    - "of" added to the list of skip words (patch 2781830).
    - Bugfix for NullPointerException in Biblatex mode (patch 3222388 by Matthias Erll).
    - RTFExport: Replaces ligatures `` and '' with RTF control sequences {\ldblquote} and {\rdblquote}.
      (patch 2905383 by Russell Almond).
    - Fixed bug that made menu items for marking in specific colors invisible
      under Windows 7.
    - In case a new entry is added, this entry is highlighted and the editor is opened
      if configured in the settings (patch 3370466). The UI behavior of adding an entry
      at "new entry from plain text" is now similar to "new entry".
    - Fixed bug in focus handling that affected some actions.
    - Running JabRef under the Oracle JVM will no longer give a warning.
2.7
    - Medline importer now wraps multipart last names in braces.
    - RIS importer now handles multiple title fields by concatenation.
    - Disallowed "comment" as entry type name, since this conflicts with the BibTeX format.
    - Fixed handling of suffix name parts (Jr, etc.) in Medline importer.
    - Added optional second numeric argument to Authors formatter, which determines
      how many authors are shown if the maximum number is exceeded.
    - Added content selector for "review" field in entry editor.
    - Improved detection of file type when adding new link. Can now recognize double
      extensions such as ".ps.gz".
    - Improved autocompletion of author names. Added options to complete either in
      'Firstname Lastname' or 'Lastname, Firstname' formats, or in both.
    - Fixed bug in import function if no suitable import filter is found.
2.7 beta 2
    - Added support for MrdLib lookup or metadata extraction when PDFs are dragged into
      JabRef.
    - Added option under "External programs" for disabling the automatic opening of the
      Browse dialog when creating a new file link.
    - Fixed shortcut key collision. Shortcut for Import to new database is now Ctrl-Alt-I.
    - The "Open URL or DOI" action now uses URL links in the "file" field as fallback if
      no links are found in the "url" or "doi" fields.
    - Restricted remote listener port numbers to interval 1025-65535.
    - Added Japanese translation by Koji Yokota.
    - Added scrollbar to entry editor when it is too high to fit in its panel. Patch
      by Matthias Erll
    - Made it possible to copy entries from the search dialog.
    - Added proper error message when trying to search with invalid regular expression.
    - Added error dialog on startup if custom look and feel cannot be loaded.
    - Applied Alexander Hug's patch for correctly importing doi from ScienceDirect RIS files.
    - Removed potential NullPointerException in SearchExpressionTreeParser.
2.7 beta
    - Some improvements to MS Office export filter.
    - Introduced three choices for ensuring unique generated keys. The default one (marking
      with a, b, etc.), a modified one (marking with b, c, etc.) and always adding a letter
      (a, b, etc.).
    - Font and background colors are now customizable in the entry editor (Options ->
      Preferences -> Appearance).
    - Window title now includes the full path to the current file.
    - Entries can now be marked in a series of different colors. Automarking of imported
      entries is now done in separate color without affecting other marked entries.
    - Added new feature (Tools -> Scan database... -> Resolve duplicate BibTeX keys) to
      search for duplicate keys and offer to generate new keys to resolve the duplicates.
      Instead of being listed in a warning dialog after opening a bib file, duplicate keys
      now trigger a dialog asking whether the user wants to resolve the duplicates.
    - Added check that ensures that application doesn't quit while a large save operation
      is still in progress. Shows wait message with cancel button.
    - Added apostrophe (') as illegal character in BibTeX keys.
    - BibTeX strings that refer each other are now sorted correctly when saving bib file.
    - Fixed bug in merging external changes - file would still be reported as modified
      externally after merging changes.
    - Fixed bug in Move/rename file link feature that could cause the wrong link to be
      stored for certain directory structures.
    - Fixed bug: curly braces can now be used in arguments to formatters.
    - Fixed lockup bug when generating key for entries with crossref fields.
    - BibTeX strings are now resolved before attempting to (un)abbreviate journal names.
    - Modified [shorttitle] and [veryshorttitle] key generator markers so they consider
      a hyphen a word boundary, and remove punctuation characters (keep only numbers and
      letters).
    - deprecate various export formatters with new Authors formatter, which provides flexible
      formatting options.
2.6
    - Fixed IEEExplorer and ACM fetchers to adapt to web site changes.
    - Active preview (1 or 2) is now remembered.
    - Applied patch by Igor L. Chernyavsky. to prevent loss of entry selection after
      generating key.
    - Changed OpenDocument Spreadsheet export so the mimetype file is written correctly
      at the start of the zip file.
    - Fixed bug when importing preferences: custom export filters would not be updated
      after import.
    - Changed help page loading procedure so help pages can be loaded for plugin entry
      fetchers.
    - Made it possible to define customized entry types with either-or conditions on
      required fields, e.g. using a pseudo-field called "author/editor" will indicate
      that the entry requires either the "author" or the "editor" field set.
    - Fixed bug: entries of a customized type could be indicated as complete even if
      BibTeX key was not set.
    - Changed deletion process for some temporary files to avoid leftover files.
2.6b3
    - Added ScienceDirect entry fetcher that utilizes the BibSonomy scraper.
    - Changed non-native file dialog setting so files cannot be renamed. This prevents
      accidentally entering rename mode when trying to enter directory. Can be enabled
      again in Options -> Preferences -> Advanced.
    - Added new JStor fetcher that utilizes the BibSonomy scraper to obtain BibTeX data.
    - Fixed bug in CookieHandlerImpl.
    - Fixed bug; when dragging a file into JabRef and asking to move it to the file
      directory, warning will now be given if the destination file already exists. Patch
      by Alastair Mailer.
    - When dragging a file into JabRef and asking to copy or move it to the file directory,
      it is now possible to rename to an arbitrary name. Patch by Alastair Mailer.
    - Added "review" field to BibTeXML export.
    - Added Reset button to entry fetchers. Patch by Dennis Hartrampf and Ines Moosdorf.
    - Changed Microsoft Office XML export so "number" rather than "issue" is exported
      as <b:Issue>, which conforms with import format.
    - Added confirmation dialog that allows saving without backup in cases when
      backup creation fails.
    - Fixed bug 2938562: using the move/rename feature on a file link could give an
      absolute link even if the file was put below the main file directory.
    - Fixed bug 2931293: error generating key with [authorsAlpha] for short names.
    - When checking for external modifications, file size is now checked in addition
      to the time stamp.
    - Fixed handling of maximised state when shutting down and starting up JabRef.
      Patch by Igor L. Chernyavsky.
    - Fixed bug that prevented correct handling of DOS short file names. Patch
      by Igor L. Chernyavsky.
    - Added support for KOI8_R character set.
    - Removed DocumentPrinter class, using standard API functions instead. Patch by
      Tony Mancill.
    - Removed HightlightFilter class, using standard API functions instead. Patch by
      Tony Mancill.
    - Changed keyboard shortcut for IEEXplorer search to Alt-F8.
    - Disabled JStor search, which doesn't work due to API changes.
    - External file type manager now removes "." prefix in file type extension if the user
      has typed it that way.
    - Preview panel now defaults to preview layout 1 instead of 2. Switched default layouts.
    - Added IfPlural formatter by Russell Almond. The formatter outputs its first argument
      if the input field contains " and " and the second one otherwise.
    - Applied patch by Philipp Cordes and Björn Kahlert for improved handling of names by
      autocompleter. The patch also reorganizes the autocompleter classes.
    - Table will now scroll to keep the currently edited entry visible if an edit leads to
      the entry getting sorted to a different position.
    - Reworked author and editor handling in Docbook export. Added Docbook XML header.
    - Database will no longer be marked as changed after accepting external changes, unless one or
      more changes were not accepted before merging, and unless database was already marked as
      changed.
    - Fixed bug: undesired autocompletion when saving file.
    - Fixed bug: entry editor doesn't appear when new entry is added while a filtering search or
      group selection is active.
    - Fixed bug in writing of metadata on Windows. For certain metadata lengths newlines would be
      messed up after the metadata comment in a bib file.
    - Search dialog now automatically previews first hit, and hides preview if there are no hits.
2.6b2
    - Added export formatter "Default" which takes a single argument. Outputs the string to format
      unchanged if it is non-empty, otherwise outputs the argument.
    - Added option under Options -> Preferences -> General for disabling the strict enforcing of
      correct BibTeX keys. Disabling this makes it possible to use e.g. umlaut characters in keys.
    - Modified launcher script for Windows installer to give higher heap size limit.
    - Improved autocompletion. All fields with autocompletion which have content selectors will now
      autocomplete on content selector values. For the "journal" field, the autocompleter will now
      additionally use entries from the current journal abbreviations list, and will also complete
      on the entire field up to the cursor rather than just looking at the last word only.
    - Added support for postformatter in Layout. The postformatter will be run after
      the formatters called from a layout.
    - Improved group autogeneration. Added option to generate groups based on author or editor
      last names. Autogenerated groups are now alphabetized.
    - Modified Endnote export filter so "--" gets converted to "-" in the "pages" field.
    - Changed keyword groups so they will match on whole words only. E.g. a keyword group for the
      keyword "can" will no longer match the keyword "scanner".
    - Improved entry type determination and author parsing for some varieties of CSA files.
    - Minor change to Harvard RTF export. Added space after "ed.", and added editor to output for
      inbook entries.
    - Set limit to the number of displayed characters in group names in groups tree in order to
      avoid group panel width problems.
    - Changed file link handling so all remote links classified as URL can be opened through
      the browser. Setting a different file type manually makes JabRef call a remote link using
      the handler application instead.
    - Modified Endnote/refer import filter to strip "doi:" from the %R field.
    - Modified HTML conversion so single newline is displayed in the preview (and HTML exports) as
      <br>, while multiple newlines are displayed as <p>.
    - Fixed bug: switching entry editor between entries of different type may result in switching
      of entry editor tabs.
    - Fixed bug: adding external file link leads to relative path from root directory if file
      directory is set to an empty string.
    - Fixed error message when a # in a BibTeX string prevents saving. No longer states that the
      problem is in an entry, but specifies that it is in a string.
    - Fixed bug: ODS export doesn't resolve BibTeX strings.
    - Fixed bug: content selector for "editor" field uses "," instead of " and " as delimiter.
    - Fixed bug: editing source doesn't allow change of entry type.
    - RTFChars formatter now converts --- to \emdash and -- to \endash.

2.6b
    - Added pages information to several entry types in Endnote export.
    - Modified LastPage formatter so it returns the number when only the number of pages is given.
    - Modified search algorithms so LaTeX commands are removed before search. For instance, this
      means that the value "test \textit{case}" now matches the search string "test case".
    - Changed default table font family to "SansSerif".
    - Can now create lock file while writing a bib file. The lock file is checked before
      saving, and before scanning an externally changed file, in order to avoid reading an
      unfinished file.
    - Added support for dragging a file link from the file column to another application.
    - Added toolbar button and shortcut (Alt-F) in entry editor for autosetting file links.
    - Improved ISI import filter so DOI information is included.
    - Fixed bug: metadata changes would not be detected as external changes to a database.
    - Fixed bug: when accepting external changes and not saving before new changes are
      detected, the previously accepted changes would also be listed.
    - Fixed bug in Scifinder import where an empty Inventor field could overwrite the
      author field.
    - Fixed bug in autocompleter. Current suggested completion would be added to the field
      if the user closed the entry editor or mouse clicked on another field.
    - Fixed problem with exporting to some MySql versions. Patch by François Dorin.
    - Fixed bug in handling of LaTeX character sequences - now sequences with = as command
      character (e.g. "\={A}") are recognized.
    - Fixed bug: gray out / hide setting in groups panel is overridden on startup
      by search mode selection. Added separate prefs key for the groups setting.
      Fix suggested by Igor L. Chernyavsky.
    - Fixed bug: cookie manager installed by Download button in file field editor throws
      an exception when trying to fetch from Medline.
    - Fixed bug: temporary files don't get deleted on shutdown.
    - Disabled table column reordering in import inspection window, since a user reported
      problems when using this.
    - Changed years from 2008 to 2009 in splash image.
2.5
    - Modified export layout procedure so missing formatters can be reported in the error
      output. Export now succeeds with warnings added where formatters are missing.
    - Conditional blocks (\begin{field}...\end{field}) in layout files can now be given a
      semicolon-separated list of fields as argument. All fields must then be set for output
      to be given.
    - Changed RIS import so multiple abstract fields in an entry are concatenated.
    - Added quoting of some special characters in SQL export, based on Kyle Crabtree's patch.
    - Fixed bug in MS Office 2007 XML export - editor names missing.
    - Fixed bug in plugin manager that prevented the "Download plugin" button from working.
    - Fixed bug in plugin manager routine that checks for installed versions of a plugin.
    - Fixed bug in startup that could show warnings multiple times when loading
      from autosave files.
2.5b2
    - Plugin manager now handles plugin versions correctly based on the version number in their
      plugin.xml file.
    - Added formatter "Number" that outputs a sequence number for the current entry in the current
      export operation. This formatter can be used to produce a numbered list of entries.
    - Added autosave feature.
    - Fixed bug in file link handling in BibTeXML export.
    - Improved handling of patents in Scifinder import.
2.5b
    - Added Simplified Chinese translation.
    - Added simple plugin manager.
    - Added ~/.jabref/plugins as user-specific plugin directory.
    - Added \r marker to WrapFileLinks formatter that outputs file links without expanding
      relative links.
    - Added [authorsAlpha] key marker that formats authors according to the "alpha" BibTeX style.
      Patch submitted by Oliver Kopp.
    - Table sort order set by clicking and Ctrl-clicking table columns is now immediately set
      as default sort order in preferences.
    - Changed LyX pipe setting so it works whether ".in" is included or omitted.
    - Modified ISI importer so the words "of", "and" and "the" will not be capitalized in the title,
      journal or publisher fields.
    - When adding new local file link, browse dialog now appears immediately when opening file link
      editor, saving one mouse click.
    - Added "Remove all broken links" option in the resolver dialog for broken links when
      synchronizing file links.
    - Added rename option to Set/clear field dialog, to move contents from one field to another.
    - Added Back and Forward actions, for switching between recently edited BibTeX entries.
    - Added option under "Entry table" to designate fields as numeric for sorting purposes.
    - Added possibility for custom export filters to define their own name formatters.
      This is done by adding a file named "<filtername>.formatters". This file defines
      one formatter on each line, with each line containing the name of the formatter and
      the formatter definition, separated by a colon (:).
    - Added menu items for increasing/decreasing table font size, with shortcut keys Ctrl-plus and
      Ctrl-minus.
    - Added options to automatically mark entries imported into an existing database, and to unmark
      previously marked entries when importing.
    - Added ":(x)" modifier to key generator, specifying that the arbitrary string x
      should be used as a fallback value if the value returned by the field marker is empty.
    - Added ":upper" modifier to key generator, to force uppercase for a field marker.
    - Added buttons in External programs tab in Preferences for modifying settings for
      "Push to"-features, and removed obsolete fields.
    - Added support for DOI field in Endnote importer.
    - Added support for language and publication status fields in Medline import (publication status
      stored in "medline-pst" field).
    - Enabled cookie handling for downloading full-text articles.
    - Improved handling of invalid BibTeX keys containing white space. Parser will now try to
      piece together the key and avoid disturbing the continued parsing. Patch submitted by
      Stephan Lau.
    - Cosmetic change to the entry type label to the left in the entry editor.
    - Changed name handling so a single-entry name without a capital initial letter, such as
      "unknown", will be treated as a solitary last name rather than a von particle.
    - Changed table selection coloring so entries that are grayed out or marked can be
      distinguished from normal entries when selected.
    - Changed handling of "affiliation" in Medline import - now makes sure to escape
      # characters before storing.
    - Modified ACM portal fetcher due to web site changes.
    - Improvements to IEEEXplore fetcher - better handling of month and page fields.
    - Changed behaviour of source panel when an entry contains imbalanced # characters -
      the panel can now show the entry in its invalid form, allowing the user to fix the problem.
    - Improved handling of PDF files without XMP metadata - other metadata will now be retained.
      Patch submitted by Felix Langner.
    - Fixed bug in parsing file field - double spaces in file names would be reduced to single
      spaces, breaking the file link. Fix submitted by Uwe Kuehn.
    - Fixed NullPointerException when downloading external file and file directory is undefined.
    - Fixed bug in HTMLConverter.
    - Fixed NullPointerException in key generator for incomplete names.
    - Fixed bug in removing custom export filters.
    - Fixed bug 2225371: restart is no longer required after adding a new custom export filter.
    - Fixed bug in "Move/rename file" feature in file field editor with regard to undefined
      file directory.
    - Fixed bug in Ris importer.
    - Fixed NullPointerException in Endnote importer.
2.4.2
    - Added missing layout formatters FirstPage and LastPage.
    - Fixed a bug regarding ParamLayoutFormatter loaded from plugin.
    - Fixed crash during initalization of journal abbreviation list.
    - Added option to have JabRef search for external file when "Open file" function is chosen
      for an entry without any linked files. This is similar to what was always done in
      JabRef 2.3.1 and earlier.
    - Improved regular expression file search, so the regular expression can contain field
      markers as used for BibTeX key generation in addition to just regular fields. It is
      no longer possible to call arbitrary layout formatters, but the modifiers "upper",
      "lower" and "abbr" (for case conversion and abbreviation) can be used.
    - Ris importer now imports PB as "school" instead of "publisher" for THES entries.
    - Fixed bug 2157664: Current edit is now treated as an undoable edit in itself.
2.4.1
    - Fixed bug: layout formatter arguments were not set when using a ParamLayoutFormatter
      loaded from plugin.
    - Fixed bug: when abbreviating first names, for authors with first names connected
      with "-", only the first letter is shown.
    - Enhanced ExportFormatTemplate plugins with an optional property "encoding" which
      overrides the default encoding with the given one.
    - Fixed menu colors under Windows Vista.
    - Fixed bug 2137771: Missing file extension when downloading.
    - Fixed bug 2105329: Ensure that newly added entry is visible in table.
    - Fixed bug 1908222: Preference "Fit table horizontally on screen" doesn't work
    - Fixed bug 2119059: Handling of the A1 tag in the RIS format.
    - Added missing help file for ACM digital library fetcher.
    - Added option for whether to use IEEE LaTeX journal abbreviation list.
    - Added tooltip to menu items in push-to-application popup menu.
2.4
    - Added mappings for some special characters that need to be sanitized when generating
      BibTeX keys.
    - Added ACM Digital Library fetcher by Aaron Chen.
    - Added new entry types (conference, patent, standard, electronic).
    - Improvements to IEEEXplore fetcher.
    - Added explanatory text to indicate that "ps" and "pdf" files are legacy features.
    - Fixed unexpected behaviour of "Open PDF or PS" menu item - now looks in "file" field,
      and does not launch search for external files.
    - Fixed bug 1827568: 'Save database' might not store current edit in entry editor.
    - Fixed bug 2027944: updating custom export definitions requires restart.
2.4b2
    - Opening external files on Linux now uses "xdg-open" as application if no other is specified
      for the file type. xdg-open should be available to call the appropriate application according
      to the user's settings on all freedesktop compliant Linux distributions.
    - Download external file now attempts to determine file type based on MIME type, using
      file extension as fallback.
    - Changed the way names are handled under autocompletion. Last and first names are
      now indexed separately.
    - A table column can now be set up with fallback fields used if the main field is
      empty. Fallback fields are set in Options -> Preferences -> Main table columns by
      setting a column to "field1/field2/...". The fields will be checked in succession
      until a non-empty value has been found or al fields have been checked. For instance,
      specifying "author/editor" will result in a column displaying the author field where,
      set, and the editor field for entries with an empty author field.
    - Added special handling of autocompletion for the "crossref" field - now indexes
      words from the BibTeX key field instead of the "crossref" field. Added crossref
      to the default fields using autocompletion.
    - Added menu item and shortcut (ctrl shift E) to shift focus to the entry table.
    - Main window now remembers maximisation state from last time.
    - Improved SQL export feature so the complete information about groups, strings and preamble
      is included. Added SQL import feature supporting the same database schema.
    - Added new implementation of regular expression file search that can handler multiple files
      and file types. Added regexp search as a third option for autolink feature.
    - Added support for BibO RDF format, contributed by Egon Willighagen.
    - Fixed bug in autocompletion; continuing writing the suggested word after cycling
      through alternatives would give wrong result in editor.
    - Fixed bug where selection would jump back if an entry of different type was selected
      by mouse click while editing a field of the current entry.
    - Fixed missing name formatting in search dialog. Now uses same formatting as main table.
2.4b
    - Added Export to SQL database feature. Supports MySQL.
    - Added "protection" flag in Database properties. When this flag is set, JabRef will
      refuse to save the database when the file has been externally modified, until the
      changes have been reviewed and partly or completely accepted.
    - Fixed bug where the external update notification in the side pane would remain
      even if the referred database was closed.
    - Added two new search modes - display search results in a dialog, and global search.
    - Support for fetching from the command line using --fetch (contributed by
      Jan F. Boldt and David Kaltschmidt).
    - Support for fetching from Spires (contributed by Fedor Bezrukov).
    - Support for fetching from JSTOR (contributed by Tobias Langner, Juliane
      Doege, Sebastian de Hoog and Christoph Jacob)
    - Added context menu for file list editor with options to move/rename linked file
      as well as to automatically move the file to file directory and optionally rename
      after BibTeX key.
	- JabRef can now be extended by plugins (using the Java Plugin Framework
	  JPF as the underlying technology). Currently extension points exist for:
		- ImportFormat
		- ExportFormat based on Templates
		- ExportFormat based on IExportFormat (contributed by Kariem Hussein)
		- LayoutFormatter
		- EntryFetcher
		- PushToApplication
	  JabRef uses JPFCodeGenerator (which was written just for JabRef) to
	  generate helper classes for making JPF easier. Current version used: 0.4
	  http://forge.spline.inf.fu-berlin.de/projects/jpfcodegen/
	- Print warnings if insufficient Java version is used or if JRE is not from Sun.
	- Memory Stick Mode: JabRef automatically loads configuration settings from
	  jabref.xml and also writes them there if enabled.
	- Improved handling of crossrefs. Fields are now resolved in preview and export.
	- Updated dependencies, now using: JempBox-0.2
	- Improved handling of ArXiv URIs.
	- Changed default preference value: now using import inspection dialog also
	  when just a single entry is imported.
	- Parsing of field lists for non-wrappable fields and fields for which to automatically
	  add braces around capitals now ignores whitespace between entries.
	- [ 1620792 ] Fixed: JabRef randomly hangs during Medline fetch
	- [ 1738920 ] Fixed: Windows Position in Multi-Monitor environment
	- [ 1795355 ] Fixed: LatexFieldFormatter omits "{" on beginning of optional field
	- [ 1297576 ] New feature: Printing of entry preview (use right-click menu)
	- [ 1717849 ] Fixed: Bug in aux import (contributed by Kai Eckert)
    - [ 1749613 ] Fixed: About translation
    - [ 1709449 ] Fixed: Clicking a DOI from context menu fails
    - [ 1869331 ] Fixed: Uninstall after silent install removes Windows start menu
    - [ 1723219 ] Fixed: Strange message (LyX) while installing
2.3
    - Added handling of unknown file types when synchronizing the file field.
    - Changed the way customized external file types are stored. Types are now stored in a
      way analogous to a diff from the default types. This allows default types added in later
      versions to appear immediately, even if the user has customized the list.
    - Moved file preferences from General tab to new File tab.
    - Reduced horizontal size of preferences dialog.
    - Fixed handling of quotes when using the "abbr" modifier for key generator (Debian bug
      #448917).
    - Download file procedure now strips query string in order to find correct file extension
      (Debian bug #448027).
2.3b3
    - Export formats that output the character encoding now use common names for encodings
      instead of Java-specific names.
    - Added "Open" button in external link dialog box to test or use the link.
    - Added formatter WrapFileLinks which iterates over file links, producing a formatted
      string for each containing any desired information about the file link.
    - Applied Fedor Bezrukov patch (setting User-Agent in URLDownload to solve ArXiv problem).
    - Applied Aaron Chen's patch for fixing bugs in IEEExplore fetcher.
    - Applied Edward Valeev's patch for handling article numbers replacing pages in Refer/Endnote
      import.
    - Added toolbar button to entry editor for writing XMP-metadata.
    - Added paste and drag & drop support to file list editor.
    - Added "authorLast" and "editorLast" markers for using last author's last name in BibTeX keys.
    - Added support for file field in Write XMP action.
    - Numeric fields (year, volume, number, pmid, citeseercitationcount) are now sorted as numbers
      when possible.
    - Improvements to the Ovid import filter.
    - Modified AuthorLastFirstAbbreviator and AuthorAbbreviator to accept names in both last-first
      and first-first format, but always return in last-first format. These two formatters are
      identical.
    - [ 1648789 ] Fixed: Problem on writing XMP when option to leave out some fields was active.
    - [ 1561990 ] Fixed: Exporting to WinEdt - apostrophe.
    - Fixed bug in entry editor: source panel edits were not properly stored when clicking a
      different entry in the main table.
    - Fixed problem with "Synchronize file links" not honouring database specific file directory.
    - Fixed problem with file type selection in external file link editor not being up-to-date.
    - Fixed problem with wrong enable/disable behaviour of Clear search button when switching
      between tabs.
    - Fixed argument parsing in AbstractParamLayoutFormatter so \t and \n can be used for
      tabs and newlines.
2.3b2
	- Added % at start of signature text in BibTeX output. Parser now reads both
	  old and new style.
    - When user chooses to save to an existing file, and answers that the file should not be
      overwritten, a new file dialog now appears instead of the operation cancelling.
    - Removed antialias setting for main table, because it interferes with proper rendering
      on LCDs when running under JRE 6. Removed non-optional antialias settings for entry
      editor for the same reason.
    - Changed external link handling so remote (http) links can be sent to the external
      application. Applications like Evince and Gimp can open remote links.
    - Replaced Simle HTML export filter with improved version by Mark Schenk.
    - Introduced ParamLayoutFormatter interface for layout formatters that can take an
      argument by the following syntax: \format[MyFormatter(argument)]{\field}
      Implementing classes contain a setArgument(String) method that receives the argument
      (if any) before the format() method is called.
    - Timestamp and owner fields are now set also when appending a bib file, and new options
      have been introduced to control whether imported/appended/pasted entries should have
      these fields overwritten if already set.
    - Added operations for adding file links in import inspection window, and made file
      and URL icons in the table clickable.
    - Removed PDF and PS columns and operations in import inspection window (replaced by
      operations on the "file" field).
    - File field column in main table now shows file type icon instead of generic icon.
    - Modified Endnote export to take "file" field into account, and to resolve full
      paths to PDF files.
    - Added "Auto" button to automatically set "owner" field to the default username.
    - Added \encoding tag for begin/end layouts in export filters to print the name of the
      character encoding used for the export. The tag is not available in entry layouts.
    - Added \% as a supported LaTeX command, producing '%'.
    - Fixed bug in HTMLChars: commands like {\aa} and {\o} were not processed properly, even
      though defined in Globals.HTMLCHARS.
    - Fixed bug that made it possible to accidentally close database without saving, when error
      occurs during the save operation.
2.3b
	- Added MIS Quarterly export format.
	- Added support for COPAC file format.
	- Added RemoveTilde LayoutFormatter to deal with Bibtex non-breakable spaces.
	- Added autocompletion feature for author/editors and other fields.
	- Added feature to save all open databases.
	- Added support for pushing citations to Vim when Vim server is enabled.
	- Added missing option for specifying the path to LEd.exe.
	- Added -s/--nosplash command line option for disabling the splash screen.
	- Added new field marker [auth.etal] for key generation.
	- Added support in XMP metadata handling for bibtex string resolution.
	- When opening databases, already open files are now skipped.
	- Option to use native instead of Swing file dialogs is now available on all OSes.
	- Synchronize external links now searches entire database, not selected entries.
	- Medline import now adds <Affiliation> information into the "institution" field.
	- Improved handling of external links. The 'file' field can now specify a list
	  of external links, and arbitrary file types are supported. Old-style PDF and
	  PS links can be moved automatically into the 'file' field.
	- Fixed minor bug in importing preferences. General fields for entry editors are
	  now updated without restarting JabRef.
	- Fixed bug in RIS and Refer/Endnote imports. Entries with editors but no authors
	  are now imported properly.
	- Fixed missing export formatter AuthorFirstFirstCommas.
	- Fixed minor bug in Harvard export with missing space between year and title.
	- Fixed bug that caused lockup when connection to IEEExplore fails.
	- Fixed wrong dependency in OAI2/ArXiv Fetcher.
	- Fixed problem with foreign characters in OAI2/ArXiv Fetcher.
	- Fixed problem with key generation in OAI2/ArXiv Fetcher.
	- Fixed bug in duplicate search that made misc entries never get
	  detected as duplicates.
	- Fixed bug in XMP reimport from DublinCore related to month strings.
2.2  	- Added progress bar to indicate progress when synchronizing PS/PDF links.
        - Option to autogenerate key for imported entries now also affects entries imported
          without using the import inspection window.
        - Modified quick jump behaviour so sequences of letters can be found. Timeout or
          ESC resets the search.
        - Width of side pane is now remembered.
        - Improved XMP support:
          - JabRef now reads and write DublinCore and Legacy Document Properties
            Caution needs to be used though since, JabRef does overwrite existing values.
          - XMP privacy filter can be used to prevent sensitive fields to be exported.
        - Support for OAI2 identifiers with subcategories, e.g. math.RA/0601001
        - Fixed bug that made explicit groups appear empty after updating group tree from external
          change.
        - New windows installer thanks to Uwe St�hr.
        - [ 1641247 ] Fixed: No update of preview after generating bibtex key
        - [ 1631548 ] Fixed: Absolute paths should be stored for last open files.
        - [ 1598777 ] Fixed: Month sorting
        - [ 1570570 ] New Feature: Deselect all duplicates on import
        - [ 1574773 ] Fixed: sanitizeUrl() breaks ftp:// and file:///
        - [ 1609991 ] Fixed: Silverplatter Import: Publisher and Year confused
        - [ 1608391 ] Fixed: Medline Search Editbox size gets to big
2.2b2   - Redesigned export functions to simplify GUI and provide "Export selected
          entries" functionality. Export filter is now chosen using the file type
          dropdown menu in the file dialog.
        - Fixed bug that caused UnsupportedEncodingException on Windows when saving.
        - Added warning dialog when exporting failed.
        - Added fix for exporting special chars in RTF like ���...
        - Added NameFormat LayoutFormatter based on Bibtex method name.format$
        - Added Fetch from ArXiv.org to Web Search
          [ 1587342 ] Quering ArXiv (and any OAI2 Repository)
        - [ 1594123 ] Fixed: Failure to import big numbers in Bibtex
        - [ 1594169 ] Fixed: Entry editor navigation between panels faulty
        - [ 1588028 ] Fixed: Export HTML table has relative DOI URL
        - [ 1601651 ] Fixed: PDF subdirectory - missing first character
2.2b    - Added Mark Schenk's advanced HTML export filter.
        - Added options to copy/move/link to dragged linkable file (pdf, ps, etc.).
        - Removed unnecessary output text when scanning for external file changes.
        - Changed layout of entry editor to solve problem with collapsing text fields.
        - Added first version of support for XMP-metadata in PDFs.
          - "Import into..."
          - Integrate with copy/move/link.
          - Added option to write all/selected PDFs in database
        - Added tooltips to database tabs showing the file's full path.
        - Added function for setting or clearing specific fields in selected or
          all entries.
        - Setting a relative PDF/PS path in Database Properties now makes JabRef
          look for the directory relative to the bib file's location.
        - Removed Oxford comma from AuthorList...Comma-LayoutFormatters.
        - Added LayoutFormatters that print the Oxford comma.
        - Added missing space between abbreviated author first names:
          William Andrew Paul => W. A. Paul (used to be W.A. Paul)
        - Added LayoutFormatter for HTML paragraphs.
        - Changing Database Properties now causes the database to be marked as changed.
        - Improved simple search. Words are now treated as separate search terms,
          and phrases can be indicated with "double quotes".
        - When a letter key is pressed in the table, the first entry starting with the
          same letter (in the current sort column) is selected.
        - Bib files dragged into JabRef now appear in the Recent files menu.
        - Fixed bug in import dialog.
        - Better support for ISI files in general (should basically be better than INSPEC) including IEEE parsing.
        - Added regular expression search for auto-linking. Search is now more flexible by default.
        - Search operation also now search relative to the JabRef directory.
        - General improvements in Inspec ISI handling.
        - New LayoutFormatter: AuthorOrgSci - first author is in "last, first"
          all others in "first last". First names are abbreviated.
        - New LayoutFormatter: NoSpaceBetweenAbbreviations - spaces between multiple
          abbreviated first names are removed.
        - Improved PDF link resolver to produce proper URIs.                                                 s
        - [ 1503956 ] Fixed: Help text instead of Help icon.
        - [ 1542552 ] Fixed: Wrong author import from ISI file.
        - [ 1534537 ] Fixed: resize groups interface
        - [ 1465610 ] Fixed: (Double-)Names containing hyphen (-) not handled correctly
        - [ 1436014 ] Fixed: No comma added to separate keywords
		- [ 1548875 ] Fixed: download pdf produces unsupported filename
		- [ 1545601 ] Fixed: downloading pdf corrupts pdf field text
        - [ 1285977 ] Fixed: Impossible to properly sort a numeric field
	    - [ 1535044 ] Fixed: Month sorting
        - [ 1540646 ] Fixed: Default sort order: bibtexkey
        - [ 1553552 ] Fixed: Not properly detecting changes to flag as changed
2.1     - Added capability to drag files and WWW links into JabRef. BibTeX files will be
          opened normally, other files imported, and WWW links downloaded and imported.
        - The -v command line option now makes the application only print version number
          and quit immediately.
        - Duplicates within a set of imported entries are now found and shown in the
          import inspection window.
        - Mac users can now choose between native and Swing file chooser under
          Preferences -> Advanced.
        - Fixed missing duplicate warning when importing without import inspection window.
        - Fixed error in ISI import which allowed empty fields to be set, causing errors
          when saving and reloading entries.
        - Fixed missing time and owner stamps when importing entries (only in 2.1b/2.1b2).
        - Fixed erroneous updates in entry editor if user switches to a different entry
          while downloading PDF/PS file.
        - Fixed bug (only in 2.1b2) in calling file open/save dialog on Mac OS X.
        - Fixed bug that made duplicate resolver dialog pop under import inspection dialog.
        - Fixed bug in windows-installer which prevented running JabRef from the
          command-line with arguments.
        - Added windows-installer-option to associate JabRef with .bib files.
2.1b2   - Added option to toggle floating of marked entries to the top of the table.
        - Added option to open, append and import multiple BibTeX files.
        - Improved support for LaTeX special characters in HTML and RTF representations.
        - Improved generation of subdatabase from AUX file. Crossreferenced entries are
          now included automatically.
        - Fixed bug that made entry selection get lost when an edit modifies the entry's
          position in the main table.
        - Fixed bug in BibTeXML export (entry type name missing in tag).
        - Fixed name handling in (non-compliant) Endnote files giving all author names
          on the same line.
        - Fixed problem with keyword handling in Medline import.
        - Fixed (harmless) NullPointerException when medline fetch is cancelled.
        - Fixed bug in parser that made {"} illegal in fields quoted with ".
2.1b    - Known issue: font sizes cannot be changed, but should follow OS settings on
          Windows and Mac.
        - Known issue: some HTML may be handled inappropriately when downloading from
          IEEEXplore.
        - Changed Paste function so timestamp and owner fields are updated.
        - Added "Other" item to the "New entry ..." menu.
        - Changed sorting order so marked entries are displayed at the top of the table.
        - Added IEEEXplore search and download feature.
        - Added option to store entries in their original order. Unsorted table view now
          shows entries in their original order.
        - Added option to autogenerate keys for entries with missing keys before each save.
        - Improved handling of external URLs to prevent problems with special characters.
        - Medline and Endnote imports no longer automatically add curly braces around capital
          letters in title.
        - Float search now scrolls table to the top.
        - Fixed lockup problem in preview with uneven number of # characters in fields.
        - Fixed problem with default content selector fields reappearing after removal.
        - Fixed problem with unsupported character encodings being selectable and causing
          unreported save errors.
        - Fixed bug that blocked last line in table columns setup from being removed.
        - Fixed missing export formats from command line.
        - Fixed bug that made Review tab impossible to remove from entry editor.
        - Fixed bug in Medline XML import that assigned wrong PMID for some entries.
        - Fixed bug in custom export that collapsed sequences of two or more backslashes
          into a single backslash in output.
        - Fixed bug (misspelled formatter name) in Harvard RTF export.
2.0.1:	- Fixed bug that made a hidden entry editor under some circumstances store a
	      field value to the wrong entry.
	    - Fixed synchronization bug that made the opening of a new database sometimes fail.
	    - Fixed bug in setting external journal lists when no personal list is set.
2.0:    - Changed sorting selection interface for main table for more intuitive
          operation.
        - Made import operation update "working directory".
        - Removed hard-coded author/editor name rearrangement in OpenOffice and
          OpenDocument exports.
        - Fixed hangup when parsing RIS files from Nature.
        - Fixed NullPointerException when generating database from AUX file on Mac OS X.
        - Fixed bug in routine for adding braces around capital letters.
        - Fixed bug in switching preview layouts.
        - Fixed bug in link handling in entry preview.
2.0b2:  - Changed field order in OpenDocument export to comply with bibliography requirement.
        - Added support for inserting citations into Emacs using gnuserv/gnuclient.
        - Added option to set a regular expression replace operation on generated bibtex keys.
        - Added support for custom importers inside a jar file.
        - Fixed bug in opening URLs containing '&' on Windows.
2.0b:   - Added a system for registering custom import formats in the form of Java classes.
        - Added export option for OpenDocument spreadsheet.
        - Added new options for name formatting in main table.
        - Added REPEC-NEP import filter.
        - Added option for non-field parameters for export formatters. If the parameters does not start with the
          backslash character, it will be passed unchanged to the formatter in place of any field value.
        - Added export formatter CurrentDate, which returns the current date, and takes a format string as
          parameter.
        - Added customization of table colors, accessible from Tools -> Preferences -> Entry table.
        - Added new Appearance tab to preferences dialog to gather appearance related options.
        - Added toggling of abbreviated and full journal names. The list of journals is realized as
           an external file, but editable from a Manage Journal Abbreviations panel. Secondary lists can also
           be linked, but not edited. There is a download option to quickly get a list available on the internet,
           and we will provide one or more lists for download from the SourceForge web server.
        - Added functionality for new JabRef instances to detect a running instance, and send
          command line parameters to the running instance for processing.
        - Added handling of HTML links in preview panel.
        - Added confirmation dialog when database is saved and the chosen encoding doesn't support all characters.
          Gives options to save, cancel or try a different encoding.
        - The encoding used when opening a database is now remembered, and used when database is stored.
        - Added review field for research comments, paper reviews, etc.
        - Added option to disable wrapping for certain fields. Wrapping of pdf, ps, doi and url is disabled by
          default.
        - Antialiasing option now affects entry editor text fields as well as table text.
        - Changed to monospaced font in source editor field.
        - Removed option to put double braces around BibTeX fields, but retained option to remove double braces
          when loading. Added option to put braces around capital letters of a chosen set of fields.
        - Improved Ovid import.
        - Fixed problem with ordering of BibTeX strings that are referred to by other strings.
        - Fixed problem with loading 16-bit encoded bib files with 8-bit encoding as default, and vice versa.
        - Fixed multiplying authors bug when author/editor field appears both in Required and Optional tabs.
        - Fixed startup freeze when trying to load certain malformed bib files.
        - Fixed bug related to multi-line fields in RIS import.
        - Fixed bug related to looking up a fully qualified DOI
        - Included review field to preview panel 1, which shows the abstract
        - Fixed bug where booktitle field was not displayed in preview
          for conference proceedings, similar to journal field
        - By default preserve capitalization on the following fields: title;journal;booktitle;review;abstract
1.8.1:  - Added automatic timestamp with configurable format for entries.
        - Added new key generator modifier ":abbr" to abbreviate field contents.
        - Added Help button in Preferences -> Entry preview
        - Added Big5, Big5_HKSCS and GBK encodings for Chinese.
        - Improved marking feature. Username is now used for marking, so different users can mark
          entries separately without interference.
        - Improved handling of names such as "Firstname de la Lastname jr.", with different handling
          for presentation and sorting purposes. Key generation now should always use the genuine last
          name, and not produce keys like "de2001".
        - Removed duplicate warning from inspection dialog for non-selected entries.
        - Fixed setting of sheet name in OpenOffice.org Calc export.
        - Fixed bug that prevented PDF/PS opening by F4 from automatically finding files in
          subdirectories below the main PDF/PS dir.
        - Fixed BibTeX parser bug that made it choke on short comment strings.
        - Fixed bug that made regexp search fail for fields containing newline characters.
        - Fixed platform-dependent handling of newline characters.
        - Fixed bug that prevented command line import with explicit format.
        - Fixed bug that made it impossible to disable table antialiasing.
        - Fixed AuthorAndsCommaReplacer.
1.8:    - Search panel now starts visible if it was visible at last shutdown.
        - Added option to disable import inspection window when only one entry is being imported.
        - Fixed parser bug that caused problems for bib files containing extra characters after the
          last entry.
        - Fixed missing month in JStor import.
	    - Fixed some bugs in "new from plain-text" wizard
1.8b2:  - Changed handling of external updates so the notification is suppressed when there are
          no actual changes.
        - Changed autodetecting import so BibTeX files are handled more similarly to other formats.
        - Enabled sorting by icon columns.
        - Added option to remove BibTeX source panel from entry editor.
        - Added command line option to not load any files at startup. Will override any autoloading
          or other command line options that normally load or import files.
        - Added handling of duplicates to import inspection window.
        - Made entry preview be updated whenever the selection is expanded by one row, to make
          it more useful while selecting a set of entries.
        - Changed BibTeX field parsing to avoid inserting line breaks at wrong places.
        - Improved handling of page numbers in Medline import.
        - Fixed import of file links when importing SixPack files.
        - Fixed bug that prevented closing of search interface when no databases are open.
        - Fixed OpenOffice Calc export to be compatible with OpenOffice.org 2.0 beta.
        - Fixed bugs in Refer/Endnote import filter.
        - Fixed bug that caused changes to be lost in some cases when the same field is present
          in multiple entry editor tabs.
        - Fixed bug that prevented command line autodetecting import from working with BibTeX files.
        - Fixed minor bug in routine for removing double braces.
1.8b:   - Added option to store bib file with double braces.
        - Follow @input tags in aux files to indicate nested aux files for
          generating subdatabases.
        - Improved wrapping and formatting of bib files, to preserve paragraph separator (empty line).
        - Added test buttons for customization of preview layouts.
        - Added inspection dialog for previewing and generating keys for imported entries,
          and deciding which ones to keep and discard. The dialog allows inspection during long import
          processes such as Medline search.
        - Restructured layout to use a common side pane with all tabs.
        - Added import filter for Cambridge Scientific Abstracts (CSA) format.
        - Added PS directory with similar options as PDF.
	    - Added [authshort] and [edtrshort] key field markers. Patch submitted by
	      Kolja Brix.
        - Made the program remember preview enable setting.
        - Improved handling of illegal regular expressions in search.
        - Removed options to search only Required, Optional and/or General fields,
          in order to simplify search interface.
        - Changed keys for Next and Previous tab to CTRL-PGDN and CTRL-PGUP to match shortcuts in a
          certain popular web browser.
        - Minor change to Preferences -> Table columns to enable insertion of column in position 2.
        - Fixed parser bug that caused problems for files with >10000 entries.
        - Fixed bug in entry editor that caused the source edit panel to remove marking from entries.
        - Fixed export bug that made "\begin" tags fail if encountered immediately after an "\end" tag.
        - Fixed export bug that made whitespace disappear after empty field values.
        - Fixed ISI import bug that handled SO fields with line breaks wrong.
        - Fixed bug occuring when choosing not to import duplicate imported entry.
        - Fixed problem with detecting popup trigger on Mac OSX with one button mouse.
        - Fixed erroneous relative paths for PDF files when PDF directory is not set.
        - Fixed entry preview to resolve string references.
1.7.1   - Removed unnecessary stack traces when opening external viewer.
        - Fixed bug that made Ctrl-E destroy current edit in entry editor.
        - Fixed problem when copying modified BibTeX key gave old value.
        - Fixed missing 'booktitle' import in CONF entries in RIS import.
        - Fixed bug that made group tree disappear for certain keyword expressions.
        - Fixed bug that made standard BibTeX fields be saved without line wrapping.
1.7     - When fetching from Medline or CiteSeer, fetched entry is now opened in editor.
        - Added French translations of help files.
        - Added color highlighting of focused text field in entry editor.
        - Added option in context menu of entry editor for changing capitalization
              of field contents.
            - Added name conversion "Smith, RA" -> "Smith, R. A." to Medline import.
            - Fixed bug that left some search settings items disabled when they shouldn't be.
        - Fixed bug that caused requirement for restart to register change in default
          key pattern.
        - Fixed bug that caused crash some times after adding/removing field content selectors.
        - Fixed bug in recognizing custom entry types when reading bib files.
        - Fixed bug that allowed a deleted entry to stay visible in the entry editor.
1.7b2:  - Made side pane resizable.
        - Replaced entry customization dialog with improved interface.
        - Added standard entry type "conference", similar to "inproceedings".
        - Added default key pattern to avoid the need to set similar patterns manually.
        - Added line wrapping to metadata in saved .bib file to avoid long lines.
        - Added "bibtexkey" as implicit fourth sort criterion, to minimize problem with almost
          similar entries swapping places.
        - Added OpenOffice.org Calc export filter that exports spreadsheet compatible with the
          OpenOffice.org bibliography feature.
        - Added a couple of previously unsupported publication types in SciFinder.
        - Added extra shortcuts CTRL-+ and CTRL-- for switching tabs in entry editor, since
          original shortcuts CTRL[-SHIFT]-TAB is used by some window managers.
        - Updated Endnote export filter.
        - Fixed focus and key binding problems for switching tabs/entries in entry editor
        - Fixed bug that prevented required fields tab from appearing for entries with only bibtex key
          as required field.
        - Fixed bug that prevented the user from changing the default encoding.
        - Fixed bugs in RIS import.
        - Fixed bug 1112050; freeze when reading certain author fields with mismatched braces.
1.7b:	- Changed routine for rearranging author names (Lastname, Firstname) so bracketed
            expressions are treated as units.
        - Grouping controls now allow group hierarchies, and now allow explicit and search
          expression groups as well as keyword groups.
        - Added full customization of general fields tabs
        - Added option to preserve formatting for non-BibTeX fields.
        - Added integrity check for database.
        - Added export filters EndNote and Harvard RTF.
        - Added automatic import format chooser for import (same as wildcard import below).
        - Added wildcard (*) option for command-line import, to try to automatically
          determine the correct format.
        - Improved layout of Preferences dialog.
        - Improved several import filters.
        - Added authIniN/edtrIniN key formatters.
        - Marked entries now float to the top when no searching or grouping reordering is active.
        - Fixed problem with opening file dialog on Win NT - AWT dialog is now opened if
          Swing dialog fails.
1.6:    - Improved handling of entry selection in various ways. E.g. selected entry is now scrolled
          into view when opening entry editor and entry is kept selected when importing CiteSeer
          fields.
        - Fixed update bug between autogenerated bibtex key and source panel.
        - Fixed missing . at the end of last author name in RIS import.
        - Fixed NullPointerException on certain special characters when exporting to BibTeXML.
        - Fixed bug that sometimes prevented the unmarking of entries.
        - Fixed problem with formatting one-name authors.
1.6b:	- Added mnemonic keys to menus and menu items.
        - Added MODS and tab-separated file export
        - Added facility for detecting and handling external changes to open bib files.
        - Added scan option for exact duplicates with automatic removal.
        - Bibtex strings are now sorted automatically.
        - Bibtex strings are now resolved when exporting database.
        - Fixed problem with field content selector getting too wide. Limited width.
        - Fixed PDF/PS view routine to remove problems with filenames
          containing spaces.
        - Fixed bug that interfered with Fetch Medline by ID, and fixed
          parsing problem with certain Medline entries.
        - Fixed bug that interfered with Push to WinEdt.
        - Fixed HTML output so \c{c} is handled correctly.
        - command line option for generating a sub-database from LaTex aux file
          entries
        - simple copy/paste menu in entry editor
        - experimental: text-input-area with underlying infotext in plaintext import dialog
1.55:	- Made method for opening PDF files robust with regard to file separators (/ and \),
          so bib files can easier be used across platforms.
        - Improved Medline fetcher. Can now fetch entries based on a search expression.
        - Added features for fetching fields and referring publications from the CiteSeer
          database.
        - Added option to always save database ordered by author/editor/year, and made this
          the default setting.
        - When a single entry is selected, right-click menu now shows a checkbox menu for group
          memberships instead of the regular "Add to" and "Remove from" menus.
        - Improved [shorttitle] and [veryshorttitle] special key pattern fields.
        - Added dialog box for conveniently setting the fields of an entry from a
          plain text description.
        - Added formatter "ResolvePDF" to create correct PDF/PS links in HTML export when
          relative file names are used.
        - Added Abstract panel in entry editor.
        - Added alternate preview with abstract, and made both previews configurable.
        - Added the option to create a subset of a database based on an .aux file.
        - Added 'Cancel' button to duplicate resolver dialog, so the process can be stopped.
        - Added check for spaces in custom entry type names.
        - Added several new key pattern markers.
        - Added toolbar buttons for Mark/Unmark to improve discoverability.
        - Fixed bug that made export filters ignore the chosen character encoding.
        - Fixed bug that interfered with author name formatting.
        - Fixed various bugs in import filters.
        - Fixed bug that prevented confirmation dialog when deleting entry from the entry editor.
        - Fixed bug that made the next entry be opened instead of the current, when pressing
          Enter in table.
        - Fixed bug that made it possible to leave a source edit when the source didn't validate
          properly. Also made it impossible to change table selection until source validates.
1.5:	- Enabled selection of default encoding, and started storing encoding information in
          saved .bib files, which is used when reopening.
        - Added Highlight and select options to the group interface, and made it possible
            to change the number of visible lines in the list.
              - Added option to allow or disallow direct table editing.
        - Added optional confirmation dialog for deleting entries.
              - Added optional warning dialog for duplicate BibTeX keys.
        - Added warnings to bibtex parser, and prevented failure to load files with
          duplicate string definitions.
              - Added JStor import filter.
        - Changed the look and feel to JGoodies Forms on non-Macintosh platforms.
        - Optimized performance in several areas.
        - Numerous usability improvements.
        - Fixed RIS import bug caused by short lines.
              - Fixed bug in SciFinder import.
              - Fixed bug that made entire field get cleared when removing from group.
1.4:	- Added advanced search feature.
        - Added facility for using custom export formats.
        - Added command line options for importing/exporting files, importing/exporting
          user preferences, loading session and for suppressing the GUI (using RitOpt for
          parsing options).
        - Added automatic stripping of \url{} when opening url.
        - Improved export filters.
        - Fixed focus bug which sometimes interfered with cut/copy/paste.
1.3.1:	- Bugfix.
1.3:	- Added entry preview.
        - Added detection of duplicate entries.
              - Added possibility to mark entries persistently.
        - Added import filter for Sixpack and Biblioscape Tag files.
              - Added option to use a standard directory for PDFs. PDFs placed in or below this directory
          and named after an entry's BibTeX key can be automatically found.
            - Added optional columns showing clickable icons for pdf/ps and url/doi links.
        - Added menu and toolbar actions for open pdf/ps and url/doi.
        - Added web lookup of DOI.
        - Added several new special field markers to the key autogenerator.
              - Added BibTeXML and simple HTML export.
              - Changed browsing of entries. Entry editor now shows the selected entry.
              - Improved HTML export for several entry types.
              - Improved compatibility with Mac OS X.
        - Made it possible to set custom secondary and tertiary sort fields.
        - Made the entry number column width customizable.
              - Fixed bug that caused database to always be marked as changed after viewing source.
               - Fixed bug in selector word removal.
               - Fixed	bug that made the file chooser unable to interpret Mac OS X aliases.
1.2:	- Replaced the icon set.
        - Added support for French language.
        - Added customization of key generation.
        - Improved HTML export.
        - Added Replace string feature.
            - Made a couple of adaptations for Mac OS X users.
        - Added option in Table Preferences to set current column widths as default.
            - Added import filter for BibTeXML.
        - Fixed bug that allowed non-lowercase grouping field, leading to problems.
        - Fixed bug that made selector words added in the dialog to be lowercased.
        - Fixed bug relating to translated help files.
1.19:	- Entry editor is now opened for an entry that causes an error when saving.
        - Added options to display names in harmonised format in the main table.
        - Added Docbook and (experimental) HTML export.
        - Enabled 'doi' and 'pii' fields for Medline import.
        - Enabled antialiasing fonts.
        - Added the Kunststoff look&feel to give a more pleasant user interface.
        - Added font selector for the main table.
        - Improved table column customization.
        - Added word selector feature for selected fields (keywords, journal).
        - Added support for German and Norwegian language.
        - Generalized copy cite key features for multiple entries.
        - Added quick load/save session feature.
        - Fixed issue/number bug in ISI import.
        - Added "Open pdf/ps" item in right-click menu.
        - Fixed bug causing external viewer to only work in General fields.
        - Added functionality for using Browse buttons for file-related fields
          (ps, pdf, etc.).
        - Added Browse buttons to External programs tab in Preferences.
        - Fixed bug related to Save database and Source field which caused changes
          to disappear.
1.1:	- Added bibtex key uniqueness checking, and prevented autogeneration
          from generating non-unique keys.
        - Added command line option to load file on startup.
        - Fixed problem with autogeneration creating invalid keys.
        - Improved Refer/Endnote import.
        - Added feature for importing entries and/or strings and/or group
          definitions from another BibTeX database.
        - Added menu choices to import into open database.
              - Added toolbar button for closing current database.
              - Fixed shortcut key for "Store field" in entry editor, and fixed
                problem that made shortcut for "Save database" unavailable from
          entry editor.
        - Added option to fetch Medline entries automatically by
          ID, based on a patch submitted by Mike Smoot.
        - Fixed bug in RIS import.
        - Added options to copy key and copy "\cite{key}" to right-click menu.
        - Fixed bug that caused some General fields not to get displayed.
        - Enabled customization of General fields.
        - Enabled customization of existing entry types, and definition of
          new types.
1.0:	First release.<|MERGE_RESOLUTION|>--- conflicted
+++ resolved
@@ -1,8 +1,5 @@
 [master]
-<<<<<<< HEAD
-=======
 	- Feature 850: Keyboard shortcut for 'Cleanup entries' (by eduardogreco)
->>>>>>> 565f4ebe
     - Change default behaviour to be more non-invasive: timestamps and owners are NOT set by default per entry.
     - "Open Folder" works again
     - newline separator can now be configured globally
@@ -17,11 +14,8 @@
     - Fixes bug #959 "StringIndexOutOfBoundsException with invalid Preview text" (pull request #13 by IngvarJackal)
     - Fixes bug #960 "FileNotFoundException in Journal abbreviations window" (pull request #13 by IngvarJackal)
     - Make (un)abbreviating journal titles also work on the journaltitle field
-<<<<<<< HEAD
     - Fix edits getting lost in Biblatex mode
-=======
     - Fix error when setting a previously unset field via the source panel of the entry editor
->>>>>>> 565f4ebe
 2.10
     - Made IEEEXploreFetcher author parsing work again.
     - Added a few more characters in the HTML/Unicode to LaTeX conversion.
