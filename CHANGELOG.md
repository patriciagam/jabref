# Changelog

All notable changes to this project will be documented in this file.
The format is based on [Keep a Changelog](https://keepachangelog.com/en/1.0.0/).
We refer to [GitHub issues](https://github.com/JabRef/jabref/issues) by using `#NUM`.
In case, there is no issue present, the pull request implementing the feature is linked.

Note that this project **does not** adhere to [Semantic Versioning](http://semver.org/).

## [Unreleased]

### Added

- We added a field showing the BibTeX/biblatex source for added and deleted entries in the "External Changes Resolver" dialog. [#9509](https://github.com/JabRef/jabref/issues/9509)
- We added a search history list in the search field's right click menu. [#7906](https://github.com/JabRef/jabref/issues/7906)
- We added a full text fetcher for IACR eprints. [#9651](https://github.com/JabRef/jabref/pull/9651)
- We added "Attach file from URL" to right-click context menu to download and store a file with the reference library. [#9646](https://github.com/JabRef/jabref/issues/9646)
- We enabled updating an existing entry with data from InspireHEP. [#9351](https://github.com/JabRef/jabref/issues/9351)
- We added a fetcher for the Bibliotheksverbund Bayern (experimental). [#9641](https://github.com/JabRef/jabref/pull/9641)
- We added support for more biblatex date formats for parsing dates [#2753](https://github.com/JabRef/issues/2753).
- We added support for multiple languages for exporting to and importing references from MS Office. [#9699](https://github.com/JabRef/jabref/issues/9699)
- We enabled scrolling in the groups list when dragging a group on another group. [#2869](https://github.com/JabRef/jabref/pull/2869)
- We added the option to automatically download online files when a new entry is created from an existing ID (e.g. DOI). The option can be disabled in the preferences under "Import and Export" [#9756](https://github.com/JabRef/jabref/issues/9756)
- We added a new Integrity check for unscaped ampersands. [koppor#585](https://github.com/koppor/jabref/issues/585)
- We added the possibility to automatically fetch entries when an IBSN is pasted on the main table [#9864](https://github.com/JabRef/jabref/issues/9864)

### Changed

- We upgraded to Lucene 9.5 for the fulltext search. The search index will be rebuild. [#9584](https://github.com/JabRef/jabref/pull/9584)
- 'Get full text' now also checks the file url. [#568](https://github.com/koppor/jabref/issues/568)
- JabRef writes a new backup file only if there is a change. Before, JabRef created a backup upon start. [#9679](https://github.com/JabRef/jabref/pull/9679)
- We modified the `Add Group` dialog to use the most recently selected group hierarchical context. [#9141](https://github.com/JabRef/jabref/issues/9141)
- We refined the 'main directory not found' error message. [#9625](https://github.com/JabRef/jabref/pull/9625)
- JabRef writes a new backup file only if there is a change. Before, JabRef created a backup upon start. [#9679](https://github.com/JabRef/jabref/pull/9679)
- Backups of libraries are not stored per JabRef version, but collected together.
- We streamlined the paths for logs and backups: The parent path fragement is always `logs` or `backups`.
- `log.txt` now contains an entry if a BibTeX entry could not be parsed.
- `log.txt` now contains debug messages. Debugging needs to be enabled explicitly. [#9678](https://github.com/JabRef/jabref/pull/9678)
- `log.txt` does not contain entries for non-found files during PDF indexing. [#9678](https://github.com/JabRef/jabref/pull/9678)
- We improved the Medline importer to correctly import ISO dates for `revised`. [#9536](https://github.com/JabRef/jabref/issues/9536)
- To avoid cluttering of the directory, We always delete the `.sav` file upon successful write. [#9675](https://github.com/JabRef/jabref/pull/9675)
- We improved the unlinking/deletion of multiple linked files of an entry using the <kbd>Delete</kbd> key. [#9473](https://github.com/JabRef/jabref/issues/9473)
- We moved the custom entry types dialog into the preferences dialog. [#9760](https://github.com/JabRef/jabref/pull/9760)
- We moved the manage content selectors dialog to the library properties. [#9768](https://github.com/JabRef/jabref/pull/9768)
- We moved the preferences menu command from the options menu to the file menu. [#9768](https://github.com/JabRef/jabref/pull/9768)
- We reorganized the order of tabs and settings in the library properties. [#9836](https://github.com/JabRef/jabref/pull/9836)
- We changed the handling of an "overflow" of authors at `[authIniN]`: JabRef uses `+` to indicate an overflow. Example: `[authIni2]` produces `A+` (instead of `AB`) for `Aachen and Berlin and Chemnitz`. [#9703](https://github.com/JabRef/jabref/pull/9703)
- We moved the preferences option to open the last edited files on startup to the 'General' tab. [#9808](https://github.com/JabRef/jabref/pull/9808)
- We improved the recognition of DOIs when pasting a link containing a DOI on the maintable [#9864](https://github.com/JabRef/jabref/issues/9864s)
<<<<<<< HEAD
- We reordered the preferences dialog. [#9839](https://github.com/JabRef/jabref/pull/9839)
- We split the 'Import and Export' tab into 'Web Search' and 'Export'. [#9839](https://github.com/JabRef/jabref/pull/9839)
- We moved the option to run JabRef in memory stick mode into the preferences dialog toolbar. [#9866](https://github.com/JabRef/jabref/pull/9866)
=======
- In case the library contains empty entries, they are not written to disk. [#8645](https://github.com/JabRef/jabref/issues/8645)
>>>>>>> dc60b4d6
- The formatter `remove_unicode_ligatures` is now called `replace_unicode_ligatures`. [#9890](https://github.com/JabRef/jabref/pull/9890)

### Fixed

- We fixed an issue where the browser import would add ' characters before the BibTeX entry on Linux. [#9588](https://github.com/JabRef/jabref/issues/9588)
- We fixed an issue where searching for a specific term with the DOAB fetcher lead to an exception. [#9571](https://github.com/JabRef/jabref/issues/9571)
- We fixed an issue where the "Import" -> "Library to import to" did not show the correct library name if two opened libraries had the same suffix. [#9567](https://github.com/JabRef/jabref/issues/9567)
- We fixed an issue where the rpm-Version of JabRef could not be properly uninstalled and reinstalled. [#9558](https://github.com/JabRef/jabref/issues/9558), [#9603](https://github.com/JabRef/jabref/issues/9603)
- We fixed an issue where the command line export using `--exportMatches` flag does not create an output bib file. [#9581](https://github.com/JabRef/jabref/issues/9581)
- We fixed an issue where custom field in the custom entry types could not be set to mulitline. [#9609](https://github.com/JabRef/jabref/issues/9609)
- We fixed an issue where the Office XML exporter did not resolve BibTeX-Strings when exporting entries. [forum#3741](https://discourse.jabref.org/t/exporting-bibtex-constant-strings-to-ms-office-2007-xml/3741)
- We fixed an issue where the Merge Entries Toolbar configuration was not saved after hitting 'Merge Entries' button. [#9091](https://github.com/JabRef/jabref/issues/9091)
- We fixed an issue where the password is saved locally if user wants to use proxy with authentication. [#8055](https://github.com/JabRef/jabref/issues/8055)
- JabRef is now more relaxed when parsing field content: In case a field content ended with `\`, the combination `\}` was treated as plain `}`. [#9668](https://github.com/JabRef/jabref/issues/9668)
- We resolved an issue that cut off the number of group entries when it exceedet four digits. [#8797](https://github.com/JabRef/jabref/issues/8797)
- We fixed the issue where the size of the global search window was not retained after closing. [#9362](https://github.com/JabRef/jabref/issues/9362)
- We fixed an issue where the Global Search UI preview is still white in dark theme. [#9362](https://github.com/JabRef/jabref/issues/9362)
- We fixed the double paste issue when <kbd>Cmd</kbd> + <kbd>v</kbd> is pressed on 'New entry from plaintext' dialog. [#9367](https://github.com/JabRef/jabref/issues/9367)
- We fixed an issue where the pin button on the Global Search dialog was located at the bottom and not at the top. [#9362](https://github.com/JabRef/jabref/issues/9362)
- We fixed the log text color in the event log console when using dark mode. [#9732](https://github.com/JabRef/jabref/issues/9732)
- We fixed an issue where searching for unlinked files would include the current library's .bib file [#9735](https://github.com/JabRef/jabref/issues/9735)
- We fixed an issue where it was no longer possible to connect to a shared mysql database due to an exception [#9761](https://github.com/JabRef/jabref/issues/9761)
- We fixed an issue where an exception was thrown for the user after <kbd>Ctrl</kbd>+<kbd>Z</kbd> command [#9737](https://github.com/JabRef/jabref/issues/9737)
- We fixed the citation key generation for (`[authors]`, `[authshort]`, `[authorsAlpha]`, `authIniN`, `authEtAl`, `auth.etal`)[https://docs.jabref.org/setup/citationkeypatterns#special-field-markers] to handle `and others` properly. [koppor#626](https://github.com/koppor/jabref/issues/626)
- We fixed the Save/save as file type shows BIBTEX_DB instead of "Bibtex library" [#9372](https://github.com/JabRef/jabref/issues/9372)
- We fixed an issue when overwriting the owner was disabled. [#9896](https://github.com/JabRef/jabref/pull/9896)
- We fixed an issue regarding recording redundant prefixes in search history. [#9685](https://github.com/JabRef/jabref/issues/9685)
- We fixed an issue where passing a URL containing a DOI led to a "No entry found" notification. [#9821](https://github.com/JabRef/jabref/issues/9821)
- We fixed some minor visual inconsistencies and issues in the preferences dialog. [#9866](https://github.com/JabRef/jabref/pull/9866)
- The order of save actions is now retained. [#9890](https://github.com/JabRef/jabref/pull/9890)

### Removed

- We removed the support of BibTeXML. [#9540](https://github.com/JabRef/jabref/issues/9540)
- We removed support for Markdown syntax for strikethrough and task lists in comment fields. [#9726](https://github.com/JabRef/jabref/pull/9726)
- We removed the options menu, because the two contents were moved to the File menu or the properties of the library. [#9768](https://github.com/JabRef/jabref/pull/9768)
- We removed the 'File' tab in the preferences and moved its contents to the 'Export' tab. [#9839](https://github.com/JabRef/jabref/pull/9839)




## [5.9] - 2023-01-06

### Added

- We added a dropdown menu to let users change the library they want to import into during import. [#6177](https://github.com/JabRef/jabref/issues/6177)
- We added the possibility to add/remove a preview style from the selected list using a double click. [#9490](https://github.com/JabRef/jabref/issues/9490)
- We added the option to define fields as "multine" directly in the custom entry types dialog. [#6448](https://github.com/JabRef/jabref/issues/6448)
- We changed the minWidth and the minHeight of the main window, so it won't have a width and/or a height with the value 0. [#9606](https://github.com/JabRef/jabref/issues/9606)

### Changed

- We changed database structure: in MySQL/MariaDB we renamed tables by adding a `JABREF_` prefix, and in PGSQL we moved tables in `jabref` schema. We added `VersionDBStructure` variable in `METADATA` table to indicate current version of structure, this variable is needed for automatic migration. [#9312](https://github.com/JabRef/jabref/issues/9312)
- We moved some preferences options to a new tab in the preferences dialog. [#9442](https://github.com/JabRef/jabref/pull/9308)
- We renamed "Medline abbreviation" to "dotless abbreviation". [#9504](https://github.com/JabRef/jabref/pull/9504)
- We now have more "dots" in the offered journal abbreviations. [#9504](https://github.com/JabRef/jabref/pull/9504)
- We now disable the button "Full text search" in the Searchbar by default [#9527](https://github.com/JabRef/jabref/pull/9527)

### Fixed

- The tab "deprecated fields" is shown in biblatex-mode only. [#7757](https://github.com/JabRef/jabref/issues/7757)
- In case a journal name of an IEEE journal is abbreviated, the "normal" abbreviation is used - and not the one of the IEEE BibTeX strings. [abbrv#91](https://github.com/JabRef/abbrv.jabref.org/issues/91)
- We fixed a performance issue when loading large lists of custom journal abbreviations. [#8928](https://github.com/JabRef/jabref/issues/8928)
- We fixed an issue where the last opened libraries were not remembered when a new unsaved library was open as well. [#9190](https://github.com/JabRef/jabref/issues/9190)
- We fixed an issue where no context menu for the group "All entries" was present. [forum#3682](https://discourse.jabref.org/t/how-sort-groups-a-z-not-subgroups/3682)
- We fixed an issue where extra curly braces in some fields would trigger an exception when selecting the entry or doing an integrity check. [#9475](https://github.com/JabRef/jabref/issues/9475), [#9503](https://github.com/JabRef/jabref/issues/9503)
- We fixed an issue where entering a date in the format "YYYY/MM" in the entry editor date field caused an exception. [#9492](https://github.com/JabRef/jabref/issues/9492)
- For portable versions, the `.deb` file now works on plain debian again. [#9472](https://github.com/JabRef/jabref/issues/9472)
- We fixed an issue where the download of linked online files failed after an import of entries for certain urls. [#9518](https://github.com/JabRef/jabref/issues/9518)
- We fixed an issue where an exception occurred when manually downloading a file from an URL in the entry editor. [#9521](https://github.com/JabRef/jabref/issues/9521)
- We fixed an issue with open office csv file formatting where commas in the abstract field where not escaped. [#9087][https://github.com/JabRef/jabref/issues/9087]
- We fixed an issue with deleting groups where subgroups different from the selected group were deleted. [#9281][https://github.com/JabRef/jabref/issues/9281]

## [5.8] - 2022-12-18

### Added

- We integrated a new three-way merge UI for merging entries in the Entries Merger Dialog, the Duplicate Resolver Dialog, the Entry Importer Dialog, and the External Changes Resolver Dialog. [#8945](https://github.com/JabRef/jabref/pull/8945)
- We added the ability to merge groups, keywords, comments and files when merging entries. [#9022](https://github.com/JabRef/jabref/pull/9022)
- We added a warning message next to the authors field in the merge dialog to warn users when the authors are the same but formatted differently. [#8745](https://github.com/JabRef/jabref/issues/8745)
- The default file directory of a library is used as default directory for [unlinked file lookup](https://docs.jabref.org/collect/findunlinkedfiles#link-the-pdfs-to-your-bib-library). [koppor#546](https://github.com/koppor/jabref/issues/546)
- The properties of an existing systematic literature review (SLR) can be edited. [koppor#604](https://github.com/koppor/jabref/issues/604)
- An systematic literature review (SLR) can now be started from the SLR itself. [#9131](https://github.com/JabRef/jabref/pull/9131), [koppor#601](https://github.com/koppor/jabref/issues/601)
- On startup, JabRef notifies the user if there were parsing errors during opening.
- We added support for the field `fjournal` (in `@article`) for abbreviation and unabbreviation functionalities. [#321](https://github.com/JabRef/jabref/pull/321)
- In case a backup is found, the filename of the backup is shown and one can navigate to the file. [#9311](https://github.com/JabRef/jabref/pull/9311)
- We added support for the Ukrainian and Arabic languages. [#9236](https://github.com/JabRef/jabref/pull/9236), [#9243](https://github.com/JabRef/jabref/pull/9243)

### Changed

- We improved the Citavi Importer to also import so called Knowledge-items into the field `comment` of the corresponding entry [#9025](https://github.com/JabRef/jabref/issues/9025)
- We modified the change case sub-menus and their corresponding tips (displayed when you stay long over the menu) to properly reflect exemplified cases. [#9339](https://github.com/Jabref/jabref/issues/9339)
- We call backup files `.bak` and temporary writing files now `.sav`.
- JabRef keeps 10 older versions of a `.bib` file in the [user data dir](https://github.com/harawata/appdirs#supported-directories) (instead of a single `.sav` (now: `.bak`) file in the directory of the `.bib` file)
- We improved the External Changes Resolver dialog to be more usaable. [#9021](https://github.com/JabRef/jabref/pull/9021)
- We simplified the actions to fast-resolve duplicates to 'Keep Left', 'Keep Right', 'Keep Both' and 'Keep Merged'. [#9056](https://github.com/JabRef/jabref/issues/9056)
- The fallback directory of the file folder now is the general file directory. In case there was a directory configured for a library and this directory was not found, JabRef placed the PDF next to the .bib file and not into the general file directory.
- The global default directory for storing PDFs is now the documents folder in the user's home.
- When adding or editing a subgroup it is placed w.r.t. to alphabetical ordering rather than at the end. [koppor#577](https://github.com/koppor/jabref/issues/577)
- Groups context menu now shows appropriate options depending on number of subgroups. [koppor#579](https://github.com/koppor/jabref/issues/579)
- We modified the "Delete file" dialog and added the full file path to the dialog text. The file path in the title was changed to file name only. [koppor#534](https://github.com/koppor/jabref/issues/534)
- Download from URL now automatically fills with URL from clipboard. [koppor#535](https://github.com/koppor/jabref/issues/535)
- We added HTML and Markdown files to Find Unlinked Files and removed BibTeX. [koppor#547](https://github.com/koppor/jabref/issues/547)
- ArXiv fetcher now retrieves additional data from related DOIs (both ArXiv and user-assigned). [#9170](https://github.com/JabRef/jabref/pull/9170)
- We modified the Directory of Open Access Books (DOAB) fetcher so that it will now also fetch the ISBN when possible. [#8708](https://github.com/JabRef/jabref/issues/8708)
- Genres are now mapped correctly to entry types when importing MODS files. [#9185](https://github.com/JabRef/jabref/issues/9185)
- We changed the button label from "Return to JabRef" to "Return to library" to better indicate the purpose of the action.
- We changed the color of found text from red to high-contrast colors (background: yellow; font color: purple). [koppor#552](https://github.com/koppor/jabref/issues/552)
- We fixed an issue where the wrong icon for a successful import of a bib entry was shown. [#9308](https://github.com/JabRef/jabref/pull/9308)
- We changed the messages after importing unlinked local files to past tense. [koppor#548](https://github.com/koppor/jabref/issues/548)
- We fixed an issue where the wrong icon for a successful import of a bib entry was shown [#9308](https://github.com/JabRef/jabref/pull/9308)
- In the context of the [Cleanup dialog](https://docs.jabref.org/finding-sorting-and-cleaning-entries/cleanupentries) we changed the text of the conversion of BibTeX to biblatex (and vice versa) to make it more clear. [koppor#545](https://github.com/koppor/jabref/issues/545)
- We removed wrapping of string constants when writing to a `.bib` file.
- In the context of a systematic literature review (SLR), a user can now add arbitrary data into `study.yml`. JabRef just ignores this data. [#9124](https://github.com/JabRef/jabref/pull/9124)
- In the context of a systematic literature review (SLR), we reworked the "Define study" parameters dialog. [#9123](https://github.com/JabRef/jabref/pull/9123)
- We upgraded to Lucene 9.4 for the fulltext search. The search index will be rebuild. [#9213](https://github.com/JabRef/jabref/pull/9213)
- We disabled the "change case" menu for empty fields. [#9214](https://github.com/JabRef/jabref/issues/9214)
- We disabled the conversion menu for empty fields. [#9200](https://github.com/JabRef/jabref/issues/9200)

### Fixed

- We fixed an issue where applied save actions on saving the library file would lead to the dialog "The library has been modified by another program" popping up. [#4877](https://github.com/JabRef/jabref/issues/4877)
- We fixed issues with save actions not correctly loaded when opening the library. [#9122](https://github.com/JabRef/jabref/pull/9122)
- We fixed the behavior of "Discard changes" when reopening a modified library. [#9361](https://github.com/JabRef/jabref/issues/9361)
- We fixed several bugs regarding the manual and the autosave of library files that could lead to exceptions. [#9067](https://github.com/JabRef/jabref/pull/9067), [#8448](https://github.com/JabRef/jabref/issues/8484), [#8746](https://github.com/JabRef/jabref/issues/8746), [#6684](https://github.com/JabRef/jabref/issues/6684), [#6644](https://github.com/JabRef/jabref/issues/6644), [#6102](https://github.com/JabRef/jabref/issues/6102), [#6002](https://github.com/JabRef/jabref/issues/6000)
- We fixed an issue where pdfs were re-indexed on each startup. [#9166](https://github.com/JabRef/jabref/pull/9166)
- We fixed an issue when using an unsafe character in the citation key, the auto-linking feature fails to link files. [#9267](https://github.com/JabRef/jabref/issues/9267)
- We fixed an issue where a message about changed metadata would occur on saving although nothing changed. [#9159](https://github.com/JabRef/jabref/issues/9159)
- We fixed an issue where the possibility to generate a subdatabase from an aux file was writing empty files when called from the commandline. [#9115](https://github.com/JabRef/jabref/issues/9115), [forum#3516](https://discourse.jabref.org/t/export-subdatabase-from-aux-file-on-macos-command-line/3516)
- We fixed an issue where author names with tilde accents (for example ñ) were marked as "Names are not in the standard BibTeX format". [#8071](https://github.com/JabRef/jabref/issues/8071)
- We fixed an issue where capitalize didn't capitalize words after hyphen characters. [#9157](https://github.com/JabRef/jabref/issues/9157)
- We fixed an issue where title case didn't capitalize words after en-dash characters and skip capitalization of conjunctions that comes after en-dash characters. [#9068](https://github.com/JabRef/jabref/pull/9068),[#9142](https://github.com/JabRef/jabref/pull/9142)
- We fixed an issue with the message that is displayed when fetcher returns an empty list of entries for given query. [#9195](https://github.com/JabRef/jabref/issues/9195)
- We fixed an issue where editing entry's "date" field in library mode "biblatex" causes an uncaught exception. [#8747](https://github.com/JabRef/jabref/issues/8747)
- We fixed an issue where importing from XMP would fail for certain PDFs. [#9383](https://github.com/JabRef/jabref/issues/9383)
- We fixed an issue that JabRef displayed the wrong group tree after loading. [koppor#637](https://github.com/koppor/jabref/issues/637)
- We fixed that sorting of entries in the maintable by special fields is updated immediately. [#9334](https://github.com/JabRef/jabref/issues/9334)
- We fixed the display of issue, number, eid and pages fields in the entry preview. [#8607](https://github.com/JabRef/jabref/pull/8607), [#8372](https://github.com/JabRef/jabref/issues/8372), [Koppor#514](https://github.com/koppor/jabref/issues/514), [forum#2390](https://discourse.jabref.org/t/unable-to-edit-my-bibtex-file-that-i-used-before-vers-5-1/2390), [forum#3462](https://discourse.jabref.org/t/jabref-5-6-need-help-with-export-from-jabref-to-microsoft-word-entry-preview-of-apa-7-not-rendering-correctly/3462)
- We fixed the page ranges checker to detect article numbers in the pages field (used at [Check Integrity](https://docs.jabref.org/finding-sorting-and-cleaning-entries/checkintegrity)). [#8607](https://github.com/JabRef/jabref/pull/8607)
- The [HtmlToLaTeXFormatter](https://docs.jabref.org/finding-sorting-and-cleaning-entries/saveactions#html-to-latex) keeps single `<` characters.
- We fixed a performance regression when opening large libraries. [#9041](https://github.com/JabRef/jabref/issues/9041)
- We fixed a bug where spaces are trimmed when highlighting differences in the Entries merge dialog. [koppor#371](https://github.com/koppor/jabref/issues/371)
- We fixed some visual glitches with the linked files editor field in the entry editor and increased its height. [#8823](https://github.com/JabRef/jabref/issues/8823)
- We fixed some visual inconsistencies (round corners of highlighted buttons). [#8806](https://github.com/JabRef/jabref/issues/8806)
- We fixed an issue where JabRef would not exit when a connection to a LibreOffice document was established previously and the document is still open. [#9075](https://github.com/JabRef/jabref/issues/9075)
- We fixed an issue about selecting the save order in the preferences. [#9175](https://github.com/JabRef/jabref/issues/9147)
- We fixed an issue where an exception when fetching a DOI was not logged correctly. [koppor#627](https://github.com/koppor/jabref/issues/627)
- We fixed an issue where a user could not open an attached file in a new unsaved library. [#9386](https://github.com/JabRef/jabref/issues/9386)
- We fixed a typo within a connection error message. [koppor#625](https://github.com/koppor/jabref/issues/625)
- We fixed an issue where journal abbreviations would not abbreviate journal titles with escaped ampersands (\\&). [#8948](https://github.com/JabRef/jabref/issues/8948)
- We fixed the readability of the file field in the dark theme. [#9340](https://github.com/JabRef/jabref/issues/9340)
- We fixed an issue where the 'close dialog' key binding was not closing the Preferences dialog. [#8888](https://github.com/jabref/jabref/issues/8888)
- We fixed an issue where a known journal's medline/dot-less abbreviation does not switch to the full name. [#9370](https://github.com/JabRef/jabref/issues/9370)
- We fixed an issue where hitting enter on the search field within the preferences dialog closed the dialog. [koppor#630](https://github.com/koppor/jabref/issues/630)
- We fixed the "Cleanup entries" dialog is partially visible. [#9223](https://github.com/JabRef/jabref/issues/9223)
- We fixed an issue where font size preferences did not apply correctly to preference dialog window and the menu bar. [#8386](https://github.com/JabRef/jabref/issues/8386) and [#9279](https://github.com/JabRef/jabref/issues/9279)
- We fixed the display of the "Customize Entry Types" dialog title. [#9198](https://github.com/JabRef/jabref/issues/9198)
- We fixed an issue where the CSS styles are missing in some dialogs. [#9150](https://github.com/JabRef/jabref/pull/9150)
- We fixed an issue where controls in the preferences dialog could outgrow the window. [#9017](https://github.com/JabRef/jabref/issues/9017)
- We fixed an issue where highlighted text color for entry merge dialogue was not clearly visible. [#9192](https://github.com/JabRef/jabref/issues/9192)

### Removed

- We removed "last-search-date" from the systematic literature review feature, because the last-search-date can be deducted from the git logs. [#9116](https://github.com/JabRef/jabref/pull/9116)
- We removed the [CiteseerX](https://docs.jabref.org/collect/import-using-online-bibliographic-database#citeseerx) fetcher, because the API used by JabRef is sundowned. [#9466](https://github.com/JabRef/jabref/pull/9466)

## [5.7] - 2022-08-05

### Added

- We added a fetcher for [Biodiversity Heritage Library](https://www.biodiversitylibrary.org/). [8539](https://github.com/JabRef/jabref/issues/8539)
- We added support for multiple messages in the snackbar. [#7340](https://github.com/JabRef/jabref/issues/7340)
- We added an extra option in the 'Find Unlinked Files' dialog view to ignore unnecessary files like Thumbs.db, DS_Store, etc. [koppor#373](https://github.com/koppor/jabref/issues/373)
- JabRef now writes log files. Linux: `$home/.cache/jabref/logs/version`, Windows: `%APPDATA%\..\Local\harawata\jabref\version\logs`, Mac: `Users/.../Library/Logs/jabref/version`
- We added an importer for Citavi backup files, support ".ctv5bak" and ".ctv6bak" file formats. [#8322](https://github.com/JabRef/jabref/issues/8322)
- We added a feature to drag selected entries and drop them to other opened inactive library tabs [koppor521](https://github.com/koppor/jabref/issues/521).
- We added support for the [biblatex-apa](https://github.com/plk/biblatex-apa) legal entry types `Legislation`, `Legadminmaterial`, `Jurisdiction`, `Constitution` and `Legal` [#8931](https://github.com/JabRef/jabref/issues/8931)

### Changed

- The file column in the main table now shows the corresponding defined icon for the linked file [8930](https://github.com/JabRef/jabref/issues/8930).
- We improved the color of the selected entries and the color of the summary in the Import Entries Dialog in the dark theme. [#7927](https://github.com/JabRef/jabref/issues/7927)
- We upgraded to Lucene 9.2 for the fulltext search.
  Thus, the now created search index cannot be read from older versions of JabRef anylonger.
  ⚠️ JabRef will recreate the index in a new folder for new files and this will take a long time for a huge library.
  Moreover, switching back and forth JabRef versions and meanwhile adding PDFs also requires rebuilding the index now and then.
  [#8868](https://github.com/JabRef/jabref/pull/8868)
- We improved the Latex2Unicode conversion [#8639](https://github.com/JabRef/jabref/pull/8639)
- Writing BibTeX data into a PDF (XMP) removes braces. [#8452](https://github.com/JabRef/jabref/issues/8452)
- Writing BibTeX data into a PDF (XMP) does not write the `file` field.
- Writing BibTeX data into a PDF (XMP) considers the configured keyword separator (and does not use "," as default any more)
- The Medline/Pubmed search now also supports the [default fields and operators for searching](https://docs.jabref.org/collect/import-using-online-bibliographic-database#search-syntax). [forum#3554](https://discourse.jabref.org/t/native-pubmed-search/3354)
- We improved group expansion arrow that prevent it from activating group when expanding or collapsing. [#7982](https://github.com/JabRef/jabref/issues/7982), [#3176](https://github.com/JabRef/jabref/issues/3176)
- When configured SSL certificates changed, JabRef warns the user to restart to apply the configuration.
- We improved the appearances and logic of the "Manage field names & content" dialog, and renamed it to "Automatic field editor". [#6536](https://github.com/JabRef/jabref/issues/6536)
- We improved the message explaining the options when modifying an automatic keyword group [#8911](https://github.com/JabRef/jabref/issues/8911)
- We moved the preferences option "Warn about duplicates on import" option from the tab "File" to the tab "Import and Export". [koppor#570](https://github.com/koppor/jabref/issues/570)
- When JabRef encounters `% Encoding: UTF-8` header, it is kept during writing (and not removed). [#8964](https://github.com/JabRef/jabref/pull/8964)
- We replace characters which cannot be decoded using the specified encoding by a (probably another) valid character. This happens if JabRef detects the wrong charset (e.g., UTF-8 instead of Windows 1252). One can use the [Integrity Check](https://docs.jabref.org/finding-sorting-and-cleaning-entries/checkintegrity) to find those characters.

### Fixed

- We fixed an issue where linked fails containing parts of the main file directory could not be opened. [#8991](https://github.com/JabRef/jabref/issues/8991)
- Linked files with an absolute path can be opened again. [#8991](https://github.com/JabRef/jabref/issues/8991)
- We fixed an issue where the user could not rate an entry in the main table when an entry was not yet ranked. [#5842](https://github.com/JabRef/jabref/issues/5842)
- We fixed an issue that caused JabRef to sometimes open multiple instances when "Remote Operation" is enabled. [#8653](https://github.com/JabRef/jabref/issues/8653)
- We fixed an issue where linked files with the filetype "application/pdf" in an entry were not shown with the correct PDF-Icon in the main table [8930](https://github.com/JabRef/jabref/issues/8930)
- We fixed an issue where "open folder" for linked files did not open the folder and did not select the file unter certain Linux desktop environments [#8679](https://github.com/JabRef/jabref/issues/8679), [#8849](https://github.com/JabRef/jabref/issues/8849)
- We fixed an issue where the content of a big shared database library is not shown [#8788](https://github.com/JabRef/jabref/issues/8788)
- We fixed the unnecessary horizontal scroll bar in group panel [#8467](https://github.com/JabRef/jabref/issues/8467)
- We fixed an issue where the notification bar message, icon and actions appeared to be invisible. [#8761](https://github.com/JabRef/jabref/issues/8761)
- We fixed an issue where deprecated fields tab is shown when the fields don't contain any values. [#8396](https://github.com/JabRef/jabref/issues/8396)
- We fixed an issue where an exception for DOI search occurred when the DOI contained urlencoded characters. [#8787](https://github.com/JabRef/jabref/issues/8787)
- We fixed an issue which allow us to select and open identifiers from a popup list in the maintable [#8758](https://github.com/JabRef/jabref/issues/8758), [8802](https://github.com/JabRef/jabref/issues/8802)
- We fixed an issue where the escape button had no functionality within the "Filter groups" textfield. [koppor#562](https://github.com/koppor/jabref/issues/562)
- We fixed an issue where the exception that there are invalid characters in filename. [#8786](https://github.com/JabRef/jabref/issues/8786)
- When the proxy configuration removed the proxy user/password, this change is applied immediately.
- We fixed an issue where removing several groups deletes only one of them. [#8390](https://github.com/JabRef/jabref/issues/8390)
- We fixed an issue where the Sidepane (groups, web search and open office) width is not remembered after restarting JabRef. [#8907](https://github.com/JabRef/jabref/issues/8907)
- We fixed a bug where switching between themes will cause an error/exception. [#8939](https://github.com/JabRef/jabref/pull/8939)
- We fixed a bug where files that were deleted in the source bibtex file were kept in the index. [#8962](https://github.com/JabRef/jabref/pull/8962)
- We fixed "Error while sending to JabRef" when the browser extension interacts with JabRef. [JabRef-Browser-Extension#479](https://github.com/JabRef/JabRef-Browser-Extension/issues/479)
- We fixed a bug where updating group view mode (intersection or union) requires re-selecting groups to take effect. [#6998](https://github.com/JabRef/jabref/issues/6998)
- We fixed a bug that prevented external group metadata changes from being merged. [#8873](https://github.com/JabRef/jabref/issues/8873)
- We fixed the shared database opening dialog to remember autosave folder and tick. [#7516](https://github.com/JabRef/jabref/issues/7516)
- We fixed an issue where name formatter could not be saved. [#9120](https://github.com/JabRef/jabref/issues/9120)

### Removed

- We removed the social media buttons for our Twitter and Facebook pages. [#8774](https://github.com/JabRef/jabref/issues/8774)

## [5.6] - 2022-04-25

### Added

- We enabled the user to customize the API Key for some fetchers. [#6877](https://github.com/JabRef/jabref/issues/6877)
- We added an extra option when right-clicking an entry in the Entry List to copy either the DOI or the DOI url.
- We added a fetcher for [Directory of Open Access Books (DOAB)](https://doabooks.org/) [8576](https://github.com/JabRef/jabref/issues/8576)
- We added an extra option to ask the user whether they want to open to reveal the folder holding the saved file with the file selected. [#8195](https://github.com/JabRef/jabref/issues/8195)
- We added a new section to network preferences to allow using custom SSL certificates. [#8126](https://github.com/JabRef/jabref/issues/8126)
- We improved the version check to take also beta version into account and now redirect to the right changelog for the version.
- We added two new web and fulltext fetchers: SemanticScholar and ResearchGate.
- We added notifications on success and failure when writing metadata to a PDF-file. [#8276](https://github.com/JabRef/jabref/issues/8276)
- We added a cleanup action that escapes `$` (by adding a backslash in front). [#8673](https://github.com/JabRef/jabref/issues/8673)

### Changed

- We upgraded to Lucene 9.1 for the fulltext search.
  Thus, the now created search index cannot be read from older versions of JabRef any longer.
  ⚠️ JabRef will recreate the index in a new folder for new files and this will take a long time for a huge library.
  Moreover, switching back and forth JabRef versions and meanwhile adding PDFs also requires rebuilding the index now and then.
  [#8362](https://github.com/JabRef/jabref/pull/8362)
- We changed the list of CSL styles to those that support formatting bibliographies. [#8421](https://github.com/JabRef/jabref/issues/8421) [citeproc-java#116](https://github.com/michel-kraemer/citeproc-java/issues/116)
- The CSL preview styles now also support displaying data from cross references entries that are linked via the `crossref` field. [#7378](https://github.com/JabRef/jabref/issues/7378)
- We made the Search button in Web Search wider. We also skewed the panel titles to the left. [#8397](https://github.com/JabRef/jabref/issues/8397)
- We introduced a preference to disable fulltext indexing. [#8468](https://github.com/JabRef/jabref/issues/8468)
- When exporting entries, the encoding is always UTF-8.
- When embedding BibTeX data into a PDF, the encoding is always UTF-8.
- We replaced the [OttoBib](https://en.wikipedia.org/wiki/OttoBib) fetcher by a fetcher by [OpenLibrary](https://openlibrary.org/dev/docs/api/books). [#8652](https://github.com/JabRef/jabref/issues/8652)
- We first fetch ISBN data from OpenLibrary, if nothing found, ebook.de is tried.
- We now only show a warning when exiting for tasks that will not be recovered automatically upon relaunch of JabRef. [#8468](https://github.com/JabRef/jabref/issues/8468)

### Fixed

- We fixed an issue where right clicking multiple entries and pressing "Change entry type" would only change one entry. [#8654](https://github.com/JabRef/jabref/issues/8654)
- We fixed an issue where it was no longer possible to add or delete multiple files in the `file` field in the entry editor. [#8659](https://github.com/JabRef/jabref/issues/8659)
- We fixed an issue where the author's lastname was not used for the citation key generation if it started with a lowercase letter. [#8601](https://github.com/JabRef/jabref/issues/8601)
- We fixed an issue where custom "Protected terms" files were missing after a restart of JabRef. [#8608](https://github.com/JabRef/jabref/issues/8608)
- We fixed an issue where JabRef could not start due to a missing directory for the fulltex index. [#8579](https://github.com/JabRef/jabref/issues/8579)
- We fixed an issue where long article numbers in the `pages` field would cause an exception and preventing the citation style to display. [#8381](https://github.com/JabRef/jabref/issues/8381), [citeproc-java](https://github.com/michel-kraemer/citeproc-java/issues/114)
- We fixed an issue where online links in the file field were not detected correctly and could produce an exception. [#8150](https://github.com/JabRef/jabref/issues/8510)
- We fixed an issue where an exception could occur when saving the preferences [#7614](https://github.com/JabRef/jabref/issues/7614)
- We fixed an issue where "Copy DOI url" in the right-click menu of the Entry List would just copy the DOI and not the DOI url. [#8389](https://github.com/JabRef/jabref/issues/8389)
- We fixed an issue where opening the console from the drop-down menu would cause an exception. [#8466](https://github.com/JabRef/jabref/issues/8466)
- We fixed an issue when reading non-UTF-8 encoded. When no encoding header is present, the encoding is now detected from the file content (and the preference option is disregarded). [#8417](https://github.com/JabRef/jabref/issues/8417)
- We fixed an issue where pasting a URL was replacing `+` signs by spaces making the URL unreachable. [#8448](https://github.com/JabRef/jabref/issues/8448)
- We fixed an issue where creating subsidiary files from aux files created with some versions of biblatex would produce incorrect results. [#8513](https://github.com/JabRef/jabref/issues/8513)
- We fixed an issue where opening the changelog from withing JabRef led to a 404 error. [#8563](https://github.com/JabRef/jabref/issues/8563)
- We fixed an issue where not all found unlinked local files were imported correctly due to some race condition. [#8444](https://github.com/JabRef/jabref/issues/8444)
- We fixed an issue where Merge entries dialog exceeds screen boundaries.
- We fixed an issue where the app lags when selecting an entry after a fresh start. [#8446](https://github.com/JabRef/jabref/issues/8446)
- We fixed an issue where no citationkey was generated on import, pasting a doi or an entry on the main table. [8406](https://github.com/JabRef/jabref/issues/8406), [koppor#553](https://github.com/koppor/jabref/issues/553)
- We fixed an issue where accent search does not perform consistently. [#6815](https://github.com/JabRef/jabref/issues/6815)
- We fixed an issue where the incorrect entry was selected when "New Article" is pressed while search filters are active. [#8674](https://github.com/JabRef/jabref/issues/8674)
- We fixed an issue where "Write BibTeXEntry metadata to PDF" button remains enabled while writing to PDF is in-progress. [#8691](https://github.com/JabRef/jabref/issues/8691)

### Removed

- We removed the option to copy CSL Citation styles data as `XSL_FO`, `ASCIIDOC`, and `RTF` as these have not been working since a long time and are no longer supported in the external library used for processing the styles. [#7378](https://github.com/JabRef/jabref/issues/7378)
- We removed the option to configure the default encoding. The default encoding is now hard-coded to the modern UTF-8 encoding.

## [5.5] - 2022-01-17

### Changed

- We integrated the external file types dialog directly inside the preferences. [#8341](https://github.com/JabRef/jabref/pull/8341)
- We disabled the add group button color change after adding 10 new groups. [#8051](https://github.com/JabRef/jabref/issues/8051)
- We inverted the logic for resolving [BibTeX strings](https://docs.jabref.org/advanced/strings). This helps to keep `#` chars. By default String resolving is only activated for a couple of standard fields. The list of fields can be modified in the preferences. [#7010](https://github.com/JabRef/jabref/issues/7010), [#7102](https://github.com/JabRef/jabref/issues/7012), [#8303](https://github.com/JabRef/jabref/issues/8303)
- We moved the search box in preview preferences closer to the available citation styles list. [#8370](https://github.com/JabRef/jabref/pull/8370)
- Changing the preference to show the preview panel as a separate tab now has effect without restarting JabRef. [#8370](https://github.com/JabRef/jabref/pull/8370)
- We enabled switching themes in JabRef without the need to restart JabRef. [#7335](https://github.com/JabRef/jabref/pull/7335)
- We added support for the field `day`, `rights`, `coverage` and `language` when reading XMP data in Dublin Core format. [#8491](https://github.com/JabRef/jabref/issues/8491)

### Fixed

- We fixed an issue where the preferences for "Search and store files relative to library file location" where ignored when the "Main file directory" field was not empty [#8385](https://github.com/JabRef/jabref/issues/8385)
- We fixed an issue where `#`chars in certain fields would be interpreted as BibTeX strings [#7010](https://github.com/JabRef/jabref/issues/7010), [#7102](https://github.com/JabRef/jabref/issues/7012), [#8303](https://github.com/JabRef/jabref/issues/8303)
- We fixed an issue where the fulltext search on an empty library with no documents would lead to an exception [koppor#522](https://github.com/koppor/jabref/issues/522)
- We fixed an issue where clicking on "Accept changes" in the merge dialog would lead to an exception [forum#2418](https://discourse.jabref.org/t/the-library-has-been-modified-by-another-program/2418/8)
- We fixed an issue where clicking on headings in the entry preview could lead to an exception. [#8292](https://github.com/JabRef/jabref/issues/8292)
- We fixed an issue where IntegrityCheck used the system's character encoding instead of the one set by the library or in preferences [#8022](https://github.com/JabRef/jabref/issues/8022)
- We fixed an issue about empty metadata in library properties when called from the right click menu. [#8358](https://github.com/JabRef/jabref/issues/8358)
- We fixed an issue where someone could add a duplicate field in the customize entry type dialog. [#8194](https://github.com/JabRef/jabref/issues/8194)
- We fixed a typo in the library properties tab: "String constants". There, one can configure [BibTeX string constants](https://docs.jabref.org/advanced/strings).
- We fixed an issue when writing a non-UTF-8 encoded file: The header is written again. [#8417](https://github.com/JabRef/jabref/issues/8417)
- We fixed an issue where folder creation during systemic literature review failed due to an illegal fetcher name. [#8552](https://github.com/JabRef/jabref/pull/8552)

## [5.4] - 2021-12-20

### Added

- We added confirmation dialog when user wants to close a library where any empty entries are detected. [#8096](https://github.com/JabRef/jabref/issues/8096)
- We added import support for CFF files. [#7945](https://github.com/JabRef/jabref/issues/7945)
- We added the option to copy the DOI of an entry directly from the context menu copy submenu. [#7826](https://github.com/JabRef/jabref/issues/7826)
- We added a fulltext search feature. [#2838](https://github.com/JabRef/jabref/pull/2838)
- We improved the deduction of bib-entries from imported fulltext pdfs. [#7947](https://github.com/JabRef/jabref/pull/7947)
- We added unprotect_terms to the list of bracketed pattern modifiers [#7826](https://github.com/JabRef/jabref/pull/7960)
- We added a dialog that allows to parse metadata from linked pdfs. [#7929](https://github.com/JabRef/jabref/pull/7929)
- We added an icon picker in group edit dialog. [#6142](https://github.com/JabRef/jabref/issues/6142)
- We added a preference to Opt-In to JabRef's online metadata extraction service (Grobid) usage. [#8002](https://github.com/JabRef/jabref/pull/8002)
- We readded the possibility to display the search results of all databases ("Global Search"). It is shown in a separate window. [#4096](https://github.com/JabRef/jabref/issues/4096)
- We readded the possibility to keep the search string when switching tabs. It is implemented by a toggle button. [#4096](https://github.com/JabRef/jabref/issues/4096#issuecomment-575986882)
- We allowed the user to also preview the available citation styles in the preferences besides the selected ones [#8108](https://github.com/JabRef/jabref/issues/8108)
- We added an option to search the available citation styles by name in the preferences [#8108](https://github.com/JabRef/jabref/issues/8108)
- We added an option to generate bib-entries from ID through a popover in the toolbar. [#4183](https://github.com/JabRef/jabref/issues/4183)
- We added a menu option in the right click menu of the main table tabs to display the library properties. [#6527](https://github.com/JabRef/jabref/issues/6527)
- When a `.bib` file ("library") was saved successfully, a notification is shown

### Changed

- Local library settings may overwrite the setting "Search and store files relative to library file location" [#8179](https://github.com/JabRef/jabref/issues/8179)
- The option "Fit table horizontally on screen" in the "Entry table" preferences is now disabled by default [#8148](https://github.com/JabRef/jabref/pull/8148)
- We improved the preferences and descriptions in the "Linked files" preferences tab [#8148](https://github.com/JabRef/jabref/pull/8148)
- We slightly changed the layout of the Journal tab in the preferences for ui consistency. [#7937](https://github.com/JabRef/jabref/pull/7937)
- The JabRefHost on Windows now writes a temporary file and calls `-importToOpen` instead of passing the bibtex via `-importBibtex`. [#7374](https://github.com/JabRef/jabref/issues/7374), [JabRef Browser Ext #274](https://github.com/JabRef/JabRef-Browser-Extension/issues/274)
- We reordered some entries in the right-click menu of the main table. [#6099](https://github.com/JabRef/jabref/issues/6099)
- We merged the barely used ImportSettingsTab and the CustomizationTab in the preferences into one single tab and moved the option to allow Integers in Edition Fields in Bibtex-Mode to the EntryEditor tab. [#7849](https://github.com/JabRef/jabref/pull/7849)
- We moved the export order in the preferences from `File` to `Import and Export`. [#7935](https://github.com/JabRef/jabref/pull/7935)
- We reworked the export order in the preferences and the save order in the library preferences. You can now set more than three sort criteria in your library preferences. [#7935](https://github.com/JabRef/jabref/pull/7935)
- The metadata-to-pdf actions now also embeds the bibfile to the PDF. [#8037](https://github.com/JabRef/jabref/pull/8037)
- The snap was updated to use the core20 base and to use lzo compression for better startup performance [#8109](https://github.com/JabRef/jabref/pull/8109)
- We moved the union/intersection view button in the group sidepane to the left of the other controls. [#8202](https://github.com/JabRef/jabref/pull/8202)
- We improved the Drag and Drop behavior in the "Customize Entry Types" Dialog [#6338](https://github.com/JabRef/jabref/issues/6338)
- When determining the URL of an ArXiV eprint, the URL now points to the version [#8149](https://github.com/JabRef/jabref/pull/8149)
- We Included all standard fields with citation key when exporting to Old OpenOffice/LibreOffice Calc Format [#8176](https://github.com/JabRef/jabref/pull/8176)
- In case the database is encoded with `UTF8`, the `% Encoding` marker is not written anymore
- The written `.bib` file has the same line endings [#390](https://github.com/koppor/jabref/issues/390)
- The written `.bib` file always has a final line break
- The written `.bib` file keeps the newline separator of the loaded `.bib` file
- We present options to manually enter an article or return to the New Entry menu when the fetcher DOI fails to find an entry for an ID [#7870](https://github.com/JabRef/jabref/issues/7870)
- We trim white space and non-ASCII characters from DOI [#8127](https://github.com/JabRef/jabref/issues/8127)
- The duplicate checker now inspects other fields in case no difference in the required and optional fields are found.
- We reworked the library properties dialog and integrated the `Library > Preamble`, `Library > Citation key pattern` and `Library > String constants dialogs` [#8264](https://github.com/JabRef/jabref/pulls/8264)
- We improved the startup time of JabRef by switching from the logging library `log4j2` to `tinylog` [#8007](https://github.com/JabRef/jabref/issues/8007)

### Fixed

- We fixed an issue where an exception occurred when pasting an entry with a publication date-range of the form 1910/1917 [#7864](https://github.com/JabRef/jabref/issues/7864)
- We fixed an issue where an exception occurred when a preview style was edited and afterwards another preview style selected. [#8280](https://github.com/JabRef/jabref/issues/8280)
- We fixed an issue where the actions to move a file to a directory were incorrectly disabled. [#7908](https://github.com/JabRef/jabref/issues/7908)
- We fixed an issue where an exception occurred when a linked online file was edited in the entry editor [#8008](https://github.com/JabRef/jabref/issues/8008)
- We fixed an issue when checking for a new version when JabRef is used behind a corporate proxy. [#7884](https://github.com/JabRef/jabref/issues/7884)
- We fixed some icons that were drawn in the wrong color when JabRef used a custom theme. [#7853](https://github.com/JabRef/jabref/issues/7853)
- We fixed an issue where the `Aux file` on `Edit group` doesn't support relative sub-directories path to import. [#7719](https://github.com/JabRef/jabref/issues/7719).
- We fixed an issue where it was impossible to add or modify groups. [#7912](https://github.com/JabRef/jabref/pull/793://github.com/JabRef/jabref/pull/7921)
- We fixed an issue about the visible side pane components being out of sync with the view menu. [#8115](https://github.com/JabRef/jabref/issues/8115)
- We fixed an issue where the side pane would not close when all its components were closed. [#8082](https://github.com/JabRef/jabref/issues/8082)
- We fixed an issue where exported entries from a Citavi bib containing URLs could not be imported [#7892](https://github.com/JabRef/jabref/issues/7882)
- We fixed an issue where the icons in the search bar had the same color, toggled as well as untoggled. [#8014](https://github.com/JabRef/jabref/pull/8014)
- We fixed an issue where typing an invalid UNC path into the "Main file directory" text field caused an error. [#8107](https://github.com/JabRef/jabref/issues/8107)
- We fixed an issue where "Open Folder" didn't select the file on macOS in Finder [#8130](https://github.com/JabRef/jabref/issues/8130)
- We fixed an issue where importing PDFs resulted in an uncaught exception [#8143](https://github.com/JabRef/jabref/issues/8143)
- We fixed "The library has been modified by another program" showing up when line breaks change [#4877](https://github.com/JabRef/jabref/issues/4877)
- The default directory of the "LaTeX Citations" tab is now the directory of the currently opened database (and not the directory chosen at the last open file dialog or the last database save) [koppor#538](https://github.com/koppor/jabref/issues/538)
- When writing a bib file, the `NegativeArraySizeException` should not occur [#8231](https://github.com/JabRef/jabref/issues/8231) [#8265](https://github.com/JabRef/jabref/issues/8265)
- We fixed an issue where some menu entries were available without entries selected. [#4795](https://github.com/JabRef/jabref/issues/4795)
- We fixed an issue where right-clicking on a tab and selecting close will close the focused tab even if it is not the tab we right-clicked [#8193](https://github.com/JabRef/jabref/pull/8193)
- We fixed an issue where selecting a citation style in the preferences would sometimes produce an exception [#7860](https://github.com/JabRef/jabref/issues/7860)
- We fixed an issue where an exception would occur when clicking on a DOI link in the preview pane [#7706](https://github.com/JabRef/jabref/issues/7706)
- We fixed an issue where XMP and embedded BibTeX export would not work [#8278](https://github.com/JabRef/jabref/issues/8278)
- We fixed an issue where the XMP and embedded BibTeX import of a file containing multiple schemas failed [#8278](https://github.com/JabRef/jabref/issues/8278)
- We fixed an issue where writing embedded BibTeX import fails due to write protection or bibtex already being present [#8332](https://github.com/JabRef/jabref/pull/8332)
- We fixed an issue where pdf-paths and the pdf-indexer could get out of sync [#8182](https://github.com/JabRef/jabref/issues/8182)
- We fixed an issue where Status-Logger error messages appeared during the startup of JabRef [#5475](https://github.com/JabRef/jabref/issues/5475)

### Removed

- We removed two orphaned preferences options [#8164](https://github.com/JabRef/jabref/pull/8164)
- We removed the functionality of the `--debug` commandline options. Use the java command line switch `-Dtinylog.level=debug` for debug output instead. [#8226](https://github.com/JabRef/jabref/pull/8226)

## [5.3] – 2021-07-05

### Added

- We added a progress counter to the title bar in Possible Duplicates dialog window. [#7366](https://github.com/JabRef/jabref/issues/7366)
- We added new "Customization" tab to the preferences which includes option to choose a custom address for DOI access. [#7337](https://github.com/JabRef/jabref/issues/7337)
- We added zbmath to the public databases from which the bibliographic information of an existing entry can be updated. [#7437](https://github.com/JabRef/jabref/issues/7437)
- We showed to the find Unlinked Files Dialog the date of the files' most recent modification. [#4652](https://github.com/JabRef/jabref/issues/4652)
- We added to the find Unlinked Files function a filter to show only files based on date of last modification (Last Year, Last Month, Last Week, Last Day). [#4652](https://github.com/JabRef/jabref/issues/4652)
- We added to the find Unlinked Files function a filter that sorts the files based on the date of last modification(Sort by Newest, Sort by Oldest First). [#4652](https://github.com/JabRef/jabref/issues/4652)
- We added the possibility to add a new entry via its zbMath ID (zbMATH can be chosen as ID type in the "Select entry type" window). [#7202](https://github.com/JabRef/jabref/issues/7202)
- We added the extension support and the external application support (For Texshow, Texmaker and LyX) to the flatpak [#7248](https://github.com/JabRef/jabref/pull/7248)
- We added some symbols and keybindings to the context menu in the entry editor. [#7268](https://github.com/JabRef/jabref/pull/7268)
- We added keybindings for setting and clearing the read status. [#7264](https://github.com/JabRef/jabref/issues/7264)
- We added two new fields to track the creation and most recent modification date and time for each entry. [koppor#130](https://github.com/koppor/jabref/issues/130)
- We added a feature that allows the user to copy highlighted text in the preview window. [#6962](https://github.com/JabRef/jabref/issues/6962)
- We added a feature that allows you to create new BibEntry via paste arxivId [#2292](https://github.com/JabRef/jabref/issues/2292)
- We added support for conducting automated and systematic literature search across libraries and git support for persistence [#369](https://github.com/koppor/jabref/issues/369)
- We added a add group functionality at the bottom of the side pane. [#4682](https://github.com/JabRef/jabref/issues/4682)
- We added a feature that allows the user to choose whether to trust the target site when unable to find a valid certification path from the file download site. [#7616](https://github.com/JabRef/jabref/issues/7616)
- We added a feature that allows the user to open all linked files of multiple selected entries by "Open file" option. [#6966](https://github.com/JabRef/jabref/issues/6966)
- We added a keybinding preset for new entries. [#7705](https://github.com/JabRef/jabref/issues/7705)
- We added a select all button for the library import function. [#7786](https://github.com/JabRef/jabref/issues/7786)
- We added a search feature for journal abbreviations. [#7804](https://github.com/JabRef/jabref/pull/7804)
- We added auto-key-generation progress to the background task list. [#7267](https://github.com/JabRef/jabref/issues/72)
- We added the option to write XMP metadata to pdfs from the CLI. [7814](https://github.com/JabRef/jabref/pull/7814)

### Changed

- The export to MS Office XML now exports the author field as `Inventor` if the bibtex entry type is `patent` [#7830](https://github.com/JabRef/jabref/issues/7830)
- We changed the EndNote importer to import the field `label` to the corresponding bibtex field `endnote-label` [forum#2734](https://discourse.jabref.org/t/importing-endnote-label-field-to-jabref-from-xml-file/2734)
- The keywords added via "Manage content selectors" are now displayed in alphabetical order. [#3791](https://github.com/JabRef/jabref/issues/3791)
- We improved the "Find unlinked files" dialog to show import results for each file. [#7209](https://github.com/JabRef/jabref/pull/7209)
- The content of the field `timestamp` is migrated to `creationdate`. In case one configured "udpate timestampe", it is migrated to `modificationdate`. [koppor#130](https://github.com/koppor/jabref/issues/130)
- The JabRef specific meta-data content in the main field such as priorities (prio1, prio2, ...) are migrated to their respective fields. They are removed from the keywords. [#6840](https://github.com/jabref/jabref/issues/6840)
- We fixed an issue where groups generated from authors' last names did not include all entries of the authors' [#5833](https://github.com/JabRef/jabref/issues/5833)
- The export to MS Office XML now uses the month name for the field `MonthAcessed` instead of the two digit number [#7354](https://github.com/JabRef/jabref/issues/7354)
- We included some standalone dialogs from the options menu in the main preference dialog and fixed some visual issues in the preferences dialog. [#7384](https://github.com/JabRef/jabref/pull/7384)
- We improved the linking of the `python3` interpreter via the shebang to dynamically use the systems default Python. Related to [JabRef-Browser-Extension #177](https://github.com/JabRef/JabRef-Browser-Extension/issues/177)
- Automatically found pdf files now have the linking button to the far left and uses a link icon with a plus instead of a briefcase. The file name also has lowered opacity(70%) until added. [#3607](https://github.com/JabRef/jabref/issues/3607)
- We simplified the select entry type form by splitting it into two parts ("Recommended" and "Others") based on internal usage data. [#6730](https://github.com/JabRef/jabref/issues/6730)
- We improved the submenu list by merging the'Remove group' having two options, with or without subgroups. [#4682](https://github.com/JabRef/jabref/issues/4682)
- The export to MS Office XML now uses the month name for the field `Month` instead of the two digit number [forum#2685](https://discourse.jabref.org/t/export-month-as-text-not-number/2685)
- We reintroduced missing default keybindings for new entries. [#7346](https://github.com/JabRef/jabref/issues/7346) [#7439](https://github.com/JabRef/jabref/issues/7439)
- Lists of available fields are now sorted alphabetically. [#7716](https://github.com/JabRef/jabref/issues/7716)
- The tooltip of the search field explaining the search is always shown. [#7279](https://github.com/JabRef/jabref/pull/7279)
- We rewrote the ACM fetcher to adapt to the new interface. [#5804](https://github.com/JabRef/jabref/issues/5804)
- We moved the select/collapse buttons in the unlinked files dialog into a context menu. [#7383](https://github.com/JabRef/jabref/issues/7383)
- We fixed an issue where journal abbreviations containing curly braces were not recognized [#7773](https://github.com/JabRef/jabref/issues/7773)

### Fixed

- We fixed an issue where some texts (e.g. descriptions) in dialogs could not be translated [#7854](https://github.com/JabRef/jabref/issues/7854)
- We fixed an issue where import hangs for ris files with "ER - " [#7737](https://github.com/JabRef/jabref/issues/7737)
- We fixed an issue where getting bibliograhpic data from DOI or another identifer did not respect the library mode (BibTeX/biblatex)[#1018](https://github.com/JabRef/jabref/issues/6267)
- We fixed an issue where importing entries would not respect the library mode (BibTeX/biblatex)[#1018](https://github.com/JabRef/jabref/issues/1018)
- We fixed an issue where an exception occurred when importing entries from a web search [#7606](https://github.com/JabRef/jabref/issues/7606)
- We fixed an issue where the table column sort order was not properly stored and resulted in unsorted eports [#7524](https://github.com/JabRef/jabref/issues/7524)
- We fixed an issue where the value of the field `school` or `institution` would be printed twice in the HTML Export [forum#2634](https://discourse.jabref.org/t/problem-with-exporting-techreport-phdthesis-mastersthesis-to-html/2634)
- We fixed an issue preventing to connect to a shared database. [#7570](https://github.com/JabRef/jabref/pull/7570)
- We fixed an issue preventing files from being dragged & dropped into an empty library. [#6851](https://github.com/JabRef/jabref/issues/6851)
- We fixed an issue where double-click onto PDF in file list under the 'General' tab section should just open the file. [#7465](https://github.com/JabRef/jabref/issues/7465)
- We fixed an issue where the dark theme did not extend to a group's custom color picker. [#7481](https://github.com/JabRef/jabref/issues/7481)
- We fixed an issue where choosing the fields on which autocompletion should not work in "Entry editor" preferences had no effect. [#7320](https://github.com/JabRef/jabref/issues/7320)
- We fixed an issue where the "Normalize page numbers" formatter did not replace en-dashes or em-dashes with a hyphen-minus sign. [#7239](https://github.com/JabRef/jabref/issues/7239)
- We fixed an issue with the style of highlighted check boxes while searching in preferences. [#7226](https://github.com/JabRef/jabref/issues/7226)
- We fixed an issue where the option "Move file to file directory" was disabled in the entry editor for all files [#7194](https://github.com/JabRef/jabref/issues/7194)
- We fixed an issue where application dialogs were opening in the wrong display when using multiple screens [#7273](https://github.com/JabRef/jabref/pull/7273)
- We fixed an issue where the "Find unlinked files" dialog would freeze JabRef on importing. [#7205](https://github.com/JabRef/jabref/issues/7205)
- We fixed an issue where the "Find unlinked files" would stop importing when importing a single file failed. [#7206](https://github.com/JabRef/jabref/issues/7206)
- We fixed an issue where JabRef froze for a few seconds in MacOS when DNS resolution timed out. [#7441](https://github.com/JabRef/jabref/issues/7441)
- We fixed an issue where an exception would be displayed for previewing and preferences when a custom theme has been configured but is missing [#7177](https://github.com/JabRef/jabref/issues/7177)
- We fixed an issue where URLs in `file` fields could not be handled on Windows. [#7359](https://github.com/JabRef/jabref/issues/7359)
- We fixed an issue where the regex based file search miss-interpreted specific symbols. [#4342](https://github.com/JabRef/jabref/issues/4342)
- We fixed an issue where the Harvard RTF exporter used the wrong default file extension. [4508](https://github.com/JabRef/jabref/issues/4508)
- We fixed an issue where the Harvard RTF exporter did not use the new authors formatter and therefore did not export "organization" authors correctly. [4508](https://github.com/JabRef/jabref/issues/4508)
- We fixed an issue where the field `urldate` was not exported to the corresponding fields `YearAccessed`, `MonthAccessed`, `DayAccessed` in MS Office XML [#7354](https://github.com/JabRef/jabref/issues/7354)
- We fixed an issue where the password for a shared SQL database was only remembered if it was the same as the username [#6869](https://github.com/JabRef/jabref/issues/6869)
- We fixed an issue where some custom exports did not use the new authors formatter and therefore did not export authors correctly [#7356](https://github.com/JabRef/jabref/issues/7356)
- We fixed an issue where alt+keyboard shortcuts do not work [#6994](https://github.com/JabRef/jabref/issues/6994)
- We fixed an issue about the file link editor did not allow to change the file name according to the default pattern after changing an entry. [#7525](https://github.com/JabRef/jabref/issues/7525)
- We fixed an issue where the file path is invisible in dark theme. [#7382](https://github.com/JabRef/jabref/issues/7382)
- We fixed an issue where the secondary sorting is not working for some special fields. [#7015](https://github.com/JabRef/jabref/issues/7015)
- We fixed an issue where changing the font size makes the font size field too small. [#7085](https://github.com/JabRef/jabref/issues/7085)
- We fixed an issue with TexGroups on Linux systems, where the modification of an aux-file did not trigger an auto-update for TexGroups. Furthermore, the detection of file modifications is now more reliable. [#7412](https://github.com/JabRef/jabref/pull/7412)
- We fixed an issue where the Unicode to Latex formatter produced wrong results for characters with a codepoint higher than Character.MAX_VALUE. [#7387](https://github.com/JabRef/jabref/issues/7387)
- We fixed an issue where a non valid value as font size results in an uncaught exception. [#7415](https://github.com/JabRef/jabref/issues/7415)
- We fixed an issue where "Merge citations" in the Openoffice/Libreoffice integration panel did not have a corresponding opposite. [#7454](https://github.com/JabRef/jabref/issues/7454)
- We fixed an issue where drag and drop of bib files for opening resulted in uncaught exceptions [#7464](https://github.com/JabRef/jabref/issues/7464)
- We fixed an issue where columns shrink in width when we try to enlarge JabRef window. [#6818](https://github.com/JabRef/jabref/issues/6818)
- We fixed an issue where Content selector does not seem to work for custom fields. [#6819](https://github.com/JabRef/jabref/issues/6819)
- We fixed an issue where font size of the preferences dialog does not update with the rest of the GUI. [#7416](https://github.com/JabRef/jabref/issues/7416)
- We fixed an issue in which a linked online file consisting of a web page was saved as an invalid pdf file upon being downloaded. The user is now notified when downloading a linked file results in an HTML file. [#7452](https://github.com/JabRef/jabref/issues/7452)
- We fixed an issue where opening BibTex file (doubleclick) from Folder with spaces not working. [#6487](https://github.com/JabRef/jabref/issues/6487)
- We fixed the header title in the Add Group/Subgroup Dialog box. [#4682](https://github.com/JabRef/jabref/issues/4682)
- We fixed an issue with saving large `.bib` files [#7265](https://github.com/JabRef/jabref/issues/7265)
- We fixed an issue with very large page numbers [#7590](https://github.com/JabRef/jabref/issues/7590)
- We fixed an issue where the file extension is missing on saving the library file on linux [#7451](https://github.com/JabRef/jabref/issues/7451)
- We fixed an issue with opacity of disabled icon-buttons [#7195](https://github.com/JabRef/jabref/issues/7195)
- We fixed an issue where journal abbreviations in UTF-8 were not recognized [#5850](https://github.com/JabRef/jabref/issues/5850)
- We fixed an issue where the article title with curly brackets fails to download the arXiv link (pdf file). [#7633](https://github.com/JabRef/jabref/issues/7633)
- We fixed an issue with toggle of special fields does not work for sorted entries [#7016](https://github.com/JabRef/jabref/issues/7016)
- We fixed an issue with the default path of external application. [#7641](https://github.com/JabRef/jabref/issues/7641)
- We fixed an issue where urls must be embedded in a style tag when importing EndNote style Xml files. Now it can parse url with or without a style tag. [#6199](https://github.com/JabRef/jabref/issues/6199)
- We fixed an issue where the article title with colon fails to download the arXiv link (pdf file). [#7660](https://github.com/JabRef/issues/7660)
- We fixed an issue where the keybinding for delete entry did not work on the main table [7580](https://github.com/JabRef/jabref/pull/7580)
- We fixed an issue where the RFC fetcher is not compatible with the draft [7305](https://github.com/JabRef/jabref/issues/7305)
- We fixed an issue where duplicate files (both file names and contents are the same) is downloaded and add to linked files [#6197](https://github.com/JabRef/jabref/issues/6197)
- We fixed an issue where changing the appearance of the preview tab did not trigger a restart warning. [#5464](https://github.com/JabRef/jabref/issues/5464)
- We fixed an issue where editing "Custom preview style" triggers exception. [#7526](https://github.com/JabRef/jabref/issues/7526)
- We fixed the [SAO/NASA Astrophysics Data System](https://docs.jabref.org/collect/import-using-online-bibliographic-database#sao-nasa-astrophysics-data-system) fetcher. [#7867](https://github.com/JabRef/jabref/pull/7867)
- We fixed an issue where a title with multiple applied formattings in EndNote was not imported correctly [forum#2734](https://discourse.jabref.org/t/importing-endnote-label-field-to-jabref-from-xml-file/2734)
- We fixed an issue where a `report` in EndNote was imported as `article` [forum#2734](https://discourse.jabref.org/t/importing-endnote-label-field-to-jabref-from-xml-file/2734)
- We fixed an issue where the field `publisher` in EndNote was not imported in JabRef [forum#2734](https://discourse.jabref.org/t/importing-endnote-label-field-to-jabref-from-xml-file/2734)

### Removed

- We removed add group button beside the filter group tab. [#4682](https://github.com/JabRef/jabref/issues/4682)

## [5.2] – 2020-12-24

### Added

- We added a validation to check if the current database location is shared, preventing an exception when Pulling Changes From Shared Database. [#6959](https://github.com/JabRef/jabref/issues/6959)
- We added a query parser and mapping layer to enable conversion of queries formulated in simplified lucene syntax by the user into api queries. [#6799](https://github.com/JabRef/jabref/pull/6799)
- We added some basic functionality to customise the look of JabRef by importing a css theme file. [#5790](https://github.com/JabRef/jabref/issues/5790)
- We added connection check function in network preference setting [#6560](https://github.com/JabRef/jabref/issues/6560)
- We added support for exporting to YAML. [#6974](https://github.com/JabRef/jabref/issues/6974)
- We added a DOI format and organization check to detect [American Physical Society](https://journals.aps.org/) journals to copy the article ID to the page field for cases where the page numbers are missing. [#7019](https://github.com/JabRef/jabref/issues/7019)
- We added an error message in the New Entry dialog that is shown in case the fetcher did not find anything . [#7000](https://github.com/JabRef/jabref/issues/7000)
- We added a new formatter to output shorthand month format. [#6579](https://github.com/JabRef/jabref/issues/6579)
- We added support for the new Microsoft Edge browser in all platforms. [#7056](https://github.com/JabRef/jabref/pull/7056)
- We reintroduced emacs/bash-like keybindings. [#6017](https://github.com/JabRef/jabref/issues/6017)
- We added a feature to provide automated cross library search using a cross library query language. This provides support for the search step of systematic literature reviews (SLRs). [koppor#369](https://github.com/koppor/jabref/issues/369)

### Changed

- We changed the default preferences for OpenOffice/LibreOffice integration to automatically sync the bibliography when inserting new citations in a OpenOffic/LibreOffice document. [#6957](https://github.com/JabRef/jabref/issues/6957)
- We restructured the 'File' tab and extracted some parts into the 'Linked files' tab [#6779](https://github.com/JabRef/jabref/pull/6779)
- JabRef now offers journal lists from <https://abbrv.jabref.org>. JabRef the lists which use a dot inside the abbreviations. [#5749](https://github.com/JabRef/jabref/pull/5749)
- We removed two useless preferences in the groups preferences dialog. [#6836](https://github.com/JabRef/jabref/pull/6836)
- Synchronization of SpecialFields to keywords is now disabled by default. [#6621](https://github.com/JabRef/jabref/issues/6621)
- JabRef no longer opens the entry editor with the first entry on startup [#6855](https://github.com/JabRef/jabref/issues/6855)
- We completed the rebranding of `bibtexkey` as `citationkey` which was started in JabRef 5.1.
- JabRef no longer opens the entry editor with the first entry on startup [#6855](https://github.com/JabRef/jabref/issues/6855)
- Fetch by ID: (long) "SAO/NASA Astrophysics Data System" replaced by (short) "SAO/NASA ADS" [#6876](https://github.com/JabRef/jabref/pull/6876)
- We changed the title of the window "Manage field names and content" to have the same title as the corresponding menu item [#6895](https://github.com/JabRef/jabref/pull/6895)
- We renamed the menus "View -> Previous citation style" and "View -> Next citation style" into "View -> Previous preview style" and "View -> Next preview style" and renamed the "Preview" style to "Customized preview style". [#6899](https://github.com/JabRef/jabref/pull/6899)
- We changed the default preference option "Search and store files relative to library file location" to on, as this seems to be a more intuitive behaviour. [#6863](https://github.com/JabRef/jabref/issues/6863)
- We changed the title of the window "Manage field names and content": to have the same title as the corresponding menu item [#6895](https://github.com/JabRef/jabref/pull/6895)
- We improved the detection of "short" DOIs [6880](https://github.com/JabRef/jabref/issues/6880)
- We improved the duplicate detection when identifiers like DOI or arxiv are semantiaclly the same, but just syntactically differ (e.g. with or without http(s):// prefix). [#6707](https://github.com/JabRef/jabref/issues/6707)
- We improved JabRef start up time [6057](https://github.com/JabRef/jabref/issues/6057)
- We changed in the group interface "Generate groups from keywords in a BibTeX field" by "Generate groups from keywords in the following field". [#6983](https://github.com/JabRef/jabref/issues/6983)
- We changed the name of a group type from "Searching for keywords" to "Searching for a keyword". [6995](https://github.com/JabRef/jabref/pull/6995)
- We changed the way JabRef displays the title of a tab and of the window. [4161](https://github.com/JabRef/jabref/issues/4161)
- We changed connect timeouts for server requests to 30 seconds in general and 5 seconds for GROBID server (special) and improved user notifications on connection issues. [7026](https://github.com/JabRef/jabref/pull/7026)
- We changed the order of the library tab context menu items. [#7171](https://github.com/JabRef/jabref/issues/7171)
- We changed the way linked files are opened on Linux to use the native openFile method, compatible with confined packages. [7037](https://github.com/JabRef/jabref/pull/7037)
- We refined the entry preview to show the full names of authors and editors, to list the editor only if no author is present, have the year earlier. [#7083](https://github.com/JabRef/jabref/issues/7083)

### Fixed

- We fixed an issue changing the icon link_variation_off that is not meaningful. [#6834](https://github.com/JabRef/jabref/issues/6834)
- We fixed an issue where the `.sav` file was not deleted upon exiting JabRef. [#6109](https://github.com/JabRef/jabref/issues/6109)
- We fixed a linked identifier icon inconsistency. [#6705](https://github.com/JabRef/jabref/issues/6705)
- We fixed the wrong behavior that font size changes are not reflected in dialogs. [#6039](https://github.com/JabRef/jabref/issues/6039)
- We fixed the failure to Copy citation key and link. [#5835](https://github.com/JabRef/jabref/issues/5835)
- We fixed an issue where the sort order of the entry table was reset after a restart of JabRef. [#6898](https://github.com/JabRef/jabref/pull/6898)
- We fixed an issue where no longer a warning was displayed when inserting references into LibreOffice with an invalid "ReferenceParagraphFormat". [#6907](https://github.com/JabRef/jabref/pull/60907).
- We fixed an issue where a selected field was not removed after the first click in the custom entry types dialog. [#6934](https://github.com/JabRef/jabref/issues/6934)
- We fixed an issue where a remove icon was shown for standard entry types in the custom entry types dialog. [#6906](https://github.com/JabRef/jabref/issues/6906)
- We fixed an issue where it was impossible to connect to OpenOffice/LibreOffice on Mac OSX. [#6970](https://github.com/JabRef/jabref/pull/6970)
- We fixed an issue with the python script used by browser plugins that failed to locate JabRef if not installed in its default location. [#6963](https://github.com/JabRef/jabref/pull/6963/files)
- We fixed an issue where spaces and newlines in an isbn would generate an exception. [#6456](https://github.com/JabRef/jabref/issues/6456)
- We fixed an issue where identity column header had incorrect foreground color in the Dark theme. [#6796](https://github.com/JabRef/jabref/issues/6796)
- We fixed an issue where the RIS exporter added extra blank lines.[#7007](https://github.com/JabRef/jabref/pull/7007/files)
- We fixed an issue where clicking on Collapse All button in the Search for Unlinked Local Files expanded the directory structure erroneously [#6848](https://github.com/JabRef/jabref/issues/6848)
- We fixed an issue, when pulling changes from shared database via shortcut caused creation of a new tech report [6867](https://github.com/JabRef/jabref/issues/6867)
- We fixed an issue where the JabRef GUI does not highlight the "All entries" group on start-up [#6691](https://github.com/JabRef/jabref/issues/6691)
- We fixed an issue where a custom dark theme was not applied to the entry preview tab [7068](https://github.com/JabRef/jabref/issues/7068)
- We fixed an issue where modifications to the Custom preview layout in the preferences were not saved [#6447](https://github.com/JabRef/jabref/issues/6447)
- We fixed an issue where errors from imports were not shown to the user [#7084](https://github.com/JabRef/jabref/pull/7084)
- We fixed an issue where the EndNote XML Import would fail on empty keywords tags [forum#2387](https://discourse.jabref.org/t/importing-in-unknown-format-fails-to-import-xml-library-from-bookends-export/2387)
- We fixed an issue where the color of groups of type "free search expression" not persisting after restarting the application [#6999](https://github.com/JabRef/jabref/issues/6999)
- We fixed an issue where modifications in the source tab where not saved without switching to another field before saving the library [#6622](https://github.com/JabRef/jabref/issues/6622)
- We fixed an issue where the "Document Viewer" did not show the first page of the opened pdf document and did not show the correct total number of pages [#7108](https://github.com/JabRef/jabref/issues/7108)
- We fixed an issue where the context menu was not updated after a file link was changed. [#5777](https://github.com/JabRef/jabref/issues/5777)
- We fixed an issue where the password for a shared SQL database was not remembered [#6869](https://github.com/JabRef/jabref/issues/6869)
- We fixed an issue where newly added entires were not synced to a shared SQL database [#7176](https://github.com/JabRef/jabref/issues/7176)
- We fixed an issue where the PDF-Content importer threw an exception when no DOI number is present at the first page of the PDF document [#7203](https://github.com/JabRef/jabref/issues/7203)
- We fixed an issue where groups created from aux files did not update on file changes [#6394](https://github.com/JabRef/jabref/issues/6394)
- We fixed an issue where authors that only have last names were incorrectly identified as institutes when generating citation keys [#7199](https://github.com/JabRef/jabref/issues/7199)
- We fixed an issue where institutes were incorrectly identified as universities when generating citation keys [#6942](https://github.com/JabRef/jabref/issues/6942)

### Removed

- We removed the Google Scholar fetcher and the ACM fetcher do not work due to traffic limitations [#6369](https://github.com/JabRef/jabref/issues/6369)
- We removed the menu entry "Manage external file types" because it's already in 'Preferences' dialog [#6991](https://github.com/JabRef/jabref/issues/6991)
- We removed the integrity check "Abbreviation detected" for the field journal/journaltitle in the entry editor [#3925](https://github.com/JabRef/jabref/issues/3925)

## [5.1] – 2020-08-30

### Added

- We added a new fetcher to enable users to search mEDRA DOIs [#6602](https://github.com/JabRef/jabref/issues/6602)
- We added a new fetcher to enable users to search "[Collection of Computer Science Bibliographies](https://liinwww.ira.uka.de/bibliography/index.html)". [#6638](https://github.com/JabRef/jabref/issues/6638)
- We added default values for delimiters in Add Subgroup window [#6624](https://github.com/JabRef/jabref/issues/6624)
- We improved responsiveness of general fields specification dialog window. [#6643](https://github.com/JabRef/jabref/issues/6604)
- We added support for importing ris file and load DOI [#6530](https://github.com/JabRef/jabref/issues/6530)
- We added the Library properties to a context menu on the library tabs [#6485](https://github.com/JabRef/jabref/issues/6485)
- We added a new field in the preferences in 'BibTeX key generator' for unwanted characters that can be user-specified. [#6295](https://github.com/JabRef/jabref/issues/6295)
- We added support for searching ShortScience for an entry through the user's browser. [#6018](https://github.com/JabRef/jabref/pull/6018)
- We updated EditionChecker to permit edition to start with a number. [#6144](https://github.com/JabRef/jabref/issues/6144)
- We added tooltips for most fields in the entry editor containing a short description. [#5847](https://github.com/JabRef/jabref/issues/5847)
- We added support for basic markdown in custom formatted previews [#6194](https://github.com/JabRef/jabref/issues/6194)
- We now show the number of items found and selected to import in the online search dialog. [#6248](https://github.com/JabRef/jabref/pull/6248)
- We created a new install screen for macOS. [#5759](https://github.com/JabRef/jabref/issues/5759)
- We added a new integrity check for duplicate DOIs. [koppor#339](https://github.com/koppor/jabref/issues/339)
- We implemented an option to download fulltext files while importing. [#6381](https://github.com/JabRef/jabref/pull/6381)
- We added a progress-indicator showing the average progress of background tasks to the toolbar. Clicking it reveals a pop-over with a list of running background tasks. [6443](https://github.com/JabRef/jabref/pull/6443)
- We fixed the bug when strike the delete key in the text field. [#6421](https://github.com/JabRef/jabref/issues/6421)
- We added a BibTex key modifier for truncating strings. [#3915](https://github.com/JabRef/jabref/issues/3915)
- We added support for jumping to target entry when typing letter/digit after sorting a column in maintable [#6146](https://github.com/JabRef/jabref/issues/6146)
- We added a new fetcher to enable users to search all available E-Libraries simultaneously. [koppor#369](https://github.com/koppor/jabref/issues/369)
- We added the field "entrytype" to the export sort criteria [#6531](https://github.com/JabRef/jabref/pull/6531)
- We added the possibility to change the display order of the fields in the entry editor. The order can now be configured using drag and drop in the "Customize entry types" dialog [#6152](https://github.com/JabRef/jabref/pull/6152)
- We added native support for biblatex-software [#6574](https://github.com/JabRef/jabref/issues/6574)
- We added a missing restart warning for AutoComplete in the preferences dialog. [#6351](https://github.com/JabRef/jabref/issues/6351)
- We added a note to the citation key pattern preferences dialog as a temporary workaround for a JavaFX bug, about committing changes in a table cell, if the focus is lost. [#5825](https://github.com/JabRef/jabref/issues/5825)
- We added support for customized fallback fields in bracketed patterns. [#7111](https://github.com/JabRef/jabref/issues/7111)

### Changed

- We improved the arXiv fetcher. Now it should find entries even more reliably and does no longer include the version (e.g `v1`) in the `eprint` field. [forum#1941](https://discourse.jabref.org/t/remove-version-in-arxiv-import/1941)
- We moved the group search bar and the button "New group" from bottom to top position to make it more prominent. [#6112](https://github.com/JabRef/jabref/pull/6112)
- When JabRef finds a `.sav` file without changes, there is no dialog asking for acceptance of changes anymore.
- We changed the buttons for import/export/show all/reset of preferences to smaller icon buttons in the preferences dialog. [#6130](https://github.com/JabRef/jabref/pull/6130)
- We moved the functionality "Manage field names & content" from the "Library" menu to the "Edit" menu, because it affects the selected entries and not the whole library
- We merged the functionality "Append contents from a BibTeX library into the currently viewed library" into the "Import into database" functionality. Fixes [#6049](https://github.com/JabRef/jabref/issues/6049).
- We changed the directory where fulltext downloads are stored to the directory set in the import-tab in preferences. [#6381](https://github.com/JabRef/jabref/pull/6381)
- We improved the error message for invalid jstyles. [#6303](https://github.com/JabRef/jabref/issues/6303)
- We changed the section name of 'Advanced' to 'Network' in the preferences and removed some obsolete options.[#6489](https://github.com/JabRef/jabref/pull/6489)
- We improved the context menu of the column "Linked identifiers" of the main table, by truncating their texts, if they are too long. [#6499](https://github.com/JabRef/jabref/issues/6499)
- We merged the main table tabs in the preferences dialog. [#6518](https://github.com/JabRef/jabref/pull/6518)
- We changed the command line option 'generateBibtexKeys' to the more generic term 'generateCitationKeys' while the short option remains 'g'.[#6545](https://github.com/JabRef/jabref/pull/6545)
- We improved the "Possible duplicate entries" window to remember its size and position throughout a session. [#6582](https://github.com/JabRef/jabref/issues/6582)
- We divided the toolbar into small parts, so if the application window is to small, only a part of the toolbar is moved into the chevron popup. [#6682](https://github.com/JabRef/jabref/pull/6682)
- We changed the layout for of the buttons in the Open Office side panel to ensure that the button text is always visible, specially when resizing. [#6639](https://github.com/JabRef/jabref/issues/6639)
- We merged the two new library commands in the file menu to one which always creates a new library in the default library mode. [#6359](https://github.com/JabRef/jabref/pull/6539#issuecomment-641056536)

### Fixed

- We fixed an issue where entry preview tab has no name in drop down list. [#6591](https://github.com/JabRef/jabref/issues/6591)
- We fixed to only search file links in the BIB file location directory when preferences has corresponding checkbox checked. [#5891](https://github.com/JabRef/jabref/issues/5891)
- We fixed wrong button order (Apply and Cancel) in ManageProtectedTermsDialog.
- We fixed an issue with incompatible characters at BibTeX key [#6257](https://github.com/JabRef/jabref/issues/6257)
- We fixed an issue where dash (`-`) was reported as illegal BibTeX key [#6295](https://github.com/JabRef/jabref/issues/6295)
- We greatly improved the performance of the overall application and many operations. [#5071](https://github.com/JabRef/jabref/issues/5071)
- We fixed an issue where sort by priority was broken. [#6222](https://github.com/JabRef/jabref/issues/6222)
- We fixed an issue where opening a library from the recent libraries menu was not possible. [#5939](https://github.com/JabRef/jabref/issues/5939)
- We fixed an issue with inconsistent capitalization of file extensions when downloading files. [#6115](https://github.com/JabRef/jabref/issues/6115)
- We fixed the display of language and encoding in the preferences dialog. [#6130](https://github.com/JabRef/jabref/pull/6130)
- Now the link and/or the link description in the column "linked files" of the main table gets truncated or wrapped, if too long, otherwise display issues arise. [#6178](https://github.com/JabRef/jabref/issues/6178)
- We fixed the issue that groups panel does not keep size when resizing window. [#6180](https://github.com/JabRef/jabref/issues/6180)
- We fixed an error that sometimes occurred when using the context menu. [#6085](https://github.com/JabRef/jabref/issues/6085)
- We fixed an issue where search full-text documents downloaded files with same name, overwriting existing files. [#6174](https://github.com/JabRef/jabref/pull/6174)
- We fixed an issue when importing into current library an erroneous message "import cancelled" is displayed even though import is successful. [#6266](https://github.com/JabRef/jabref/issues/6266)
- We fixed an issue where custom jstyles for Open/LibreOffice where not saved correctly. [#6170](https://github.com/JabRef/jabref/issues/6170)
- We fixed an issue where the INSPIRE fetcher was no longer working [#6229](https://github.com/JabRef/jabref/issues/6229)
- We fixed an issue where custom exports with an uppercase file extension could not be selected for "Copy...-> Export to Clipboard" [#6285](https://github.com/JabRef/jabref/issues/6285)
- We fixed the display of icon both in the main table and linked file editor. [#6169](https://github.com/JabRef/jabref/issues/6169)
- We fixed an issue where the windows installer did not create an entry in the start menu [bug report in the forum](https://discourse.jabref.org/t/error-while-fetching-from-doi/2018/3)
- We fixed an issue where only the field `abstract` and `comment` were declared as multiline fields. Other fields can now be configured in the preferences using "Do not wrap the following fields when saving" [4373](https://github.com/JabRef/jabref/issues/4373)
- We fixed an issue where JabRef switched to discrete graphics under macOS [#5935](https://github.com/JabRef/jabref/issues/5935)
- We fixed an issue where the Preferences entry preview will be unexpected modified leads to Value too long exception [#6198](https://github.com/JabRef/jabref/issues/6198)
- We fixed an issue where custom jstyles for Open/LibreOffice would only be valid if a layout line for the entry type `default` was at the end of the layout section [#6303](https://github.com/JabRef/jabref/issues/6303)
- We fixed an issue where a new entry is not shown in the library if a search is active [#6297](https://github.com/JabRef/jabref/issues/6297)
- We fixed an issue where long directory names created from patterns could create an exception. [#3915](https://github.com/JabRef/jabref/issues/3915)
- We fixed an issue where sort on numeric cases was broken. [#6349](https://github.com/JabRef/jabref/issues/6349)
- We fixed an issue where year and month fields were not cleared when converting to biblatex [#6224](https://github.com/JabRef/jabref/issues/6224)
- We fixed an issue where an "Not on FX thread" exception occurred when saving on linux [#6453](https://github.com/JabRef/jabref/issues/6453)
- We fixed an issue where the library sort order was lost. [#6091](https://github.com/JabRef/jabref/issues/6091)
- We fixed an issue where brackets in regular expressions were not working. [6469](https://github.com/JabRef/jabref/pull/6469)
- We fixed an issue where multiple background task popups stacked over each other.. [#6472](https://github.com/JabRef/jabref/issues/6472)
- We fixed an issue where LaTeX citations for specific commands (`\autocite`s) of biblatex-mla were not recognized. [#6476](https://github.com/JabRef/jabref/issues/6476)
- We fixed an issue where drag and drop was not working on empty database. [#6487](https://github.com/JabRef/jabref/issues/6487)
- We fixed an issue where the name fields were not updated after the preferences changed. [#6515](https://github.com/JabRef/jabref/issues/6515)
- We fixed an issue where "null" appeared in generated BibTeX keys. [#6459](https://github.com/JabRef/jabref/issues/6459)
- We fixed an issue where the authors' names were incorrectly displayed in the authors' column when they were bracketed. [#6465](https://github.com/JabRef/jabref/issues/6465) [#6459](https://github.com/JabRef/jabref/issues/6459)
- We fixed an issue where importing certain unlinked files would result in an exception [#5815](https://github.com/JabRef/jabref/issues/5815)
- We fixed an issue where downloaded files would be moved to a directory named after the citationkey when no file directory pattern is specified [#6589](https://github.com/JabRef/jabref/issues/6589)
- We fixed an issue with the creation of a group of cited entries which incorrectly showed the message that the library had been modified externally whenever saving the library. [#6420](https://github.com/JabRef/jabref/issues/6420)
- We fixed an issue with the creation of a group of cited entries. Now the file path to an aux file gets validated. [#6585](https://github.com/JabRef/jabref/issues/6585)
- We fixed an issue on Linux systems where the application would crash upon inotify failure. Now, the user is prompted with a warning, and given the choice to continue the session. [#6073](https://github.com/JabRef/jabref/issues/6073)
- We moved the search modifier buttons into the search bar, as they were not accessible, if autocompletion was disabled. [#6625](https://github.com/JabRef/jabref/issues/6625)
- We fixed an issue about duplicated group color indicators [#6175](https://github.com/JabRef/jabref/issues/6175)
- We fixed an issue where entries with the entry type Misc from an imported aux file would not be saved correctly to the bib file on disk [#6405](https://github.com/JabRef/jabref/issues/6405)
- We fixed an issue where percent sign ('%') was not formatted properly by the HTML formatter [#6753](https://github.com/JabRef/jabref/issues/6753)
- We fixed an issue with the [SAO/NASA Astrophysics Data System](https://docs.jabref.org/collect/import-using-online-bibliographic-database/ads) fetcher where `\textbackslash` appeared at the end of the abstract.
- We fixed an issue with the Science Direct fetcher where PDFs could not be downloaded. Fixes [#5860](https://github.com/JabRef/jabref/issues/5860)
- We fixed an issue with the Library of Congress importer.
- We fixed the [link to the external libraries listing](https://github.com/JabRef/jabref/blob/master/external-libraries.md) in the about dialog
- We fixed an issue regarding pasting on Linux. [#6293](https://github.com/JabRef/jabref/issues/6293)

### Removed

- We removed the option of the "enforce legal key". [#6295](https://github.com/JabRef/jabref/issues/6295)
- We removed the obsolete `External programs / Open PDF` section in the preferences, as the default application to open PDFs is now set in the `Manage external file types` dialog. [#6130](https://github.com/JabRef/jabref/pull/6130)
- We removed the option to configure whether a `.bib.bak` file should be generated upon save. It is now always enabled. Documentation at <https://docs.jabref.org/general/autosave>. [#6092](https://github.com/JabRef/jabref/issues/6092)
- We removed the built-in list of IEEE journal abbreviations using BibTeX strings. If you still want to use them, you have to download them separately from <https://abbrv.jabref.org>.

## [5.0] – 2020-03-06

### Changed

- Added browser integration to the snap package for firefox/chromium browsers. [#6062](https://github.com/JabRef/jabref/pull/6062)
- We reintroduced the possibility to extract references from plain text (using [GROBID](https://grobid.readthedocs.io/en/latest/)). [#5614](https://github.com/JabRef/jabref/pull/5614)
- We changed the open office panel to show buttons in rows of three instead of going straight down to save space as the button expanded out to take up unnecessary horizontal space. [#5479](https://github.com/JabRef/jabref/issues/5479)
- We cleaned up the group add/edit dialog. [#5826](https://github.com/JabRef/jabref/pull/5826)
- We reintroduced the index column. [#5844](https://github.com/JabRef/jabref/pull/5844)
- Filenames of external files can no longer contain curly braces. [#5926](https://github.com/JabRef/jabref/pull/5926)
- We made the filters more easily accessible in the integrity check dialog. [#5955](https://github.com/JabRef/jabref/pull/5955)
- We reimplemented and improved the dialog "Customize entry types". [#4719](https://github.com/JabRef/jabref/issues/4719)
- We added an [American Physical Society](https://journals.aps.org/) fetcher. [#818](https://github.com/JabRef/jabref/issues/818)
- We added possibility to enable/disable items quantity in groups. [#6042](https://github.com/JabRef/jabref/issues/6042)

### Fixed

- We fixed an issue where the command line console was always opened in the background. [#5474](https://github.com/JabRef/jabref/issues/5474)
- We fixed and issue where pdf files will not open under some KDE linux distributions when using okular. [#5253](https://github.com/JabRef/jabref/issues/5253)
- We fixed an issue where the Medline fetcher was only working when JabRef was running from source. [#5645](https://github.com/JabRef/jabref/issues/5645)
- We fixed some visual issues in the dark theme. [#5764](https://github.com/JabRef/jabref/pull/5764) [#5753](https://github.com/JabRef/jabref/issues/5753)
- We fixed an issue where non-default previews didn't handle unicode characters. [#5779](https://github.com/JabRef/jabref/issues/5779)
- We improved the performance, especially changing field values in the entry should feel smoother now. [#5843](https://github.com/JabRef/jabref/issues/5843)
- We fixed an issue where the ampersand character wasn't rendering correctly on previews. [#3840](https://github.com/JabRef/jabref/issues/3840)
- We fixed an issue where an erroneous "The library has been modified by another program" message was shown when saving. [#4877](https://github.com/JabRef/jabref/issues/4877)
- We fixed an issue where the file extension was missing after downloading a file (we now fall-back to pdf). [#5816](https://github.com/JabRef/jabref/issues/5816)
- We fixed an issue where cleaning up entries broke web URLs, if "Make paths of linked files relative (if possible)" was enabled, which resulted in various other issues subsequently. [#5861](https://github.com/JabRef/jabref/issues/5861)
- We fixed an issue where the tab "Required fields" of the entry editor did not show all required fields, if at least two of the defined required fields are linked with a logical or. [#5859](https://github.com/JabRef/jabref/issues/5859)
- We fixed several issues concerning managing external file types: Now everything is usable and fully functional. Previously, there were problems with the radio buttons, with saving the settings and with loading an input field value. Furthermore, different behavior for Windows and other operating systems was given, which was unified as well. [#5846](https://github.com/JabRef/jabref/issues/5846)
- We fixed an issue where entries containing Unicode charaters were not parsed correctly [#5899](https://github.com/JabRef/jabref/issues/5899)
- We fixed an issue where an entry containing an external filename with curly braces could not be saved. Curly braces are now longer allowed in filenames. [#5899](https://github.com/JabRef/jabref/issues/5899)
- We fixed an issue where changing the type of an entry did not update the main table [#5906](https://github.com/JabRef/jabref/issues/5906)
- We fixed an issue in the optics of the library properties, that cropped the dialog on scaled displays. [#5969](https://github.com/JabRef/jabref/issues/5969)
- We fixed an issue where changing the type of an entry did not update the main table. [#5906](https://github.com/JabRef/jabref/issues/5906)
- We fixed an issue where opening a library from the recent libraries menu was not possible. [#5939](https://github.com/JabRef/jabref/issues/5939)
- We fixed an issue where the most bottom group in the list got lost, if it was dragged on itself. [#5983](https://github.com/JabRef/jabref/issues/5983)
- We fixed an issue where changing entry type doesn't always work when biblatex source is shown. [#5905](https://github.com/JabRef/jabref/issues/5905)
- We fixed an issue where the group and the link column were not updated after changing the entry in the main table. [#5985](https://github.com/JabRef/jabref/issues/5985)
- We fixed an issue where reordering the groups was not possible after inserting an article. [#6008](https://github.com/JabRef/jabref/issues/6008)
- We fixed an issue where citation styles except the default "Preview" could not be used. [#56220](https://github.com/JabRef/jabref/issues/5622)
- We fixed an issue where a warning was displayed when the title content is made up of two sentences. [#5832](https://github.com/JabRef/jabref/issues/5832)
- We fixed an issue where an exception was thrown when adding a save action without a selected formatter in the library properties [#6069](https://github.com/JabRef/jabref/issues/6069)
- We fixed an issue where JabRef's icon was missing in the Export to clipboard Dialog. [#6286](https://github.com/JabRef/jabref/issues/6286)
- We fixed an issue when an "Abstract field" was duplicating text, when importing from RIS file (Neurons) [#6065](https://github.com/JabRef/jabref/issues/6065)
- We fixed an issue where adding the addition of a new entry was not completely validated [#6370](https://github.com/JabRef/jabref/issues/6370)
- We fixed an issue where the blue and red text colors in the Merge entries dialog were not quite visible [#6334](https://github.com/JabRef/jabref/issues/6334)
- We fixed an issue where underscore character was removed from the file name in the Recent Libraries list in File menu [#6383](https://github.com/JabRef/jabref/issues/6383)
- We fixed an issue where few keyboard shortcuts regarding new entries were missing [#6403](https://github.com/JabRef/jabref/issues/6403)

### Removed

- Ampersands are no longer escaped by default in the `bib` file. If you want to keep the current behaviour, you can use the new "Escape Ampersands" formatter as a save action. [#5869](https://github.com/JabRef/jabref/issues/5869)
- The "Merge Entries" entry was removed from the Quality Menu. Users should use the right-click menu instead. [#6021](https://github.com/JabRef/jabref/pull/6021)

## [5.0-beta] – 2019-12-15

### Changed

- We added a short DOI field formatter which shortens DOI to more human-readable form. [koppor#343](https://github.com/koppor/jabref/issues/343)
- We improved the display of group memberships by adding multiple colored bars if the entry belongs to more than one group. [#4574](https://github.com/JabRef/jabref/issues/4574)
- We added an option to show the preview as an extra tab in the entry editor (instead of in a split view). [#5244](https://github.com/JabRef/jabref/issues/5244)
- A custom Open/LibreOffice jstyle file now requires a layout line for the entry type `default` [#5452](https://github.com/JabRef/jabref/issues/5452)
- The entry editor is now open by default when JabRef starts up. [#5460](https://github.com/JabRef/jabref/issues/5460)
- Customized entry types are now serialized in alphabetical order in the bib file.
- We added a new ADS fetcher to use the new ADS API. [#4949](https://github.com/JabRef/jabref/issues/4949)
- We added support of the [X11 primary selection](https://unix.stackexchange.com/a/139193/18033) [#2389](https://github.com/JabRef/jabref/issues/2389)
- We added support to switch between biblatex and bibtex library types. [#5550](https://github.com/JabRef/jabref/issues/5550)
- We changed the save action buttons to be easier to understand. [#5565](https://github.com/JabRef/jabref/issues/5565)
- We made the columns for groups, files and uri in the main table reorderable and merged the clickable icon columns for uri, url, doi and eprint. [#5544](https://github.com/JabRef/jabref/pull/5544)
- We reduced the number of write actions performed when autosave is enabled [#5679](https://github.com/JabRef/jabref/issues/5679)
- We made the column sort order in the main table persistent [#5730](https://github.com/JabRef/jabref/pull/5730)
- When an entry is modified on disk, the change dialog now shows the merge dialog to highlight the changes [#5688](https://github.com/JabRef/jabref/pull/5688)

### Fixed

- Inherit fields from cross-referenced entries as specified by biblatex. [#5045](https://github.com/JabRef/jabref/issues/5045)
- We fixed an issue where it was no longer possible to connect to LibreOffice. [#5261](https://github.com/JabRef/jabref/issues/5261)
- The "All entries group" is no longer shown when no library is open.
- We fixed an exception which occurred when closing JabRef. [#5348](https://github.com/JabRef/jabref/issues/5348)
- We fixed an issue where JabRef reports incorrectly about customized entry types. [#5332](https://github.com/JabRef/jabref/issues/5332)
- We fixed a few problems that prevented JabFox to communicate with JabRef. [#4737](https://github.com/JabRef/jabref/issues/4737) [#4303](https://github.com/JabRef/jabref/issues/4303)
- We fixed an error where the groups containing an entry loose their highlight color when scrolling. [#5022](https://github.com/JabRef/jabref/issues/5022)
- We fixed an error where scrollbars were not shown. [#5374](https://github.com/JabRef/jabref/issues/5374)
- We fixed an error where an exception was thrown when merging entries. [#5169](https://github.com/JabRef/jabref/issues/5169)
- We fixed an error where certain metadata items were not serialized alphabetically.
- After assigning an entry to a group, the item count is now properly colored to reflect the new membership of the entry. [#3112](https://github.com/JabRef/jabref/issues/3112)
- The group panel is now properly updated when switching between libraries (or when closing/opening one). [#3142](https://github.com/JabRef/jabref/issues/3142)
- We fixed an error where the number of matched entries shown in the group pane was not updated correctly. [#4441](https://github.com/JabRef/jabref/issues/4441)
- We fixed an error where the wrong file is renamed and linked when using the "Copy, rename and link" action. [#5653](https://github.com/JabRef/jabref/issues/5653)
- We fixed a "null" error when writing XMP metadata. [#5449](https://github.com/JabRef/jabref/issues/5449)
- We fixed an issue where empty keywords lead to a strange display of automatic keyword groups. [#5333](https://github.com/JabRef/jabref/issues/5333)
- We fixed an error where the default color of a new group was white instead of dark gray. [#4868](https://github.com/JabRef/jabref/issues/4868)
- We fixed an issue where the first field in the entry editor got the focus while performing a different action (like searching). [#5084](https://github.com/JabRef/jabref/issues/5084)
- We fixed an issue where multiple entries were highlighted in the web search result after scrolling. [#5035](https://github.com/JabRef/jabref/issues/5035)
- We fixed an issue where the hover indication in the web search pane was not working. [#5277](https://github.com/JabRef/jabref/issues/5277)
- We fixed an error mentioning "javafx.controls/com.sun.javafx.scene.control" that was thrown when interacting with the toolbar.
- We fixed an error where a cleared search was restored after switching libraries. [#4846](https://github.com/JabRef/jabref/issues/4846)
- We fixed an exception which occurred when trying to open a non-existing file from the "Recent files"-menu [#5334](https://github.com/JabRef/jabref/issues/5334)
- We fixed an issues where the search highlight in the entry preview did not worked. [#5069](https://github.com/JabRef/jabref/issues/5069)
- The context menu for fields in the entry editor is back. [#5254](https://github.com/JabRef/jabref/issues/5254)
- We fixed an exception which occurred when trying to open a non-existing file from the "Recent files"-menu [#5334](https://github.com/JabRef/jabref/issues/5334)
- We fixed a problem where the "editor" information has been duplicated during saving a .bib-Database. [#5359](https://github.com/JabRef/jabref/issues/5359)
- We re-introduced the feature to switch between different preview styles. [#5221](https://github.com/JabRef/jabref/issues/5221)
- We fixed various issues (including [#5263](https://github.com/JabRef/jabref/issues/5263)) related to copying entries to the clipboard
- We fixed some display errors in the preferences dialog and replaced some of the controls [#5033](https://github.com/JabRef/jabref/pull/5033) [#5047](https://github.com/JabRef/jabref/pull/5047) [#5062](https://github.com/JabRef/jabref/pull/5062) [#5141](https://github.com/JabRef/jabref/pull/5141) [#5185](https://github.com/JabRef/jabref/pull/5185) [#5265](https://github.com/JabRef/jabref/pull/5265) [#5315](https://github.com/JabRef/jabref/pull/5315) [#5360](https://github.com/JabRef/jabref/pull/5360)
- We fixed an exception which occurred when trying to import entries without an open library. [#5447](https://github.com/JabRef/jabref/issues/5447)
- The "Automatically set file links" feature now follows symbolic links. [#5664](https://github.com/JabRef/jabref/issues/5664)
- After successful import of one or multiple bib entries the main table scrolls to the first imported entry [#5383](https://github.com/JabRef/jabref/issues/5383)
- We fixed an exception which occurred when an invalid jstyle was loaded. [#5452](https://github.com/JabRef/jabref/issues/5452)
- We fixed an issue where the command line arguments `importBibtex` and `importToOpen` did not import into the currently open library, but opened a new one. [#5537](https://github.com/JabRef/jabref/issues/5537)
- We fixed an error where the preview theme did not adapt to the "Dark" mode [#5463](https://github.com/JabRef/jabref/issues/5463)
- We fixed an issue where multiple entries were allowed in the "crossref" field [#5284](https://github.com/JabRef/jabref/issues/5284)
- We fixed an issue where the merge dialog showed the wrong text colour in "Dark" mode [#5516](https://github.com/JabRef/jabref/issues/5516)
- We fixed visibility issues with the scrollbar and group selection highlight in "Dark" mode, and enabled "Dark" mode for the OpenOffice preview in the style selection window. [#5522](https://github.com/JabRef/jabref/issues/5522)
- We fixed an issue where the author field was not correctly parsed during bibtex key-generation. [#5551](https://github.com/JabRef/jabref/issues/5551)
- We fixed an issue where notifications where shown during autosave. [#5555](https://github.com/JabRef/jabref/issues/5555)
- We fixed an issue where the side pane was not remembering its position. [#5615](https://github.com/JabRef/jabref/issues/5615)
- We fixed an issue where JabRef could not interact with [Oracle XE](https://www.oracle.com/de/database/technologies/appdev/xe.html) in the [shared SQL database setup](https://docs.jabref.org/collaborative-work/sqldatabase).
- We fixed an issue where the toolbar icons were hidden on smaller screens.
- We fixed an issue where renaming referenced files for bib entries with long titles was not possible. [#5603](https://github.com/JabRef/jabref/issues/5603)
- We fixed an issue where a window which is on an external screen gets unreachable when external screen is removed. [#5037](https://github.com/JabRef/jabref/issues/5037)
- We fixed a bug where the selection of groups was lost after drag and drop. [#2868](https://github.com/JabRef/jabref/issues/2868)
- We fixed an issue where the custom entry types didn't show the correct display name [#5651](https://github.com/JabRef/jabref/issues/5651)

### Removed

- We removed some obsolete notifications. [#5555](https://github.com/JabRef/jabref/issues/5555)
- We removed an internal step in the [ISBN-to-BibTeX fetcher](https://docs.jabref.org/import-using-publication-identifiers/isbntobibtex): The [ISBN to BibTeX Converter](https://manas.tungare.name/software/isbn-to-bibtex) by [@manastungare](https://github.com/manastungare) is not used anymore, because it is offline: "people using this tool have not been generating enough sales for Amazon."
- We removed the option to control the default drag and drop behaviour. You can use the modifier keys (like CtrL or Alt) instead.

## [5.0-alpha] – 2019-08-25

### Changed

- We added eventitle, eventdate and venue fields to `@unpublished` entry type.
- We added `@software` and `@dataSet` entry type to biblatex.
- All fields are now properly sorted alphabetically (in the subgroups of required/optional fields) when the entry is written to the bib file.
- We fixed an issue where some importers used the field `pubstatus` instead of the standard BibTeX field `pubstate`.
- We changed the latex command removal for docbook exporter. [#3838](https://github.com/JabRef/jabref/issues/3838)
- We changed the location of some fields in the entry editor (you might need to reset your preferences for these changes to come into effect)
  - Journal/Year/Month in biblatex mode -> Deprecated (if filled)
  - DOI/URL: General -> Optional
  - Internal fields like ranking, read status and priority: Other -> General
  - Moreover, empty deprecated fields are no longer shown
- Added server timezone parameter when connecting to a shared database.
- We updated the dialog for setting up general fields.
- URL field formatting is updated. All whitespace chars, located at the beginning/ending of the URL, are trimmed automatically
- We changed the behavior of the field formatting dialog such that the `bibtexkey` is not changed when formatting all fields or all text fields.
- We added a "Move file to file directory and rename file" option for simultaneously moving and renaming of document file. [#4166](https://github.com/JabRef/jabref/issues/4166)
- Use integrated graphics card instead of discrete on macOS [#4070](https://github.com/JabRef/jabref/issues/4070)
- We added a cleanup operation that detects an arXiv identifier in the note, journal or URL field and moves it to the `eprint` field.
  Because of this change, the last-used cleanup operations were reset.
- We changed the minimum required version of Java to 1.8.0_171, as this is the latest release for which the automatic Java update works. [#4093](https://github.com/JabRef/jabref/issues/4093)
- The special fields like `Printed` and `Read status` now show gray icons when the row is hovered.
- We added a button in the tab header which allows you to close the database with one click. [#494](https://github.com/JabRef/jabref/issues/494)
- Sorting in the main table now takes information from cross-referenced entries into account. [#2808](https://github.com/JabRef/jabref/issues/2808)
- If a group has a color specified, then entries matched by this group have a small colored bar in front of them in the main table.
- Change default icon for groups to a circle because a colored version of the old icon was hard to distinguish from its black counterpart.
- In the main table, the context menu appears now when you press the "context menu" button on the keyboard. [feature request in the forum](http://discourse.jabref.org/t/how-to-enable-keyboard-context-key-windows)
- We added icons to the group side panel to quickly switch between `union` and `intersection` group view mode. [#3269](https://github.com/JabRef/jabref/issues/3269).
- We use `https` for [fetching from most online bibliographic database](https://docs.jabref.org/import-using-online-bibliographic-database).
- We changed the default keyboard shortcuts for moving between entries when the entry editor is active to ̀<kbd>alt</kbd> + <kbd>up/down</kbd>.
- Opening a new file now prompts the directory of the currently selected file, instead of the directory of the last opened file.
- Window state is saved on close and restored on start.
- We made the MathSciNet fetcher more reliable.
- We added the ISBN fetcher to the list of fetcher available under "Update with bibliographic information from the web" in the entry editor toolbar.
- Files without a defined external file type are now directly opened with the default application of the operating system
- We streamlined the process to rename and move files by removing the confirmation dialogs.
- We removed the redundant new lines of markings and wrapped the summary in the File annotation tab. [#3823](https://github.com/JabRef/jabref/issues/3823)
- We add auto URL formatting when user paste link to URL field in entry editor. [koppor#254](https://github.com/koppor/jabref/issues/254)
- We added a minimum height for the entry editor so that it can no longer be hidden by accident. [#4279](https://github.com/JabRef/jabref/issues/4279)
- We added a new keyboard shortcut so that the entry editor could be closed by <kbd>Ctrl</kbd> + <kbd>E</kbd>. [#4222](https://github.com/JabRef/jabref/issues/4222)
- We added an option in the preference dialog box, that allows user to pick the dark or light theme option. [#4130](https://github.com/JabRef/jabref/issues/4130)
- We updated the Related Articles tab to accept JSON from the new version of the Mr. DLib service
- We added an option in the preference dialog box that allows user to choose behavior after dragging and dropping files in Entry Editor. [#4356](https://github.com/JabRef/jabref/issues/4356)
- We added the ability to have an export preference where previously "File"-->"Export"/"Export selected entries" would not save the user's preference[#4495](https://github.com/JabRef/jabref/issues/4495)
- We optimized the code responsible for connecting to an external database, which should lead to huge improvements in performance.
- For automatically created groups, added ability to filter groups by entry type. [#4539](https://github.com/JabRef/jabref/issues/4539)
- We added the ability to add field names from the Preferences Dialog [#4546](https://github.com/JabRef/jabref/issues/4546)
- We added the ability to change the column widths directly in the main table. [#4546](https://github.com/JabRef/jabref/issues/4546)
- We added a description of how recommendations were chosen and better error handling to Related Articles tab
- We added the ability to execute default action in dialog by using with <kbd>Ctrl</kbd> + <kbd>Enter</kbd> combination [#4496](https://github.com/JabRef/jabref/issues/4496)
- We grouped and reordered the Main Menu (File, Edit, Library, Quality, Tools, and View tabs & icons). [#4666](https://github.com/JabRef/jabref/issues/4666) [#4667](https://github.com/JabRef/jabref/issues/4667) [#4668](https://github.com/JabRef/jabref/issues/4668) [#4669](https://github.com/JabRef/jabref/issues/4669) [#4670](https://github.com/JabRef/jabref/issues/4670) [#4671](https://github.com/JabRef/jabref/issues/4671) [#4672](https://github.com/JabRef/jabref/issues/4672) [#4673](https://github.com/JabRef/jabref/issues/4673)
- We added additional modifiers (capitalize, titlecase and sentencecase) to the Bibtex key generator. [#1506](https://github.com/JabRef/jabref/issues/1506)
- We have migrated from the mysql jdbc connector to the mariadb one for better authentication scheme support. [#4746](https://github.com/JabRef/jabref/issues/4745)
- We grouped the toolbar icons and changed the Open Library and Copy icons. [#4584](https://github.com/JabRef/jabref/issues/4584)
- We added a browse button next to the path text field for aux-based groups. [#4586](https://github.com/JabRef/jabref/issues/4586)
- We changed the title of Group Dialog to "Add subgroup" from "Edit group" when we select Add subgroup option.
- We enable import button only if entries are selected. [#4755](https://github.com/JabRef/jabref/issues/4755)
- We made modifications to improve the contrast of UI elements. [#4583](https://github.com/JabRef/jabref/issues/4583)
- We added a warning for empty BibTeX keys in the entry editor. [#4440](https://github.com/JabRef/jabref/issues/4440)
- We added an option in the settings to set the default action in JabRef when right clicking on any entry in any database and selecting "Open folder". [#4763](https://github.com/JabRef/jabref/issues/4763)
- The Medline fetcher now normalizes the author names according to the BibTeX-Standard [#4345](https://github.com/JabRef/jabref/issues/4345)
- We added an option on the Linked File Viewer to rename the attached file of an entry directly on the JabRef. [#4844](https://github.com/JabRef/jabref/issues/4844)
- We added an option in the preference dialog box that allows user to enable helpful tooltips.[#3599](https://github.com/JabRef/jabref/issues/3599)
- We reworked the functionality for extracting BibTeX entries from plain text, because our used service [freecite shut down](https://library.brown.edu/libweb/freecite_notice.php). [#5206](https://github.com/JabRef/jabref/pull/5206)
- We moved the dropdown menu for selecting the push-application from the toolbar into the external application preferences. [#674](https://github.com/JabRef/jabref/issues/674)
- We removed the alphabetical ordering of the custom tabs and updated the error message when trying to create a general field with a name containing an illegal character. [#5019](https://github.com/JabRef/jabref/issues/5019)
- We added a context menu to the bib(la)tex-source-editor to copy'n'paste. [#5007](https://github.com/JabRef/jabref/pull/5007)
- We added a tool that allows searching for citations in LaTeX files. It scans directories and shows which entries are used, how many times and where.
- We added a 'LaTeX citations' tab to the entry editor, to search for citations to the active entry in the LaTeX file directory. It can be disabled in the preferences dialog.
- We added an option in preferences to allow for integers in field "edition" when running database in bibtex mode. [#4680](https://github.com/JabRef/jabref/issues/4680)
- We added the ability to use negation in export filter layouts. [#5138](https://github.com/JabRef/jabref/pull/5138)
- Focus on Name Area instead of 'OK' button whenever user presses 'Add subgroup'. [#6307](https://github.com/JabRef/jabref/issues/6307)
- We changed the behavior of merging that the entry which has "smaller" bibkey will be selected. [#7395](https://github.com/JabRef/jabref/issues/7395)

### Fixed

- We fixed an issue where JabRef died silently for the user without enough inotify instances [#4874](https://github.com/JabRef/jabref/issues/4847)
- We fixed an issue where corresponding groups are sometimes not highlighted when clicking on entries [#3112](https://github.com/JabRef/jabref/issues/3112)
- We fixed an issue where custom exports could not be selected in the 'Export (selected) entries' dialog [#4013](https://github.com/JabRef/jabref/issues/4013)
- Italic text is now rendered correctly. [#3356](https://github.com/JabRef/jabref/issues/3356)
- The entry editor no longer gets corrupted after using the source tab. [#3532](https://github.com/JabRef/jabref/issues/3532) [#3608](https://github.com/JabRef/jabref/issues/3608) [#3616](https://github.com/JabRef/jabref/issues/3616)
- We fixed multiple issues where entries did not show up after import if a search was active. [#1513](https://github.com/JabRef/jabref/issues/1513) [#3219](https://github.com/JabRef/jabref/issues/3219))
- We fixed an issue where the group tree was not updated correctly after an entry was changed. [#3618](https://github.com/JabRef/jabref/issues/3618)
- We fixed an issue where a right-click in the main table selected a wrong entry. [#3267](https://github.com/JabRef/jabref/issues/3267)
- We fixed an issue where in rare cases entries where overlayed in the main table. [#3281](https://github.com/JabRef/jabref/issues/3281)
- We fixed an issue where selecting a group messed up the focus of the main table and the entry editor. [#3367](https://github.com/JabRef/jabref/issues/3367)
- We fixed an issue where composite author names were sorted incorrectly. [#2828](https://github.com/JabRef/jabref/issues/2828)
- We fixed an issue where commands followed by `-` didn't work. [#3805](https://github.com/JabRef/jabref/issues/3805)
- We fixed an issue where a non-existing aux file in a group made it impossible to open the library. [#4735](https://github.com/JabRef/jabref/issues/4735)
- We fixed an issue where some journal names were wrongly marked as abbreviated. [#4115](https://github.com/JabRef/jabref/issues/4115)
- We fixed an issue where the custom file column were sorted incorrectly. [#3119](https://github.com/JabRef/jabref/issues/3119)
- We improved the parsing of author names whose infix is abbreviated without a dot. [#4864](https://github.com/JabRef/jabref/issues/4864)
- We fixed an issues where the entry losses focus when a field is edited and at the same time used for sorting. [#3373](https://github.com/JabRef/jabref/issues/3373)
- We fixed an issue where the menu on Mac OS was not displayed in the usual Mac-specific way. [#3146](https://github.com/JabRef/jabref/issues/3146)
- We improved the integrity check for page numbers. [#4113](https://github.com/JabRef/jabref/issues/4113) and [feature request in the forum](http://discourse.jabref.org/t/pages-field-allow-use-of-en-dash/1199)
- We fixed an issue where the order of fields in customized entry types was not saved correctly. [#4033](http://github.com/JabRef/jabref/issues/4033)
- We fixed an issue where renaming a group did not change the group name in the interface. [#3189](https://github.com/JabRef/jabref/issues/3189)
- We fixed an issue where the groups tree of the last database was still shown even after the database was already closed.
- We fixed an issue where the "Open file dialog" may disappear behind other windows. [#3410](https://github.com/JabRef/jabref/issues/3410)
- We fixed an issue where the number of entries matched was not updated correctly upon adding or removing an entry. [#3537](https://github.com/JabRef/jabref/issues/3537)
- We fixed an issue where the default icon of a group was not colored correctly.
- We fixed an issue where the first field in entry editor was not focused when adding a new entry. [#4024](https://github.com/JabRef/jabref/issues/4024)
- We reworked the "Edit file" dialog to make it resizeable and improved the workflow for adding and editing files [#2970](https://github.com/JabRef/jabref/issues/2970)
- We fixed an issue where custom name formatters were no longer found correctly. [#3531](https://github.com/JabRef/jabref/issues/3531)
- We fixed an issue where the month was not shown in the preview. [#3239](https://github.com/JabRef/jabref/issues/3239)
- Rewritten logic to detect a second jabref instance. [#4023](https://github.com/JabRef/jabref/issues/4023)
- We fixed an issue where the "Convert to BibTeX-Cleanup" moved the content of the `file` field to the `pdf` field [#4120](https://github.com/JabRef/jabref/issues/4120)
- We fixed an issue where the preview pane in entry preview in preferences wasn't showing the citation style selected [#3849](https://github.com/JabRef/jabref/issues/3849)
- We fixed an issue where the default entry preview style still contained the field `review`. The field `review` in the style is now replaced with comment to be consistent with the entry editor [#4098](https://github.com/JabRef/jabref/issues/4098)
- We fixed an issue where users were vulnerable to XXE attacks during parsing [#4229](https://github.com/JabRef/jabref/issues/4229)
- We fixed an issue where files added via the "Attach file" contextmenu of an entry were not made relative. [#4201](https://github.com/JabRef/jabref/issues/4201) and [#4241](https://github.com/JabRef/jabref/issues/4241)
- We fixed an issue where author list parser can't generate bibtex for Chinese author. [#4169](https://github.com/JabRef/jabref/issues/4169)
- We fixed an issue where the list of XMP Exclusion fields in the preferences was not be saved [#4072](https://github.com/JabRef/jabref/issues/4072)
- We fixed an issue where the ArXiv Fetcher did not support HTTP URLs [koppor#328](https://github.com/koppor/jabref/issues/328)
- We fixed an issue where only one PDF file could be imported [#4422](https://github.com/JabRef/jabref/issues/4422)
- We fixed an issue where "Move to group" would always move the first entry in the library and not the selected [#4414](https://github.com/JabRef/jabref/issues/4414)
- We fixed an issue where an older dialog appears when downloading full texts from the quality menu. [#4489](https://github.com/JabRef/jabref/issues/4489)
- We fixed an issue where right clicking on any entry in any database and selecting "Open folder" results in the NullPointer exception. [#4763](https://github.com/JabRef/jabref/issues/4763)
- We fixed an issue where option 'open terminal here' with custom command was passing the wrong argument. [#4802](https://github.com/JabRef/jabref/issues/4802)
- We fixed an issue where ranking an entry would generate an IllegalArgumentException. [#4754](https://github.com/JabRef/jabref/issues/4754)
- We fixed an issue where special characters where removed from non-label key generation pattern parts [#4767](https://github.com/JabRef/jabref/issues/4767)
- We fixed an issue where the RIS import would overwite the article date with the value of the acessed date [#4816](https://github.com/JabRef/jabref/issues/4816)
- We fixed an issue where an NullPointer exception was thrown when a referenced entry in an Open/Libre Office document was no longer present in the library. Now an error message with the reference marker of the missing entry is shown. [#4932](https://github.com/JabRef/jabref/issues/4932)
- We fixed an issue where a database exception related to a missing timezone was too big. [#4827](https://github.com/JabRef/jabref/issues/4827)
- We fixed an issue where the IEEE fetcher returned an error if no keywords were present in the result from the IEEE website [#4997](https://github.com/JabRef/jabref/issues/4997)
- We fixed an issue where the command line help text had several errors, and arguments and descriptions have been rewritten to simplify and detail them better. [#4932](https://github.com/JabRef/jabref/issues/2016)
- We fixed an issue where the same menu for changing entry type had two different sizes and weights. [#4977](https://github.com/JabRef/jabref/issues/4977)
- We fixed an issue where the "Attach file" dialog, in the right-click menu for an entry, started on the working directory instead of the user's main directory. [#4995](https://github.com/JabRef/jabref/issues/4995)
- We fixed an issue where the JabRef Icon in the macOS launchpad was not displayed correctly [#5003](https://github.com/JabRef/jabref/issues/5003)
- We fixed an issue where the "Search for unlinked local files" would throw an exception when parsing the content of a PDF-file with missing "series" information [#5128](https://github.com/JabRef/jabref/issues/5128)
- We fixed an issue where the XMP Importer would incorrectly return an empty default entry when importing pdfs [#6577](https://github.com/JabRef/jabref/issues/6577)
- We fixed an issue where opening the menu 'Library properties' marked the library as modified [#6451](https://github.com/JabRef/jabref/issues/6451)
- We fixed an issue when importing resulted in an exception [#7343](https://github.com/JabRef/jabref/issues/7343)
- We fixed an issue where the field in the Field formatter dropdown selection were sorted in random order. [#7710](https://github.com/JabRef/jabref/issues/7710)

### Removed

- The feature to "mark entries" was removed and merged with the groups functionality. For migration, a group is created for every value of the `__markedentry` field and the entry is added to this group.
- The number column was removed.
- We removed the global search feature.
- We removed the coloring of cells in the main table according to whether the field is optional/required.
- We removed the feature to find and resolve duplicate BibTeX keys (as this use case is already covered by the integrity check).
- We removed a few commands from the right-click menu that are not needed often and thus don't need to be placed that prominently:
  - Print entry preview: available through entry preview
  - All commands related to marking: marking is not yet reimplemented
  - Set/clear/append/rename fields: available through Edit menu
  - Manage keywords: available through the Edit menu
  - Copy linked files to folder: available through File menu
  - Add/move/remove from group: removed completely (functionality still available through group interface)
- We removed the option to change the column widths in the preferences dialog. [#4546](https://github.com/JabRef/jabref/issues/4546)

## Older versions

The changelog of JabRef 4.x is available at the [v4.3.1 tag](https://github.com/JabRef/jabref/blob/v4.3.1/CHANGELOG.md).
The changelog of JabRef 3.x is available at the [v3.8.2 tag](https://github.com/JabRef/jabref/blob/v3.8.2/CHANGELOG.md).
The changelog of JabRef 2.11 and all previous versions is available as [text file in the v2.11.1 tag](https://github.com/JabRef/jabref/blob/v2.11.1/CHANGELOG).

[Unreleased]: https://github.com/JabRef/jabref/compare/v5.9...HEAD
[5.9]: https://github.com/JabRef/jabref/compare/v5.8...v5.9
[5.8]: https://github.com/JabRef/jabref/compare/v5.7...v5.8
[5.7]: https://github.com/JabRef/jabref/compare/v5.6...v5.7
[5.6]: https://github.com/JabRef/jabref/compare/v5.5...v5.6
[5.5]: https://github.com/JabRef/jabref/compare/v5.4...v5.5
[5.4]: https://github.com/JabRef/jabref/compare/v5.3...v5.4
[5.3]: https://github.com/JabRef/jabref/compare/v5.2...v5.3
[5.2]: https://github.com/JabRef/jabref/compare/v5.1...v5.2
[5.1]: https://github.com/JabRef/jabref/compare/v5.0...v5.1
[5.0]: https://github.com/JabRef/jabref/compare/v5.0-beta...v5.0
[5.0-beta]: https://github.com/JabRef/jabref/compare/v5.0-alpha...v5.0-beta
[5.0-alpha]: https://github.com/JabRef/jabref/compare/v4.3...v5.0-alpha

<!-- markdownlint-disable-file MD012 MD024 MD033 --><|MERGE_RESOLUTION|>--- conflicted
+++ resolved
@@ -47,13 +47,10 @@
 - We changed the handling of an "overflow" of authors at `[authIniN]`: JabRef uses `+` to indicate an overflow. Example: `[authIni2]` produces `A+` (instead of `AB`) for `Aachen and Berlin and Chemnitz`. [#9703](https://github.com/JabRef/jabref/pull/9703)
 - We moved the preferences option to open the last edited files on startup to the 'General' tab. [#9808](https://github.com/JabRef/jabref/pull/9808)
 - We improved the recognition of DOIs when pasting a link containing a DOI on the maintable [#9864](https://github.com/JabRef/jabref/issues/9864s)
-<<<<<<< HEAD
 - We reordered the preferences dialog. [#9839](https://github.com/JabRef/jabref/pull/9839)
 - We split the 'Import and Export' tab into 'Web Search' and 'Export'. [#9839](https://github.com/JabRef/jabref/pull/9839)
 - We moved the option to run JabRef in memory stick mode into the preferences dialog toolbar. [#9866](https://github.com/JabRef/jabref/pull/9866)
-=======
 - In case the library contains empty entries, they are not written to disk. [#8645](https://github.com/JabRef/jabref/issues/8645)
->>>>>>> dc60b4d6
 - The formatter `remove_unicode_ligatures` is now called `replace_unicode_ligatures`. [#9890](https://github.com/JabRef/jabref/pull/9890)
 
 ### Fixed
