--- conflicted
+++ resolved
@@ -82,7 +82,6 @@
 - Add support for proxy authentication via VM args and GUI settings, this implements [feature request 388](https://sourceforge.net/p/jabref/feature-requests/388/)
 - Move Bibtex and Biblatex mode switcher to File menu
 - Display active edit mode (BibTeX or Biblatex) at window title
-<<<<<<< HEAD
 - Implements [#444](https://github.com/JabRef/jabref/issues/444): The search is cleared by either clicking the clear-button or by pressing ESC with having focus in the search field.
 - Icons are shown as Header for icon columns in the entry table ([#315](https://github.com/JabRef/jabref/issues/315))
 - Tooltips are shown for header columns and contents which are too wide to be displayed in the entry table ([#384](https://github.com/JabRef/jabref/issues/384))
@@ -93,10 +92,8 @@
 - Implements [#565](https://github.com/JabRef/jabref/issues/565): Highlighting matches works now also for regular expressions in preview panel and entry editor
 - IEEEXplore search now downloads the full Bibtex record instead of parsing the fields from the HTML webpage result (fixes [bug 1146](https://sourceforge.net/p/jabref/bugs/1146/) and [bug 1267](https://sourceforge.net/p/jabref/bugs/1267/))
 - Christmas color theme (red and green)
-=======
 - Implements #444: The search is cleared by either clicking the clear-button or by pressing ESC with having focus in the search field. 
 - Added command line switch --debug to show more detailed logging messages
->>>>>>> 8adfa0c6
 
 ### Fixed
 - Fixed [bug 482](https://sourceforge.net/p/jabref/bugs/482/) partly: escaped brackets are now parsed properly when opening a bib file
