--- conflicted
+++ resolved
@@ -23,11 +23,8 @@
 ### Changed
 
 - 'Get full text' now also checks the file url. [#568](https://github.com/koppor/jabref/issues/568)
-<<<<<<< HEAD
 - `log.txt` now contains an entry if a BibTeX entry could not be parsed.
-=======
 - JabRef writes a new backup file only if there is a change. Before, JabRef created a backup upon start. [#9679](https://github.com/JabRef/jabref/pull/9679)
->>>>>>> 1bba6273
 - We refined the 'main directory not found' error message. [#9625](https://github.com/JabRef/jabref/pull/9625)
 - We modified the `Add Group` dialog to use the most recently selected group hierarchical context [#9141](https://github.com/JabRef/jabref/issues/9141)
 - We improved the Medline importer to correctly import ISO dates for `revised`. [#9536](https://github.com/JabRef/jabref/issues/9536)
