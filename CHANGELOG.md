--- conflicted
+++ resolved
@@ -54,10 +54,7 @@
 - Moved "Get BibTeX data from DOI" from main table context menu to DOI field in entry editor
 - Added open buttons to DOI and URL field
 - Move Look & Feel settings from advanced to appearance tab in preferences
-<<<<<<< HEAD
 - JabRef installer now automatically determines the user rights and installs to home directory/program dir when user is restricted/admin
-=======
->>>>>>> 8a8e1308
 - Move PDF file directory configuration from external tab to file tab in preferences
 - Implemented [#672](https://github.com/JabRef/jabref/issues/672): FileList now distributes its space dependent on the width of its columns
 
