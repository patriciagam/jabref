--- conflicted
+++ resolved
@@ -139,11 +139,7 @@
     compile 'com.mashape.unirest:unirest-java:1.4.9'
 
     // >1.8.0-beta is required for java 9 compatibility
-<<<<<<< HEAD
-    compile 'org.slf4j:slf4j-api:1.8.0-beta0'
-=======
     compile 'org.slf4j:slf4j-api:1.8.0-beta1'
->>>>>>> 5189a265
     compile 'org.apache.logging.log4j:log4j-slf4j-impl:2.10.0'
     compile 'org.apache.logging.log4j:log4j-jcl:2.10.0'
     compile 'org.apache.logging.log4j:log4j-api:2.10.0'
