--- conflicted
+++ resolved
@@ -35,15 +35,9 @@
      +++++++++++++++++++++++++++++++++++++++++++++++++++++++++++++++++++++++++++++-->
 
 	<!-- some version information -->
-<<<<<<< HEAD
 	<property name="jabref.version" value="2.10dev" />
-	<property name="jabref.version.full" value="2.10.0.1" /> <!-- a version number with 4 places. Required by launch4j -->
-	<property name="jabref.year" value="2013" />
-=======
-	<property name="jabref.version" value="2.10b3" />
-	<property name="jabref.version.full" value="2.10.0.3" /> <!-- a version number with 4 places. Required by launch4j -->
+	<property name="jabref.version.full" value="2.10.0.4" /> <!-- a version number with 4 places. Required by launch4j -->
 	<property name="jabref.year" value="2014" />
->>>>>>> 25887feb
 	<property name="jabref.placeholder.version" value="@version@" />
 	<property name="jabref.placeholder.year" value="@year@" />
 	<!-- used by replace task -->
