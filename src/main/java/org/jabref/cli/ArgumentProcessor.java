--- conflicted
+++ resolved
@@ -533,12 +533,8 @@
             try (AtomicFileWriter fileWriter = new AtomicFileWriter(Path.of(subName), StandardCharsets.UTF_8)) {
                 BibWriter bibWriter = new BibWriter(fileWriter, OS.NEWLINE);
                 SaveConfiguration saveConfiguration = new SaveConfiguration()
-<<<<<<< HEAD
+                        .withMetadataSaveOrder(true)
                         .withReformatOnSave(preferencesService.getLibraryPreferences().shouldAlwaysReformatOnSave());
-=======
-                        .withMetadataSaveOrder(true)
-                        .withReformatOnSave(preferencesService.getExportPreferences().shouldAlwaysReformatOnSave());
->>>>>>> ac050fe3
 
                 BibDatabaseWriter databaseWriter = new BibtexDatabaseWriter(
                         bibWriter,
