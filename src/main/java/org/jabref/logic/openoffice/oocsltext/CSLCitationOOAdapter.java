package org.jabref.logic.openoffice.oocsltext;

import java.util.Comparator;
import java.util.Iterator;
import java.util.List;
import java.util.regex.Matcher;
import java.util.regex.Pattern;

import org.jabref.logic.citationkeypattern.BracketedPattern;
import org.jabref.logic.citationstyle.CitationStyle;
import org.jabref.logic.citationstyle.CitationStyleGenerator;
import org.jabref.logic.citationstyle.CitationStyleOutputFormat;
import org.jabref.model.database.BibDatabaseContext;
import org.jabref.model.entry.AuthorList;
import org.jabref.model.entry.BibEntry;
import org.jabref.model.entry.BibEntryTypesManager;
import org.jabref.model.entry.field.StandardField;
import org.jabref.model.openoffice.ootext.OOFormat;
import org.jabref.model.openoffice.ootext.OOText;
import org.jabref.model.openoffice.ootext.OOTextIntoOO;

import com.sun.star.text.XTextCursor;
import com.sun.star.text.XTextDocument;
import org.apache.commons.text.StringEscapeUtils;

public class CSLCitationOOAdapter {

    public static final String[] PREFIXES = {"JABREF_", "CSL_"};

    private final CitationStyleOutputFormat format = CitationStyleOutputFormat.HTML;
    private final XTextDocument document;
    private final CSLReferenceMarkManager markManager;
    private boolean isNumericStyle = false;

    public CSLCitationOOAdapter(XTextDocument doc) throws Exception {
        this.document = doc;
        this.markManager = new CSLReferenceMarkManager(doc);
    }

    public void readExistingMarks() throws Exception {
        markManager.readExistingMarks();
    }

    public void insertBibliography(XTextCursor cursor, CitationStyle selectedStyle, List<BibEntry> entries, BibDatabaseContext bibDatabaseContext, BibEntryTypesManager bibEntryTypesManager)
            throws Exception {

        String style = selectedStyle.getSource();
        isNumericStyle = selectedStyle.isNumericStyle();

        // Sort entries based on their order of appearance in the document
        entries.sort(Comparator.comparingInt(entry -> markManager.getCitationNumber(entry.getCitationKey().orElse(""))));
        for (BibEntry entry : entries) {
            String citation = CitationStyleGenerator.generateCitation(List.of(entry), style, format, bibDatabaseContext, bibEntryTypesManager).getFirst();
            System.out.println(citation);
            writeCitation(document, cursor, entry, citation);

            if (isNumericStyle) {
                // Select the paragraph break
                cursor.goLeft((short) 1, true);

                // Delete the selected content (paragraph break)
                cursor.setString("");
            }
        }
        // List<String> citations = CitationStyleGenerator.generateCitation(entries, style, format, bibDatabaseContext, bibEntryTypesManager);

//        for (int i = 0; i < citations.size(); i++) {
//            BibEntry entry = entries.get(i);
//            String citation = citations.get(i);
//            writeCitation(document, cursor, entry, citation);
//        }
    }

    public void insertCitation(XTextCursor cursor, CitationStyle selectedStyle, List<BibEntry> entries, BibDatabaseContext bibDatabaseContext, BibEntryTypesManager bibEntryTypesManager) throws Exception {
        String style = selectedStyle.getSource();
        isNumericStyle = selectedStyle.isNumericStyle();

        // Generate a single in-text citation for a group of entries
        String inTextCitation = CitationStyleGenerator.generateInText(entries, style, format, bibDatabaseContext, bibEntryTypesManager).getText();

        String formattedCitation = transformHtml(inTextCitation);

        if (isNumericStyle) {
            formattedCitation = updateMultipleCitations(formattedCitation, entries);
        }

        OOText ooText = OOFormat.setLocaleNone(OOText.fromString(formattedCitation));
<<<<<<< HEAD

        // Insert the citation text with multiple reference marks
        insertMultipleReferenceMarks(cursor, entries, ooText);

        // Move the cursor to the end of the inserted text
        cursor.collapseToEnd();
    }

    public void insertEmpty(XTextCursor cursor, List<BibEntry> entries)
            throws Exception {
        for (BibEntry entry : entries) {
            CSLReferenceMark mark = markManager.createReferenceMark(entry);
            OOText emptyOOText = OOFormat.setLocaleNone(OOText.fromString(""));
            mark.insertReferenceIntoOO(document, cursor, emptyOOText, false, false, true);
        }

        // Move the cursor to the end of the inserted text - although no need as we don't insert any text, but a good practice
        cursor.collapseToEnd();
    }

    private void insertMultipleReferenceMarks(XTextCursor cursor, List<BibEntry> entries, OOText ooText) throws Exception {
        // Check if there's already a space before the cursor
        boolean spaceExists = false;
=======
        insertMultipleReferenceMarks(document, cursor, entries, ooText);
        cursor.collapseToEnd();
    }

    /**
     * Inserts the in-text citation for a group of entries.
     * Comparable to LaTeX's \citet command.
     *
     * @implNote Very similar to the {@link #insertCitation(XTextCursor, CitationStyle, List, BibDatabaseContext, BibEntryTypesManager)} method.insertInText method
     */
    public void insertInTextCitation(XTextCursor cursor, CitationStyle selectedStyle, List<BibEntry> entries, BibDatabaseContext bibDatabaseContext, BibEntryTypesManager bibEntryTypesManager)
            throws Exception {
        String style = selectedStyle.getSource();
        isNumericStyle = selectedStyle.isNumericStyle();

        Iterator<BibEntry> iterator = entries.iterator();
        while (iterator.hasNext()) {
            BibEntry currentEntry = iterator.next();
            String inTextCitation = CitationStyleGenerator.generateInText(List.of(currentEntry), style, format, bibDatabaseContext, bibEntryTypesManager).getText();
            String formattedCitation = transformHtml(inTextCitation);
            if (isNumericStyle) {
                formattedCitation = updateMultipleCitations(formattedCitation, List.of(currentEntry));
            }
            String prefix = currentEntry.getResolvedFieldOrAlias(StandardField.AUTHOR, bibDatabaseContext.getDatabase())
                                        .map(authors -> AuthorList.parse(authors))
                                        .map(list -> BracketedPattern.joinAuthorsOnLastName(list, 1, "", " et al.") + " ")
                                        .orElse("");
            String finalText = prefix + formattedCitation;
            if (iterator.hasNext()) {
                finalText += ",";
                // The next space is inserted somehow magically by other routines. Therefore, we do not add a space here.
            }
            OOText ooText = OOFormat.setLocaleNone(OOText.fromString(finalText));
            insertMultipleReferenceMarks(document, cursor, List.of(currentEntry), ooText);
            cursor.collapseToEnd();
        }
    }

    private void insertMultipleReferenceMarks(XTextDocument doc, XTextCursor cursor, List<BibEntry> entries, OOText ooText) throws Exception {
        boolean preceedingSpaceExists;
>>>>>>> 3ac3d81f
        XTextCursor checkCursor = cursor.getText().createTextCursorByRange(cursor.getStart());

        // Check if we're at the start of the document - if yes we set the flag and don't insert a space
        if (!checkCursor.goLeft((short) 1, true)) {
            // We're at the start of the document
            preceedingSpaceExists = true;
        } else {
            // If not at the start of document, check if there is a space before
            preceedingSpaceExists = checkCursor.getString().equals(" ");
            // If not a space, check if it's a paragraph break
            if (!preceedingSpaceExists) {
                preceedingSpaceExists = checkCursor.getString().matches("\\R");
            }
        }

        if (entries.size() == 1) {
            CSLReferenceMark mark = markManager.createReferenceMark(entries.getFirst());
<<<<<<< HEAD
            mark.insertReferenceIntoOO(document, cursor, ooText, !spaceExists, true, true);
=======
            mark.insertReferenceIntoOO(doc, cursor, ooText, !preceedingSpaceExists, false, true);
>>>>>>> 3ac3d81f
        } else {
            if (!preceedingSpaceExists) {
                cursor.getText().insertString(cursor, " ", false);
            }
            OOTextIntoOO.write(document, cursor, ooText);
            for (BibEntry entry : entries) {
                CSLReferenceMark mark = markManager.createReferenceMark(entry);
                OOText emptyOOText = OOFormat.setLocaleNone(OOText.fromString(""));
                mark.insertReferenceIntoOO(document, cursor, emptyOOText, false, false, true);
            }
        }

        // Move the cursor to the end of the inserted text
        cursor.collapseToEnd();
    }

    /**
     * Transforms the numbers in the citation to globally-unique numbers
     */
    private String updateMultipleCitations(String citation, List<BibEntry> entries) {
        Pattern pattern = Pattern.compile("(\\D*)(\\d+)(\\D*)");
        Matcher matcher = pattern.matcher(citation);
        StringBuilder sb = new StringBuilder();
        Iterator<BibEntry> iterator = entries.iterator();

        while (matcher.find() && iterator.hasNext()) {
            String prefix = matcher.group(1);
            String suffix = matcher.group(3);

            int currentNumber = markManager.getCitationNumber(iterator.next().getCitationKey().orElse(""));

            matcher.appendReplacement(sb, Matcher.quoteReplacement(prefix + currentNumber + suffix));
        }
        matcher.appendTail(sb);
        return sb.toString();
    }

    private void writeCitation(XTextDocument doc, XTextCursor cursor, BibEntry entry, String citation) throws Exception {
        String citationKey = entry.getCitationKey().orElse("");
        int currentNumber = markManager.getCitationNumber(citationKey);

        CSLReferenceMark mark = markManager.createReferenceMark(entry);
        String formattedCitation;
        if (isNumericStyle) {
            formattedCitation = updateSingleCitation(transformHtml(citation), currentNumber);
        } else {
            formattedCitation = transformHtml(citation);
        }
        OOText ooText = OOFormat.setLocaleNone(OOText.fromString(formattedCitation));

        // Insert the citation text wrapped in a reference mark
        mark.insertReferenceIntoOO(doc, cursor, ooText, false, false, true);

        // Move the cursor to the end of the inserted text
        cursor.collapseToEnd();
    }

    private String updateSingleCitation(String citation, int currentNumber) {
        Pattern pattern = Pattern.compile("(\\[|\\()?(\\d+)(\\]|\\))?(\\.)?\\s*");
        Matcher matcher = pattern.matcher(citation);
        StringBuilder sb = new StringBuilder();
        boolean numberReplaced = false;

        while (matcher.find()) {
            if (!numberReplaced) {
                String prefix = matcher.group(1) != null ? matcher.group(1) : "";
                String suffix = matcher.group(3) != null ? matcher.group(3) : "";
                String dot = matcher.group(4) != null ? "." : "";

                String replacement;
                if (prefix.isEmpty() && suffix.isEmpty()) {
                    replacement = currentNumber + dot + " ";
                } else {
                    replacement = prefix + currentNumber + suffix + dot + " ";
                }

                matcher.appendReplacement(sb, Matcher.quoteReplacement(replacement));
                numberReplaced = true;
            } else {
                // If we've already replaced the number, keep any subsequent numbers as they are
                matcher.appendReplacement(sb, matcher.group());
            }
        }
        matcher.appendTail(sb);
        return sb.toString();
    }

    /**
     * Transforms provided HTML into a format that can be fully parsed by OOTextIntoOO.write(...)
     * The transformed HTML can be used for inserting into a LibreOffice document
     * Context: The HTML produced by CitationStyleGenerator.generateCitation(...) is not directly (completely) parsable by OOTextIntoOO.write(...)
     * For more details, read the documentation of the write(...) method in the {@link OOTextIntoOO} class.
     * <a href="https://devdocs.jabref.org/code-howtos/openoffice/code-reorganization.html">Additional Information</a>.
     *
     * @param html The HTML string to be transformed into OO-write ready HTML.
     * @return The formatted html string
     */
    private String transformHtml(String html) {
        // Initial clean up of escaped characters
        html = StringEscapeUtils.unescapeHtml4(html);

        // Handle margins (spaces between citation number and text)
        html = html.replaceAll("<div class=\"csl-left-margin\">(.*?)</div><div class=\"csl-right-inline\">(.*?)</div>", "$1 $2");

        // Remove unsupported tags
        html = html.replaceAll("<div[^>]*>", "");
        html = html.replace("</div>", "");

        // Remove unsupported links
        html = html.replaceAll("<a[^>]*>", "");
        html = html.replace("</a>", "");

        // Replace span tags with inline styles for bold
        html = html.replaceAll("<span style=\"font-weight: ?bold;?\">(.*?)</span>", "<b>$1</b>");

        // Replace span tags with inline styles for italic
        html = html.replaceAll("<span style=\"font-style: ?italic;?\">(.*?)</span>", "<i>$1</i>");

        // Replace span tags with inline styles for underline
        html = html.replaceAll("<span style=\"text-decoration: ?underline;?\">(.*?)</span>", "<u>$1</u>");

        html = html.replaceAll("<span style=\"font-variant: ?small-caps;?\">(.*?)</span>", "<smallcaps>$1</smallcaps>");

        // Clean up any remaining span tags
        html = html.replaceAll("</?span[^>]*>", "");

        return html;
    }

    public boolean isCitedEntry(BibEntry entry) {
        String citationKey = entry.getCitationKey().orElse("");
        return markManager.hasCitationForKey(citationKey);
    }
}<|MERGE_RESOLUTION|>--- conflicted
+++ resolved
@@ -85,32 +85,7 @@
         }
 
         OOText ooText = OOFormat.setLocaleNone(OOText.fromString(formattedCitation));
-<<<<<<< HEAD
-
-        // Insert the citation text with multiple reference marks
         insertMultipleReferenceMarks(cursor, entries, ooText);
-
-        // Move the cursor to the end of the inserted text
-        cursor.collapseToEnd();
-    }
-
-    public void insertEmpty(XTextCursor cursor, List<BibEntry> entries)
-            throws Exception {
-        for (BibEntry entry : entries) {
-            CSLReferenceMark mark = markManager.createReferenceMark(entry);
-            OOText emptyOOText = OOFormat.setLocaleNone(OOText.fromString(""));
-            mark.insertReferenceIntoOO(document, cursor, emptyOOText, false, false, true);
-        }
-
-        // Move the cursor to the end of the inserted text - although no need as we don't insert any text, but a good practice
-        cursor.collapseToEnd();
-    }
-
-    private void insertMultipleReferenceMarks(XTextCursor cursor, List<BibEntry> entries, OOText ooText) throws Exception {
-        // Check if there's already a space before the cursor
-        boolean spaceExists = false;
-=======
-        insertMultipleReferenceMarks(document, cursor, entries, ooText);
         cursor.collapseToEnd();
     }
 
@@ -143,14 +118,25 @@
                 // The next space is inserted somehow magically by other routines. Therefore, we do not add a space here.
             }
             OOText ooText = OOFormat.setLocaleNone(OOText.fromString(finalText));
-            insertMultipleReferenceMarks(document, cursor, List.of(currentEntry), ooText);
+            insertMultipleReferenceMarks(cursor, List.of(currentEntry), ooText);
             cursor.collapseToEnd();
         }
     }
 
-    private void insertMultipleReferenceMarks(XTextDocument doc, XTextCursor cursor, List<BibEntry> entries, OOText ooText) throws Exception {
+    public void insertEmpty(XTextCursor cursor, List<BibEntry> entries)
+            throws Exception {
+        for (BibEntry entry : entries) {
+            CSLReferenceMark mark = markManager.createReferenceMark(entry);
+            OOText emptyOOText = OOFormat.setLocaleNone(OOText.fromString(""));
+            mark.insertReferenceIntoOO(document, cursor, emptyOOText, false, false, true);
+        }
+
+        // Move the cursor to the end of the inserted text - although no need as we don't insert any text, but a good practice
+        cursor.collapseToEnd();
+    }
+
+    private void insertMultipleReferenceMarks(XTextCursor cursor, List<BibEntry> entries, OOText ooText) throws Exception {
         boolean preceedingSpaceExists;
->>>>>>> 3ac3d81f
         XTextCursor checkCursor = cursor.getText().createTextCursorByRange(cursor.getStart());
 
         // Check if we're at the start of the document - if yes we set the flag and don't insert a space
@@ -168,11 +154,7 @@
 
         if (entries.size() == 1) {
             CSLReferenceMark mark = markManager.createReferenceMark(entries.getFirst());
-<<<<<<< HEAD
-            mark.insertReferenceIntoOO(document, cursor, ooText, !spaceExists, true, true);
-=======
-            mark.insertReferenceIntoOO(doc, cursor, ooText, !preceedingSpaceExists, false, true);
->>>>>>> 3ac3d81f
+            mark.insertReferenceIntoOO(document, cursor, ooText, !preceedingSpaceExists, false, true);
         } else {
             if (!preceedingSpaceExists) {
                 cursor.getText().insertString(cursor, " ", false);
