--- conflicted
+++ resolved
@@ -61,36 +61,6 @@
             }
 
             switch (entry.getKey()) {
-<<<<<<< HEAD
-            case MetaData.GROUPSTREE:
-                metaData.setGroups(GroupsParser.importGroups(value, keywordSeparator));
-                break;
-            case MetaData.SAVE_ACTIONS:
-                metaData.setSaveActions(Cleanups.parse(value));
-                break;
-            case MetaData.DATABASE_TYPE:
-                metaData.setMode(BibDatabaseMode.parse(getSingleItem(value)));
-                break;
-            case MetaData.KEYPATTERNDEFAULT:
-                defaultCiteKeyPattern = Collections.singletonList(getSingleItem(value));
-                break;
-            case MetaData.PROTECTED_FLAG_META:
-                if (Boolean.parseBoolean(getSingleItem(value))) {
-                    metaData.markAsProtected();
-                } else {
-                    metaData.markAsNotProtected();
-                }
-                break;
-            case MetaData.FILE_DIRECTORY:
-                metaData.setDefaultFileDirectory(getSingleItem(value));
-                break;
-            case MetaData.SAVE_ORDER_CONFIG:
-                metaData.setSaveOrderConfig(SaveOrderConfig.parse(value));
-                break;
-            default:
-                // Keep meta data items that we do not know in the file
-                metaData.putUnkownMetaDataItem(entry.getKey(), value);
-=======
                 case MetaData.GROUPSTREE:
                 case MetaData.GROUPSTREE_LEGACY:
                     metaData.setGroups(GroupsParser.importGroups(value, keywordSeparator));
@@ -117,11 +87,9 @@
                 case MetaData.SAVE_ORDER_CONFIG:
                     metaData.setSaveOrderConfig(SaveOrderConfig.parse(value));
                     break;
-                case "groupsversion":
-                case "groups":
-                    // These keys were used in previous JabRef versions, we will not support them anymore -> ignored
-                    break;
->>>>>>> f0a06266
+                default:
+                    // Keep meta data items that we do not know in the file
+                    metaData.putUnkownMetaDataItem(entry.getKey(), value);
             }
         }
         if (!defaultCiteKeyPattern.isEmpty() || !nonDefaultCiteKeyPatterns.isEmpty()) {
