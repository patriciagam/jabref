--- conflicted
+++ resolved
@@ -426,12 +426,8 @@
     private void writeResultToFile(Path pathToFile, BibDatabase entries) throws SaveException {
         try (AtomicFileWriter fileWriter = new AtomicFileWriter(pathToFile, StandardCharsets.UTF_8)) {
             SaveConfiguration saveConfiguration = new SaveConfiguration()
-<<<<<<< HEAD
+                    .withMetadataSaveOrder(true)
                     .withReformatOnSave(preferencesService.getLibraryPreferences().shouldAlwaysReformatOnSave());
-=======
-                    .withMetadataSaveOrder(true)
-                    .withReformatOnSave(preferencesService.getExportPreferences().shouldAlwaysReformatOnSave());
->>>>>>> ac050fe3
             BibWriter bibWriter = new BibWriter(fileWriter, OS.NEWLINE);
             BibtexDatabaseWriter databaseWriter = new BibtexDatabaseWriter(
                     bibWriter,
