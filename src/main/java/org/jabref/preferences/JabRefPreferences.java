package org.jabref.preferences;

import java.io.File;
import java.io.IOException;
import java.io.InputStream;
import java.io.OutputStream;
import java.io.Reader;
import java.io.StringReader;
import java.net.InetAddress;
import java.net.UnknownHostException;
import java.nio.charset.Charset;
import java.nio.charset.StandardCharsets;
import java.nio.file.Files;
import java.nio.file.Path;
import java.util.ArrayList;
import java.util.Arrays;
import java.util.Collection;
import java.util.Collections;
import java.util.EnumSet;
import java.util.HashMap;
import java.util.HashSet;
import java.util.LinkedHashMap;
import java.util.List;
import java.util.Locale;
import java.util.Map;
import java.util.Objects;
import java.util.Optional;
import java.util.Set;
import java.util.TreeSet;
import java.util.UUID;
import java.util.prefs.BackingStoreException;
import java.util.prefs.InvalidPreferencesFormatException;
import java.util.prefs.Preferences;
import java.util.stream.Collectors;
import java.util.stream.Stream;

import javafx.beans.InvalidationListener;
import javafx.scene.control.TableColumn.SortType;

import org.jabref.gui.Globals;
import org.jabref.gui.autocompleter.AutoCompleteFirstNameMode;
import org.jabref.gui.autocompleter.AutoCompletePreferences;
import org.jabref.gui.desktop.JabRefDesktop;
import org.jabref.gui.entryeditor.EntryEditorPreferences;
import org.jabref.gui.groups.GroupViewMode;
import org.jabref.gui.groups.GroupsPreferences;
import org.jabref.gui.keyboard.KeyBindingRepository;
import org.jabref.gui.maintable.ColumnPreferences;
import org.jabref.gui.maintable.MainTableColumnModel;
import org.jabref.gui.maintable.MainTableNameFormatPreferences;
import org.jabref.gui.maintable.MainTableNameFormatPreferences.AbbreviationStyle;
import org.jabref.gui.maintable.MainTableNameFormatPreferences.DisplayStyle;
import org.jabref.gui.maintable.MainTablePreferences;
import org.jabref.gui.mergeentries.MergeEntries;
import org.jabref.gui.search.SearchDisplayMode;
import org.jabref.gui.sidepane.SidePaneType;
import org.jabref.gui.specialfields.SpecialFieldsPreferences;
import org.jabref.gui.util.Theme;
import org.jabref.logic.JabRefException;
import org.jabref.logic.bibtex.FieldContentFormatterPreferences;
import org.jabref.logic.bibtex.FieldWriterPreferences;
import org.jabref.logic.citationkeypattern.CitationKeyPatternPreferences;
import org.jabref.logic.citationkeypattern.GlobalCitationKeyPattern;
import org.jabref.logic.citationstyle.CitationStyle;
import org.jabref.logic.citationstyle.CitationStylePreviewLayout;
import org.jabref.logic.cleanup.CleanupPreferences;
import org.jabref.logic.cleanup.CleanupPreset;
import org.jabref.logic.cleanup.Cleanups;
import org.jabref.logic.cleanup.FieldFormatterCleanups;
import org.jabref.logic.exporter.SavePreferences;
import org.jabref.logic.exporter.TemplateExporter;
import org.jabref.logic.importer.ImportFormatPreferences;
import org.jabref.logic.importer.ImporterPreferences;
import org.jabref.logic.importer.fetcher.DoiFetcher;
import org.jabref.logic.importer.fileformat.CustomImporter;
import org.jabref.logic.journals.JournalAbbreviationPreferences;
import org.jabref.logic.journals.JournalAbbreviationRepository;
import org.jabref.logic.l10n.Language;
import org.jabref.logic.l10n.Localization;
import org.jabref.logic.layout.LayoutFormatterPreferences;
import org.jabref.logic.layout.TextBasedPreviewLayout;
import org.jabref.logic.layout.format.FileLinkPreferences;
import org.jabref.logic.layout.format.NameFormatterPreferences;
import org.jabref.logic.net.ProxyPreferences;
import org.jabref.logic.openoffice.OpenOfficePreferences;
import org.jabref.logic.openoffice.style.StyleLoader;
import org.jabref.logic.preferences.DOIPreferences;
import org.jabref.logic.preferences.OwnerPreferences;
import org.jabref.logic.preferences.TimestampPreferences;
import org.jabref.logic.preview.PreviewLayout;
import org.jabref.logic.protectedterms.ProtectedTermsLoader;
import org.jabref.logic.protectedterms.ProtectedTermsPreferences;
import org.jabref.logic.remote.RemotePreferences;
import org.jabref.logic.shared.prefs.SharedDatabasePreferences;
import org.jabref.logic.util.OS;
import org.jabref.logic.util.Version;
import org.jabref.logic.util.io.AutoLinkPreferences;
import org.jabref.logic.util.io.FileHistory;
import org.jabref.logic.xmp.XmpPreferences;
import org.jabref.model.database.BibDatabaseMode;
import org.jabref.model.entry.BibEntryType;
import org.jabref.model.entry.BibEntryTypesManager;
import org.jabref.model.entry.field.Field;
import org.jabref.model.entry.field.FieldFactory;
import org.jabref.model.entry.field.InternalField;
import org.jabref.model.entry.field.StandardField;
import org.jabref.model.entry.types.EntryType;
import org.jabref.model.entry.types.EntryTypeFactory;
import org.jabref.model.metadata.SaveOrderConfig;
import org.jabref.model.push.PushToApplicationConstants;
import org.jabref.model.strings.StringUtil;

import com.tobiasdiez.easybind.EasyBind;
import org.slf4j.Logger;
import org.slf4j.LoggerFactory;

/**
 * The {@code JabRefPreferences} class provides the preferences and their defaults using the JDK {@code java.util.prefs}
 * class.
 * <p>
 * Internally it defines symbols used to pick a value from the {@code java.util.prefs} interface and keeps a hashmap
 * with all the default values.
 * <p>
 * There are still some similar preferences classes (OpenOfficePreferences and SharedDatabasePreferences) which also use
 * the {@code java.util.prefs} API.
 */
public class JabRefPreferences implements PreferencesService {

    // Push to application preferences
    public static final String PUSH_EMACS_PATH = "emacsPath";
    public static final String PUSH_EMACS_ADDITIONAL_PARAMETERS = "emacsParameters";
    public static final String PUSH_LYXPIPE = "lyxpipe";
    public static final String PUSH_TEXSTUDIO_PATH = "TeXstudioPath";
    public static final String PUSH_WINEDT_PATH = "winEdtPath";
    public static final String PUSH_TEXMAKER_PATH = "texmakerPath";
    public static final String PUSH_VIM_SERVER = "vimServer";
    public static final String PUSH_VIM = "vim";

    /* contents of the defaults HashMap that are defined in this class.
     * There are more default parameters in this map which belong to separate preference classes.
     */
    public static final String EXTERNAL_FILE_TYPES = "externalFileTypes";
    public static final String FX_THEME = "fxTheme";
    public static final String LANGUAGE = "language";
    public static final String NAMES_LAST_ONLY = "namesLastOnly";
    public static final String ABBR_AUTHOR_NAMES = "abbrAuthorNames";
    public static final String NAMES_NATBIB = "namesNatbib";
    public static final String NAMES_FIRST_LAST = "namesFf";
    public static final String BIBLATEX_DEFAULT_MODE = "biblatexMode";
    public static final String NAMES_AS_IS = "namesAsIs";
    public static final String ENTRY_EDITOR_HEIGHT = "entryEditorHeightFX";
    public static final String AUTO_RESIZE_MODE = "autoResizeMode";
    public static final String WINDOW_MAXIMISED = "windowMaximised";

    public static final String REFORMAT_FILE_ON_SAVE_AND_EXPORT = "reformatFileOnSaveAndExport";
    public static final String EXPORT_IN_ORIGINAL_ORDER = "exportInOriginalOrder";
    public static final String EXPORT_IN_SPECIFIED_ORDER = "exportInSpecifiedOrder";
    public static final String EXPORT_PRIMARY_SORT_FIELD = "exportPriSort";
    public static final String EXPORT_PRIMARY_SORT_DESCENDING = "exportPriDescending";
    public static final String EXPORT_SECONDARY_SORT_FIELD = "exportSecSort";
    public static final String EXPORT_SECONDARY_SORT_DESCENDING = "exportSecDescending";
    public static final String EXPORT_TERTIARY_SORT_FIELD = "exportTerSort";
    public static final String EXPORT_TERTIARY_SORT_DESCENDING = "exportTerDescending";
    public static final String NEWLINE = "newline";

    // Variable names have changed to ensure backward compatibility with pre 5.0 releases of JabRef
    // Pre 5.1: columnNames, columnWidths, columnSortTypes, columnSortOrder
    public static final String COLUMN_NAMES = "mainTableColumnNames";
    public static final String COLUMN_WIDTHS = "mainTableColumnWidths";
    public static final String COLUMN_SORT_TYPES = "mainTableColumnSortTypes";
    public static final String COLUMN_SORT_ORDER = "mainTableColumnSortOrder";

    public static final String SIDE_PANE_COMPONENT_PREFERRED_POSITIONS = "sidePaneComponentPreferredPositions";
    public static final String SIDE_PANE_COMPONENT_NAMES = "sidePaneComponentNames";
    public static final String XMP_PRIVACY_FILTERS = "xmpPrivacyFilters";
    public static final String USE_XMP_PRIVACY_FILTER = "useXmpPrivacyFilter";
    public static final String DEFAULT_SHOW_SOURCE = "defaultShowSource";
    // Window sizes
    public static final String SIZE_Y = "mainWindowSizeY";
    public static final String SIZE_X = "mainWindowSizeX";
    public static final String POS_Y = "mainWindowPosY";
    public static final String POS_X = "mainWindowPosX";
    public static final String LAST_EDITED = "lastEdited";
    public static final String OPEN_LAST_EDITED = "openLastEdited";
    public static final String LAST_FOCUSED = "lastFocused";
    public static final String AUTO_OPEN_FORM = "autoOpenForm";
    public static final String IMPORT_WORKING_DIRECTORY = "importWorkingDirectory";
    public static final String LAST_USED_EXPORT = "lastUsedExport";
    public static final String EXPORT_WORKING_DIRECTORY = "exportWorkingDirectory";
    public static final String WORKING_DIRECTORY = "workingDirectory";

    public static final String KEYWORD_SEPARATOR = "groupKeywordSeparator";
    public static final String AUTO_ASSIGN_GROUP = "autoAssignGroup";
    public static final String DISPLAY_GROUP_COUNT = "displayGroupCount";
    public static final String EXTRA_FILE_COLUMNS = "extraFileColumns";
    public static final String OVERRIDE_DEFAULT_FONT_SIZE = "overrideDefaultFontSize";
    public static final String MAIN_FONT_SIZE = "mainFontSize";

    public static final String RECENT_DATABASES = "recentDatabases";
    public static final String MEMORY_STICK_MODE = "memoryStickMode";
    public static final String SHOW_ADVANCED_HINTS = "showAdvancedHints";
    public static final String DEFAULT_ENCODING = "defaultEncoding";

    public static final String BASE_DOI_URI = "baseDOIURI";
    public static final String USE_CUSTOM_DOI_URI = "useCustomDOIURI";

    public static final String USE_OWNER = "useOwner";
    public static final String DEFAULT_OWNER = "defaultOwner";
    public static final String OVERWRITE_OWNER = "overwriteOwner";

    // Required for migration from pre-v5.3 only
    public static final String UPDATE_TIMESTAMP = "updateTimestamp";
    public static final String TIME_STAMP_FIELD = "timeStampField";
    public static final String TIME_STAMP_FORMAT = "timeStampFormat";

    public static final String ADD_CREATION_DATE = "addCreationDate";
    public static final String ADD_MODIFICATION_DATE = "addModificationDate";

    public static final String WARN_ABOUT_DUPLICATES_IN_INSPECTION = "warnAboutDuplicatesInInspection";
    public static final String NON_WRAPPABLE_FIELDS = "nonWrappableFields";
    public static final String RESOLVE_STRINGS_ALL_FIELDS = "resolveStringsAllFields";
    public static final String DO_NOT_RESOLVE_STRINGS_FOR = "doNotResolveStringsFor";
    public static final String MERGE_ENTRIES_DIFF_MODE = "mergeEntriesDiffMode";
    public static final String CUSTOM_EXPORT_FORMAT = "customExportFormat";
    public static final String CUSTOM_IMPORT_FORMAT = "customImportFormat";
    public static final String KEY_PATTERN_REGEX = "KeyPatternRegex";
    public static final String KEY_PATTERN_REPLACEMENT = "KeyPatternReplacement";
    public static final String CONSOLE_COMMAND = "consoleCommand";
    public static final String USE_DEFAULT_CONSOLE_APPLICATION = "useDefaultConsoleApplication";
    public static final String USE_DEFAULT_FILE_BROWSER_APPLICATION = "userDefaultFileBrowserApplication";
    public static final String FILE_BROWSER_COMMAND = "fileBrowserCommand";
    public static final String MAIN_FILE_DIRECTORY = "fileDirectory";

    public static final String SEARCH_DISPLAY_MODE = "searchDisplayMode";
    public static final String SEARCH_CASE_SENSITIVE = "caseSensitiveSearch";
    public static final String SEARCH_REG_EXP = "regExpSearch";
    public static final String SEARCH_FULLTEXT = "fulltextSearch";
    public static final String SEARCH_KEEP_SEARCH_STRING = "keepSearchString";
    public static final String SEARCH_KEEP_GLOBAL_WINDOW_ON_TOP = "keepOnTop";

    public static final String GENERATE_KEY_ON_IMPORT = "generateKeyOnImport";
    public static final String GROBID_ENABLED = "grobidEnabled";
    public static final String GROBID_OPT_OUT = "grobidOptOut";
    public static final String GROBID_URL = "grobidURL";

    // Currently, it is not possible to specify defaults for specific entry types
    // When this should be made possible, the code to inspect is org.jabref.gui.preferences.CitationKeyPatternPrefTab.storeSettings() -> LabelPattern keypatterns = getCiteKeyPattern(); etc
    public static final String DEFAULT_CITATION_KEY_PATTERN = "defaultBibtexKeyPattern";
    public static final String UNWANTED_CITATION_KEY_CHARACTERS = "defaultUnwantedBibtexKeyCharacters";
    public static final String CONFIRM_DELETE = "confirmDelete";
    public static final String WARN_BEFORE_OVERWRITING_KEY = "warnBeforeOverwritingKey";
    public static final String AVOID_OVERWRITING_KEY = "avoidOverwritingKey";
    public static final String AUTOLINK_EXACT_KEY_ONLY = "autolinkExactKeyOnly";
    public static final String SIDE_PANE_WIDTH = "sidePaneWidthFX";
    public static final String CITE_COMMAND = "citeCommand";
    public static final String GENERATE_KEYS_BEFORE_SAVING = "generateKeysBeforeSaving";
    public static final String EMAIL_SUBJECT = "emailSubject";
    public static final String OPEN_FOLDERS_OF_ATTACHED_FILES = "openFoldersOfAttachedFiles";
    public static final String KEY_GEN_ALWAYS_ADD_LETTER = "keyGenAlwaysAddLetter";
    public static final String KEY_GEN_FIRST_LETTER_A = "keyGenFirstLetterA";
    public static final String ALLOW_INTEGER_EDITION_BIBTEX = "allowIntegerEditionBibtex";
    public static final String LOCAL_AUTO_SAVE = "localAutoSave";
    public static final String AUTOLINK_REG_EXP_SEARCH_EXPRESSION_KEY = "regExpSearchExpression";
    public static final String AUTOLINK_USE_REG_EXP_SEARCH_KEY = "useRegExpSearch";
    // bibLocAsPrimaryDir is a misleading antique variable name, we keep it for reason of compatibility
    public static final String STORE_RELATIVE_TO_BIB = "bibLocAsPrimaryDir";
    public static final String SELECTED_FETCHER_INDEX = "selectedFetcherIndex";
    public static final String WEB_SEARCH_VISIBLE = "webSearchVisible";
    public static final String GROUP_SIDEPANE_VISIBLE = "groupSidepaneVisible";
    public static final String CUSTOM_TAB_NAME = "customTabName_";
    public static final String CUSTOM_TAB_FIELDS = "customTabFields_";
    public static final String ASK_AUTO_NAMING_PDFS_AGAIN = "AskAutoNamingPDFsAgain";
    public static final String CLEANUP = "CleanUp";
    public static final String CLEANUP_FORMATTERS = "CleanUpFormatters";
    public static final String IMPORT_FILENAMEPATTERN = "importFileNamePattern";
    public static final String IMPORT_FILEDIRPATTERN = "importFileDirPattern";
    public static final String NAME_FORMATTER_VALUE = "nameFormatterFormats";
    public static final String NAME_FORMATER_KEY = "nameFormatterNames";
    public static final String PUSH_TO_APPLICATION = "pushToApplication";
    public static final String SHOW_RECOMMENDATIONS = "showRecommendations";
    public static final String ACCEPT_RECOMMENDATIONS = "acceptRecommendations";
    public static final String SHOW_LATEX_CITATIONS = "showLatexCitations";
    public static final String SEND_LANGUAGE_DATA = "sendLanguageData";
    public static final String SEND_OS_DATA = "sendOSData";
    public static final String SEND_TIMEZONE_DATA = "sendTimezoneData";
    public static final String VALIDATE_IN_ENTRY_EDITOR = "validateInEntryEditor";

    /**
     * The OpenOffice/LibreOffice connection preferences are:
     * OO_PATH main directory for OO/LO installation, used to detect location on Win/OS X when using manual connect
     * OO_EXECUTABLE_PATH path to soffice-file
     * OO_JARS_PATH directory that contains juh.jar, jurt.jar, ridl.jar, unoil.jar
     * OO_SYNC_WHEN_CITING true if the reference list is updated when adding a new citation
     * OO_SHOW_PANEL true if the OO panel is shown on startup
     * OO_USE_ALL_OPEN_DATABASES true if all databases should be used when citing
     * OO_BIBLIOGRAPHY_STYLE_FILE path to the used style file
     * OO_EXTERNAL_STYLE_FILES list with paths to external style files
     * STYLES_*_* size and position of "Select style" dialog
     */
    public static final String OO_EXECUTABLE_PATH = "ooExecutablePath";
    public static final String OO_PATH = "ooPath";
    public static final String OO_SHOW_PANEL = "showOOPanel";
    public static final String OO_SYNC_WHEN_CITING = "syncOOWhenCiting";
    public static final String OO_USE_ALL_OPEN_BASES = "useAllOpenBases";
    public static final String OO_BIBLIOGRAPHY_STYLE_FILE = "ooBibliographyStyleFile";
    public static final String OO_EXTERNAL_STYLE_FILES = "ooExternalStyleFiles";

    // Special field preferences
    public static final String SPECIALFIELDSENABLED = "specialFieldsEnabled";
    // The choice between AUTOSYNCSPECIALFIELDSTOKEYWORDS and SERIALIZESPECIALFIELDS is mutually exclusive
    // At least in the settings, not in the implementation. But having both confused the users, therefore, having activated both options at the same time has been disabled
    public static final String SERIALIZESPECIALFIELDS = "serializeSpecialFields";
    public static final String AUTOSYNCSPECIALFIELDSTOKEYWORDS = "autoSyncSpecialFieldsToKeywords";
    // Prefs node for CitationKeyPatterns
    public static final String CITATION_KEY_PATTERNS_NODE = "bibtexkeypatterns";
    // Prefs node for customized entry types
    public static final String CUSTOMIZED_BIBTEX_TYPES = "customizedBibtexTypes";
    public static final String CUSTOMIZED_BIBLATEX_TYPES = "customizedBiblatexTypes";
    // Version
    public static final String VERSION_IGNORED_UPDATE = "versionIgnoreUpdate";
    // KeyBindings - keys - public because needed for pref migration
    public static final String BINDINGS = "bindings";

    // AutcompleteFields - public because needed for pref migration
    public static final String AUTOCOMPLETER_COMPLETE_FIELDS = "autoCompleteFields";

    // Id Entry Generator Preferences
    public static final String ID_ENTRY_GENERATOR = "idEntryGenerator";

    // String delimiter
    public static final Character STRINGLIST_DELIMITER = ';';

    // UI
    private static final String FONT_FAMILY = "fontFamily";

    // Preview
    private static final String PREVIEW_STYLE = "previewStyle";
    private static final String CYCLE_PREVIEW_POS = "cyclePreviewPos";
    private static final String CYCLE_PREVIEW = "cyclePreview";
    private static final String PREVIEW_PANEL_HEIGHT = "previewPanelHeightFX";
    private static final String PREVIEW_AS_TAB = "previewAsTab";

    // Proxy
    private static final String PROXY_PORT = "proxyPort";
    private static final String PROXY_HOSTNAME = "proxyHostname";
    private static final String PROXY_USE = "useProxy";
    private static final String PROXY_USERNAME = "proxyUsername";
    private static final String PROXY_PASSWORD = "proxyPassword";
    private static final String PROXY_USE_AUTHENTICATION = "useProxyAuthentication";

    // Auto completion
    private static final String AUTO_COMPLETE = "autoComplete";
    private static final String AUTOCOMPLETER_FIRSTNAME_MODE = "autoCompFirstNameMode";
    private static final String AUTOCOMPLETER_LAST_FIRST = "autoCompLF";
    private static final String AUTOCOMPLETER_FIRST_LAST = "autoCompFF";

    private static final String BIND_NAMES = "bindNames";
    // User
    private static final String USER_ID = "userId";
    private static final String EXTERNAL_JOURNAL_LISTS = "externalJournalLists";

    // Telemetry collection
    private static final String COLLECT_TELEMETRY = "collectTelemetry";
    private static final String ALREADY_ASKED_TO_COLLECT_TELEMETRY = "askedCollectTelemetry";
    private static final String PROTECTED_TERMS_ENABLED_EXTERNAL = "protectedTermsEnabledExternal";
    private static final String PROTECTED_TERMS_DISABLED_EXTERNAL = "protectedTermsDisabledExternal";
    private static final String PROTECTED_TERMS_ENABLED_INTERNAL = "protectedTermsEnabledInternal";
    private static final String PROTECTED_TERMS_DISABLED_INTERNAL = "protectedTermsDisabledInternal";

    // GroupViewMode
    private static final String GROUP_INTERSECT_UNION_VIEW_MODE = "groupIntersectUnionViewModes";

    // Dialog states
    private static final String PREFS_EXPORT_PATH = "prefsExportPath";
    private static final String DOWNLOAD_LINKED_FILES = "downloadLinkedFiles";

    // Helper string
    private static final String USER_HOME = System.getProperty("user.home");

    // Indexes for Strings within stored custom export entries
    private static final int EXPORTER_NAME_INDEX = 0;
    private static final int EXPORTER_FILENAME_INDEX = 1;
    private static final int EXPORTER_EXTENSION_INDEX = 2;

    // Remote
    private static final String USE_REMOTE_SERVER = "useRemoteServer";
    private static final String REMOTE_SERVER_PORT = "remoteServerPort";

    private static final Logger LOGGER = LoggerFactory.getLogger(JabRefPreferences.class);
    private static final Preferences PREFS_NODE = Preferences.userRoot().node("/org/jabref");

    // The only instance of this class:
    private static JabRefPreferences singleton;
    /**
     * HashMap that contains all preferences which are set by default
     */
    public final Map<String, Object> defaults = new HashMap<>();

    // The following field is used as a global variable during the export of a database.
    // By setting this field to the path of the database's default file directory, formatters
    // that should resolve external file paths can access this field. This is an ugly hack
    // to solve the problem of formatters not having access to any context except for the
    // string to be formatted and possible formatter arguments.
    public List<Path> fileDirForDatabase;
    private final Preferences prefs;

    /**
     * Cache variables
     */
    private Language language;
    private GeneralPreferences generalPreferences;
    private TelemetryPreferences telemetryPreferences;
    private DOIPreferences doiPreferences;
    private OwnerPreferences ownerPreferences;
    private TimestampPreferences timestampPreferences;

    private GlobalCitationKeyPattern globalCitationKeyPattern;
    private Map<String, Set<Field>> entryEditorTabList;
    private List<MainTableColumnModel> mainTableColumns;
    private List<MainTableColumnModel> mainTableColumnSortOrder;
    private Theme globalTheme;
    private Set<CustomImporter> customImporters;
    private String userName;

    private PreviewPreferences previewPreferences;
    private SidePanePreferences sidePanePreferences;
    private AppearancePreferences appearancePreferences;
    private ImporterPreferences importerPreferences;
    private ProtectedTermsPreferences protectedTermsPreferences;
    private MrDlibPreferences mrDlibPreferences;
    private EntryEditorPreferences entryEditorPreferences;
<<<<<<< HEAD
    private GuiPreferences guiPreferences;
=======
    private FilePreferences filePreferences;
>>>>>>> f3283637

    // The constructor is made private to enforce this as a singleton class:
    private JabRefPreferences() {
        try {
            if (new File("jabref.xml").exists()) {
                importPreferences(Path.of("jabref.xml"));
            }
        } catch (JabRefException e) {
            LOGGER.warn("Could not import preferences from jabref.xml: " + e.getMessage(), e);
        }

        // load user preferences
        prefs = PREFS_NODE;

        // Since some of the preference settings themselves use localized strings, we cannot set the language after
        // the initialization of the preferences in main
        // Otherwise that language framework will be instantiated and more importantly, statically initialized preferences
        // like the SearchDisplayMode will never be translated.
        Localization.setLanguage(getLanguage());

        defaults.put(SEARCH_DISPLAY_MODE, SearchDisplayMode.FILTER.toString());
        defaults.put(SEARCH_CASE_SENSITIVE, Boolean.FALSE);
        defaults.put(SEARCH_REG_EXP, Boolean.FALSE);
        defaults.put(SEARCH_FULLTEXT, Boolean.TRUE);
        defaults.put(SEARCH_KEEP_SEARCH_STRING, Boolean.FALSE);
        defaults.put(SEARCH_KEEP_GLOBAL_WINDOW_ON_TOP, Boolean.TRUE);

        defaults.put(GENERATE_KEY_ON_IMPORT, Boolean.TRUE);
        defaults.put(GROBID_ENABLED, Boolean.FALSE);
        defaults.put(GROBID_OPT_OUT, Boolean.FALSE);
        defaults.put(GROBID_URL, "http://grobid.jabref.org:8070");

        defaults.put(PUSH_TEXMAKER_PATH, JabRefDesktop.getNativeDesktop().detectProgramPath("texmaker", "Texmaker"));
        defaults.put(PUSH_WINEDT_PATH, JabRefDesktop.getNativeDesktop().detectProgramPath("WinEdt", "WinEdt Team\\WinEdt"));
        defaults.put(PUSH_TEXSTUDIO_PATH, JabRefDesktop.getNativeDesktop().detectProgramPath("texstudio", "TeXstudio"));
        defaults.put(PUSH_LYXPIPE, USER_HOME + File.separator + ".lyx/lyxpipe");
        defaults.put(PUSH_VIM, "vim");
        defaults.put(PUSH_VIM_SERVER, "vim");
        defaults.put(PUSH_EMACS_ADDITIONAL_PARAMETERS, "-n -e");

        defaults.put(BIBLATEX_DEFAULT_MODE, Boolean.FALSE);

        // Set DOI to be the default ID entry generator
        defaults.put(ID_ENTRY_GENERATOR, DoiFetcher.NAME);

        defaults.put(USE_CUSTOM_DOI_URI, Boolean.FALSE);
        defaults.put(BASE_DOI_URI, "https://doi.org");

        if (OS.OS_X) {
            defaults.put(FONT_FAMILY, "SansSerif");
            defaults.put(PUSH_EMACS_PATH, "emacsclient");
        } else if (OS.WINDOWS) {
            defaults.put(PUSH_EMACS_PATH, "emacsclient.exe");
        } else {
            // Linux
            defaults.put(FONT_FAMILY, "SansSerif");
            defaults.put(PUSH_EMACS_PATH, "emacsclient");
        }

        defaults.put(PUSH_TO_APPLICATION, "TeXstudio");

        defaults.put(RECENT_DATABASES, "");
        defaults.put(EXTERNAL_FILE_TYPES, "");
        defaults.put(KEY_PATTERN_REGEX, "");
        defaults.put(KEY_PATTERN_REPLACEMENT, "");

        // Proxy
        defaults.put(PROXY_USE, Boolean.FALSE);
        defaults.put(PROXY_HOSTNAME, "");
        defaults.put(PROXY_PORT, "80");
        defaults.put(PROXY_USE_AUTHENTICATION, Boolean.FALSE);
        defaults.put(PROXY_USERNAME, "");
        defaults.put(PROXY_PASSWORD, "");

        defaults.put(POS_X, 0);
        defaults.put(POS_Y, 0);
        defaults.put(SIZE_X, 1024);
        defaults.put(SIZE_Y, 768);
        defaults.put(WINDOW_MAXIMISED, Boolean.TRUE);
        defaults.put(AUTO_RESIZE_MODE, Boolean.TRUE);
        defaults.put(ENTRY_EDITOR_HEIGHT, 0.65);
        defaults.put(NAMES_AS_IS, Boolean.FALSE); // "Show names unchanged"
        defaults.put(NAMES_FIRST_LAST, Boolean.FALSE); // "Show 'Firstname Lastname'"
        defaults.put(NAMES_NATBIB, Boolean.TRUE); // "Natbib style"
        defaults.put(ABBR_AUTHOR_NAMES, Boolean.TRUE); // "Abbreviate names"
        defaults.put(NAMES_LAST_ONLY, Boolean.TRUE); // "Show last names only"
        // system locale as default
        defaults.put(LANGUAGE, Locale.getDefault().getLanguage());

        defaults.put(REFORMAT_FILE_ON_SAVE_AND_EXPORT, Boolean.FALSE);

        // export order
        defaults.put(EXPORT_IN_ORIGINAL_ORDER, Boolean.FALSE);
        defaults.put(EXPORT_IN_SPECIFIED_ORDER, Boolean.FALSE);

        // export order: if EXPORT_IN_SPECIFIED_ORDER, then use following criteria
        defaults.put(EXPORT_PRIMARY_SORT_FIELD, InternalField.KEY_FIELD.getName());
        defaults.put(EXPORT_PRIMARY_SORT_DESCENDING, Boolean.FALSE);
        defaults.put(EXPORT_SECONDARY_SORT_FIELD, StandardField.AUTHOR.getName());
        defaults.put(EXPORT_SECONDARY_SORT_DESCENDING, Boolean.FALSE);
        defaults.put(EXPORT_TERTIARY_SORT_FIELD, StandardField.TITLE.getName());
        defaults.put(EXPORT_TERTIARY_SORT_DESCENDING, Boolean.TRUE);

        defaults.put(NEWLINE, System.lineSeparator());

        defaults.put(SIDE_PANE_COMPONENT_NAMES, "");
        defaults.put(SIDE_PANE_COMPONENT_PREFERRED_POSITIONS, "");

        defaults.put(COLUMN_NAMES, "groups;files;linked_id;field:entrytype;field:author/editor;field:title;field:year;field:journal/booktitle;special:ranking;special:readstatus;special:priority");
        defaults.put(COLUMN_WIDTHS, "28;28;28;75;300;470;60;130;50;50;50");

        defaults.put(XMP_PRIVACY_FILTERS, "pdf;timestamp;keywords;owner;note;review");
        defaults.put(USE_XMP_PRIVACY_FILTER, Boolean.FALSE);
        defaults.put(WORKING_DIRECTORY, USER_HOME);
        defaults.put(EXPORT_WORKING_DIRECTORY, USER_HOME);
        // Remembers working directory of last import
        defaults.put(IMPORT_WORKING_DIRECTORY, USER_HOME);
        defaults.put(PREFS_EXPORT_PATH, USER_HOME);
        defaults.put(AUTO_OPEN_FORM, Boolean.TRUE);
        defaults.put(OPEN_LAST_EDITED, Boolean.TRUE);
        defaults.put(LAST_EDITED, "");
        defaults.put(LAST_FOCUSED, "");
        defaults.put(DEFAULT_SHOW_SOURCE, Boolean.FALSE);

        defaults.put(MERGE_ENTRIES_DIFF_MODE, MergeEntries.DiffMode.WORD.name());

        defaults.put(SHOW_RECOMMENDATIONS, Boolean.TRUE);
        defaults.put(ACCEPT_RECOMMENDATIONS, Boolean.FALSE);
        defaults.put(SHOW_LATEX_CITATIONS, Boolean.TRUE);
        defaults.put(SEND_LANGUAGE_DATA, Boolean.FALSE);
        defaults.put(SEND_OS_DATA, Boolean.FALSE);
        defaults.put(SEND_TIMEZONE_DATA, Boolean.FALSE);
        defaults.put(VALIDATE_IN_ENTRY_EDITOR, Boolean.TRUE);
        defaults.put(AUTO_COMPLETE, Boolean.FALSE);
        defaults.put(AUTOCOMPLETER_FIRSTNAME_MODE, AutoCompleteFirstNameMode.BOTH.name());
        defaults.put(AUTOCOMPLETER_FIRST_LAST, Boolean.FALSE); // "Autocomplete names in 'Firstname Lastname' format only"
        defaults.put(AUTOCOMPLETER_LAST_FIRST, Boolean.FALSE); // "Autocomplete names in 'Lastname, Firstname' format only"
        defaults.put(AUTOCOMPLETER_COMPLETE_FIELDS, "author;editor;title;journal;publisher;keywords;crossref;related;entryset");
        defaults.put(AUTO_ASSIGN_GROUP, Boolean.TRUE);
        defaults.put(DISPLAY_GROUP_COUNT, Boolean.TRUE);
        defaults.put(GROUP_INTERSECT_UNION_VIEW_MODE, GroupViewMode.INTERSECTION.name());
        defaults.put(KEYWORD_SEPARATOR, ", ");
        defaults.put(DEFAULT_ENCODING, StandardCharsets.UTF_8.name());
        defaults.put(DEFAULT_OWNER, System.getProperty("user.name"));
        defaults.put(MEMORY_STICK_MODE, Boolean.FALSE);
        defaults.put(SHOW_ADVANCED_HINTS, Boolean.TRUE);

        defaults.put(EXTRA_FILE_COLUMNS, Boolean.FALSE);

        defaults.put(PROTECTED_TERMS_ENABLED_INTERNAL, convertListToString(ProtectedTermsLoader.getInternalLists()));
        defaults.put(PROTECTED_TERMS_DISABLED_INTERNAL, "");
        defaults.put(PROTECTED_TERMS_ENABLED_EXTERNAL, "");
        defaults.put(PROTECTED_TERMS_DISABLED_EXTERNAL, "");

        // OpenOffice/LibreOffice
        if (OS.WINDOWS) {
            defaults.put(OO_PATH, OpenOfficePreferences.DEFAULT_WINDOWS_PATH);
            defaults.put(OO_EXECUTABLE_PATH, OpenOfficePreferences.DEFAULT_WIN_EXEC_PATH);
        } else if (OS.OS_X) {
            defaults.put(OO_PATH, OpenOfficePreferences.DEFAULT_OSX_PATH);
            defaults.put(OO_EXECUTABLE_PATH, OpenOfficePreferences.DEFAULT_OSX_EXEC_PATH);
        } else { // Linux
            defaults.put(OO_PATH, OpenOfficePreferences.DEFAULT_LINUX_PATH);
            defaults.put(OO_EXECUTABLE_PATH, OpenOfficePreferences.DEFAULT_LINUX_EXEC_PATH);
        }

        defaults.put(OO_SYNC_WHEN_CITING, Boolean.TRUE);
        defaults.put(OO_SHOW_PANEL, Boolean.FALSE);
        defaults.put(OO_USE_ALL_OPEN_BASES, Boolean.TRUE);
        defaults.put(OO_BIBLIOGRAPHY_STYLE_FILE, StyleLoader.DEFAULT_AUTHORYEAR_STYLE_PATH);
        defaults.put(OO_EXTERNAL_STYLE_FILES, "");

        defaults.put(SPECIALFIELDSENABLED, Boolean.TRUE);
        defaults.put(AUTOSYNCSPECIALFIELDSTOKEYWORDS, Boolean.FALSE);
        defaults.put(SERIALIZESPECIALFIELDS, Boolean.TRUE);

        defaults.put(USE_OWNER, Boolean.FALSE);
        defaults.put(OVERWRITE_OWNER, Boolean.FALSE);
        defaults.put(AVOID_OVERWRITING_KEY, Boolean.FALSE);
        defaults.put(WARN_BEFORE_OVERWRITING_KEY, Boolean.TRUE);
        defaults.put(CONFIRM_DELETE, Boolean.TRUE);
        defaults.put(DEFAULT_CITATION_KEY_PATTERN, "[auth][year]");
        defaults.put(UNWANTED_CITATION_KEY_CHARACTERS, "-`ʹ:!;?^+");
        defaults.put(DO_NOT_RESOLVE_STRINGS_FOR, StandardField.URL.getName());
        defaults.put(RESOLVE_STRINGS_ALL_FIELDS, Boolean.FALSE);
        defaults.put(NON_WRAPPABLE_FIELDS, "pdf;ps;url;doi;file;isbn;issn");
        defaults.put(WARN_ABOUT_DUPLICATES_IN_INSPECTION, Boolean.TRUE);
        defaults.put(ADD_CREATION_DATE, Boolean.FALSE);
        defaults.put(ADD_MODIFICATION_DATE, Boolean.FALSE);

        defaults.put(UPDATE_TIMESTAMP, Boolean.FALSE);
        defaults.put(TIME_STAMP_FIELD, StandardField.TIMESTAMP.getName());
        // default time stamp follows ISO-8601. Reason: https://xkcd.com/1179/
        defaults.put(TIME_STAMP_FORMAT, "yyyy-MM-dd");

        defaults.put(GENERATE_KEYS_BEFORE_SAVING, Boolean.FALSE);

        defaults.put(USE_REMOTE_SERVER, Boolean.TRUE);
        defaults.put(REMOTE_SERVER_PORT, 6050);

        defaults.put(EXTERNAL_JOURNAL_LISTS, "");
        defaults.put(CITE_COMMAND, "\\cite"); // obsoleted by the app-specific ones (not any more?)

        defaults.put(LAST_USED_EXPORT, "");
        defaults.put(SIDE_PANE_WIDTH, 0.15);

        defaults.put(MAIN_FONT_SIZE, 9);
        defaults.put(OVERRIDE_DEFAULT_FONT_SIZE, false);

        defaults.put(AUTOLINK_EXACT_KEY_ONLY, Boolean.FALSE);
        defaults.put(LOCAL_AUTO_SAVE, Boolean.FALSE);
        defaults.put(ALLOW_INTEGER_EDITION_BIBTEX, Boolean.FALSE);
        // Curly brackets ({}) are the default delimiters, not quotes (") as these cause trouble when they appear within the field value:
        // Currently, JabRef does not escape them
        defaults.put(KEY_GEN_FIRST_LETTER_A, Boolean.TRUE);
        defaults.put(KEY_GEN_ALWAYS_ADD_LETTER, Boolean.FALSE);
        defaults.put(EMAIL_SUBJECT, Localization.lang("References"));
        defaults.put(OPEN_FOLDERS_OF_ATTACHED_FILES, Boolean.FALSE);
        defaults.put(WEB_SEARCH_VISIBLE, Boolean.TRUE);
        defaults.put(GROUP_SIDEPANE_VISIBLE, Boolean.TRUE);
        defaults.put(SELECTED_FETCHER_INDEX, 0);
        defaults.put(STORE_RELATIVE_TO_BIB, Boolean.TRUE);
        defaults.put(COLLECT_TELEMETRY, Boolean.FALSE);
        defaults.put(ALREADY_ASKED_TO_COLLECT_TELEMETRY, Boolean.FALSE);

        defaults.put(ASK_AUTO_NAMING_PDFS_AGAIN, Boolean.TRUE);
        insertDefaultCleanupPreset(defaults);

        // use citation key appended with filename as default pattern
        defaults.put(IMPORT_FILENAMEPATTERN, FilePreferences.DEFAULT_FILENAME_PATTERNS[1]);
        // Default empty String to be backwards compatible
        defaults.put(IMPORT_FILEDIRPATTERN, "");
        // Download files by default
        defaults.put(DOWNLOAD_LINKED_FILES, true);

        String defaultExpression = "**/.*[citationkey].*\\\\.[extension]";
        defaults.put(AUTOLINK_REG_EXP_SEARCH_EXPRESSION_KEY, defaultExpression);
        defaults.put(AUTOLINK_USE_REG_EXP_SEARCH_KEY, Boolean.FALSE);

        defaults.put(USE_DEFAULT_CONSOLE_APPLICATION, Boolean.TRUE);
        defaults.put(USE_DEFAULT_FILE_BROWSER_APPLICATION, Boolean.TRUE);
        if (OS.WINDOWS) {
            defaults.put(CONSOLE_COMMAND, "C:\\Program Files\\ConEmu\\ConEmu64.exe /single /dir \"%DIR\"");
            defaults.put(FILE_BROWSER_COMMAND, "explorer.exe /select, \"%DIR\"");
        } else {
            defaults.put(CONSOLE_COMMAND, "");
            defaults.put(FILE_BROWSER_COMMAND, "");
        }

        // versioncheck defaults
        defaults.put(VERSION_IGNORED_UPDATE, "");

        // preview
        defaults.put(CYCLE_PREVIEW, "Preview;" + CitationStyle.DEFAULT);
        defaults.put(CYCLE_PREVIEW_POS, 0);
        defaults.put(PREVIEW_PANEL_HEIGHT, 0.65);
        defaults.put(PREVIEW_AS_TAB, Boolean.FALSE);
        defaults.put(PREVIEW_STYLE,
                "<font face=\"sans-serif\">" +
                        "<b>\\bibtextype</b><a name=\"\\citationkey\">\\begin{citationkey} (\\citationkey)</a>\\end{citationkey}__NEWLINE__" +
                        "\\begin{author}<BR><BR>\\format[Authors(LastFirst, FullName,Sep= / ,LastSep= / ),HTMLChars]{\\author}\\end{author}__NEWLINE__" +
                        "\\begin{editor & !author}<BR><BR>\\format[Authors(LastFirst,FullName,Sep= / ,LastSep= / ),HTMLChars]{\\editor} (\\format[IfPlural(Eds.,Ed.)]{\\editor})\\end{editor & !author}__NEWLINE__" +
                        "\\begin{title}<BR><b>\\format[HTMLChars]{\\title}</b> \\end{title}__NEWLINE__" +
                        "<BR>\\begin{date}\\date\\end{date}\\begin{edition}, \\edition. edition\\end{edition}__NEWLINE__" +
                        "\\begin{editor & author}<BR><BR>\\format[Authors(LastFirst,FullName,Sep= / ,LastSep= / ),HTMLChars]{\\editor} (\\format[IfPlural(Eds.,Ed.)]{\\editor})\\end{editor & author}__NEWLINE__" +
                        "\\begin{booktitle}<BR><i>\\format[HTMLChars]{\\booktitle}</i>\\end{booktitle}__NEWLINE__" +
                        "\\begin{chapter} \\format[HTMLChars]{\\chapter}<BR>\\end{chapter}" +
                        "\\begin{editor & !author}<BR>\\end{editor & !author}\\begin{!editor}<BR>\\end{!editor}\\begin{journal}<BR><i>\\format[HTMLChars]{\\journal}</i> \\end{journal} \\begin{volume}, Vol. \\volume\\end{volume}\\begin{series}<BR>\\format[HTMLChars]{\\series}\\end{series}\\begin{number}, No. \\format[HTMLChars]{\\number}\\end{number}__NEWLINE__" +
                        "\\begin{school} \\format[HTMLChars]{\\school}, \\end{school}__NEWLINE__" +
                        "\\begin{institution} <em>\\format[HTMLChars]{\\institution}, </em>\\end{institution}__NEWLINE__" +
                        "\\begin{publisher}<BR>\\format[HTMLChars]{\\publisher}\\end{publisher}\\begin{location}: \\format[HTMLChars]{\\location} \\end{location}__NEWLINE__" +
                        "\\begin{pages}<BR> p. \\format[FormatPagesForHTML]{\\pages}\\end{pages}__NEWLINE__" +
                        "\\begin{abstract}<BR><BR><b>Abstract: </b>\\format[HTMLChars]{\\abstract} \\end{abstract}__NEWLINE__" +
                        "\\begin{owncitation}<BR><BR><b>Own citation: </b>\\format[HTMLChars]{\\owncitation} \\end{owncitation}__NEWLINE__" +
                        "\\begin{comment}<BR><BR><b>Comment: </b>\\format[HTMLChars]{\\comment}\\end{comment}__NEWLINE__" +
                        "</font>__NEWLINE__");

        // set default theme
        defaults.put(FX_THEME, Theme.BASE_CSS);

        setLanguageDependentDefaultValues();
    }

    /**
     * @return Instance of JaRefPreferences
     * @deprecated Use {@link PreferencesService} instead
     */
    @Deprecated
    public static JabRefPreferences getInstance() {
        if (JabRefPreferences.singleton == null) {
            JabRefPreferences.singleton = new JabRefPreferences();
        }
        return JabRefPreferences.singleton;
    }

    private static String convertListToString(List<String> value) {
        return value.stream().map(val -> StringUtil.quote(val, STRINGLIST_DELIMITER.toString(), '\\')).collect(Collectors.joining(STRINGLIST_DELIMITER.toString()));
    }

    private static Preferences getPrefsNodeForCustomizedEntryTypes(BibDatabaseMode mode) {
        return switch (mode) {
            case BIBTEX -> PREFS_NODE.node(CUSTOMIZED_BIBTEX_TYPES);
            case BIBLATEX -> PREFS_NODE.node(CUSTOMIZED_BIBLATEX_TYPES);
        };
    }

    private static Optional<String> getNextUnit(Reader data) throws IOException {
        // character last read
        // -1 if end of stream
        // initialization necessary, because of Java compiler
        int c = -1;

        // last character was escape symbol
        boolean escape = false;

        // true if a STRINGLIST_DELIMITER is found
        boolean done = false;

        StringBuilder res = new StringBuilder();
        while (!done && ((c = data.read()) != -1)) {
            if (c == '\\') {
                if (escape) {
                    escape = false;
                    res.append('\\');
                } else {
                    escape = true;
                }
            } else {
                if (c == STRINGLIST_DELIMITER) {
                    if (escape) {
                        res.append(STRINGLIST_DELIMITER);
                    } else {
                        done = true;
                    }
                } else {
                    res.append((char) c);
                }
                escape = false;
            }
        }
        if (res.length() > 0) {
            return Optional.of(res.toString());
        } else if (c == -1) {
            // end of stream
            return Optional.empty();
        } else {
            return Optional.of("");
        }
    }

    private static void insertDefaultCleanupPreset(Map<String, Object> storage) {
        EnumSet<CleanupPreset.CleanupStep> deactivatedJobs = EnumSet.of(
                CleanupPreset.CleanupStep.CLEAN_UP_UPGRADE_EXTERNAL_LINKS,
                CleanupPreset.CleanupStep.MOVE_PDF,
                CleanupPreset.CleanupStep.RENAME_PDF_ONLY_RELATIVE_PATHS,
                CleanupPreset.CleanupStep.CONVERT_TO_BIBLATEX,
                CleanupPreset.CleanupStep.CONVERT_TO_BIBTEX);

        for (CleanupPreset.CleanupStep action : EnumSet.allOf(CleanupPreset.CleanupStep.class)) {
            storage.put(CLEANUP + action.name(), !deactivatedJobs.contains(action));
        }
        storage.put(CLEANUP_FORMATTERS, convertListToString(Cleanups.DEFAULT_SAVE_ACTIONS.getAsStringList(OS.NEWLINE)));
    }

    @Override
    public String getUser() {
        if (StringUtil.isNotBlank(userName)) {
            return userName;
        }

        try {
            userName = get(DEFAULT_OWNER) + '-' + InetAddress.getLocalHost().getHostName();
            return userName;
        } catch (UnknownHostException ex) {
            LOGGER.error("Hostname not found. Please go to https://docs.jabref.org/ to find possible " +
                    "problem resolution", ex);
            return get(DEFAULT_OWNER);
        }
    }

    public void setLanguageDependentDefaultValues() {
        // Entry editor tab 0:
        defaults.put(CUSTOM_TAB_NAME + "_def0", Localization.lang("General"));
        String fieldNames = FieldFactory.getDefaultGeneralFields().stream().map(Field::getName).collect(Collectors.joining(STRINGLIST_DELIMITER.toString()));
        defaults.put(CUSTOM_TAB_FIELDS + "_def0", fieldNames);

        // Entry editor tab 1:
        defaults.put(CUSTOM_TAB_FIELDS + "_def1", StandardField.ABSTRACT.getName());
        defaults.put(CUSTOM_TAB_NAME + "_def1", Localization.lang("Abstract"));

        // Entry editor tab 2: Comments Field - used for research comments, etc.
        defaults.put(CUSTOM_TAB_FIELDS + "_def2", StandardField.COMMENT.getName());
        defaults.put(CUSTOM_TAB_NAME + "_def2", Localization.lang("Comments"));

        defaults.put(EMAIL_SUBJECT, Localization.lang("References"));
    }

    /**
     * Check whether a key is set (differently from null).
     *
     * @param key The key to check.
     * @return true if the key is set, false otherwise.
     */
    public boolean hasKey(String key) {
        return prefs.get(key, null) != null;
    }

    public String get(String key) {
        return prefs.get(key, (String) defaults.get(key));
    }

    public Optional<String> getAsOptional(String key) {
        return Optional.ofNullable(prefs.get(key, (String) defaults.get(key)));
    }

    public String get(String key, String def) {
        return prefs.get(key, def);
    }

    public boolean getBoolean(String key) {
        return prefs.getBoolean(key, getBooleanDefault(key));
    }

    public boolean getBoolean(String key, boolean def) {
        return prefs.getBoolean(key, def);
    }

    private boolean getBooleanDefault(String key) {
        return (Boolean) defaults.get(key);
    }

    public int getInt(String key) {
        return prefs.getInt(key, getIntDefault(key));
    }

    public double getDouble(String key) {
        return prefs.getDouble(key, getDoubleDefault(key));
    }

    public int getIntDefault(String key) {
        return (Integer) defaults.get(key);
    }

    private double getDoubleDefault(String key) {
        return ((Number) defaults.get(key)).doubleValue();
    }

    public void put(String key, String value) {
        prefs.put(key, value);
    }

    public void putBoolean(String key, boolean value) {
        prefs.putBoolean(key, value);
    }

    public void putInt(String key, int value) {
        prefs.putInt(key, value);
    }

    public void putInt(String key, Number value) {
        prefs.putInt(key, value.intValue());
    }

    public void putDouble(String key, double value) {
        prefs.putDouble(key, value);
    }

    private void remove(String key) {
        prefs.remove(key);
    }

    /**
     * Puts a list of strings into the Preferences, by linking its elements with a STRINGLIST_DELIMITER into a single
     * string. Escape characters make the process transparent even if strings contains a STRINGLIST_DELIMITER.
     */
    public void putStringList(String key, List<String> value) {
        if (value == null) {
            remove(key);
            return;
        }

        put(key, convertListToString(value));
    }

    /**
     * Returns a List of Strings containing the chosen columns.
     */
    public List<String> getStringList(String key) {
        String names = get(key);
        if (names == null) {
            return Collections.emptyList();
        }

        StringReader rd = new StringReader(names);
        List<String> res = new ArrayList<>();
        Optional<String> rs;
        try {
            while ((rs = getNextUnit(rd)).isPresent()) {
                res.add(rs.get());
            }
        } catch (IOException ignored) {
            // Ignored
        }
        return res;
    }

    /**
     * Clear all preferences.
     *
     * @throws BackingStoreException if JabRef is unable to write to the registry/the preferences storage
     */
    @Override
    public void clear() throws BackingStoreException {
        clearAllBibEntryTypes();
        clearCitationKeyPatterns();
        this.previewPreferences = null;
        prefs.clear();
        new SharedDatabasePreferences().clear();
    }

    /**
     * Removes the given key from the preferences.
     *
     * @throws IllegalArgumentException if the key does not exist
     */
    @Override
    public void deleteKey(String key) throws IllegalArgumentException {
        String keyTrimmed = key.trim();
        if (hasKey(keyTrimmed)) {
            remove(keyTrimmed);
        } else {
            throw new IllegalArgumentException("Unknown preference key");
        }
    }

    /**
     * Calling this method will write all preferences into the preference store.
     */
    @Override
    public void flush() {
        if (getBoolean(MEMORY_STICK_MODE)) {
            try {
                exportPreferences("jabref.xml");
            } catch (JabRefException e) {
                LOGGER.warn("Could not export preferences for memory stick mode: " + e.getMessage(), e);
            }
        }
        try {
            prefs.flush();
        } catch (BackingStoreException ex) {
            LOGGER.warn("Cannot communicate with backing store", ex);
        }
    }

    @Override
    public Map<String, Object> getPreferences() {
        Map<String, Object> result = new HashMap<>();

        try {
            addPrefsRecursively(this.prefs, result);
        } catch (BackingStoreException e) {
            LOGGER.info("could not retrieve preference keys", e);
        }
        return result;
    }

    @Override
    public Map<String, Object> getDefaults() {
        return defaults;
    }

    private void addPrefsRecursively(Preferences prefs, Map<String, Object> result) throws BackingStoreException {
        for (String key : prefs.keys()) {
            result.put(key, getObject(prefs, key));
        }
        for (String child : prefs.childrenNames()) {
            addPrefsRecursively(prefs.node(child), result);
        }
    }

    private Object getObject(Preferences prefs, String key) {
        try {
            return prefs.get(key, (String) defaults.get(key));
        } catch (ClassCastException e) {
            try {
                return prefs.getBoolean(key, getBooleanDefault(key));
            } catch (ClassCastException e2) {
                try {
                    return prefs.getInt(key, getIntDefault(key));
                } catch (ClassCastException e3) {
                    return prefs.getDouble(key, getDoubleDefault(key));
                }
            }
        }
    }

    /**
     * Removes all entries keyed by prefix+number, where number is equal to or higher than the given number.
     *
     * @param number or higher.
     */
    private void purgeSeries(String prefix, int number) {
        int n = number;
        while (get(prefix + n) != null) {
            remove(prefix + n);
            n++;
        }
    }

    /**
     * Exports Preferences to an XML file.
     *
     * @param filename String File to export to
     */
    public void exportPreferences(String filename) throws JabRefException {
        exportPreferences(Path.of(filename));
    }

    @Override
    public void exportPreferences(Path file) throws JabRefException {
        LOGGER.debug("Exporting preferences {}", file.toAbsolutePath());
        try (OutputStream os = Files.newOutputStream(file)) {
            prefs.exportSubtree(os);
        } catch (BackingStoreException | IOException ex) {
            throw new JabRefException("Could not export preferences", Localization.lang("Could not export preferences"),
                    ex);
        }
    }

    /**
     * Imports Preferences from an XML file.
     *
     * @param file Path of file to import from
     * @throws JabRefException thrown if importing the preferences failed due to an InvalidPreferencesFormatException or an IOException
     */
    @Override
    public void importPreferences(Path file) throws JabRefException {
        try (InputStream is = Files.newInputStream(file)) {
            Preferences.importPreferences(is);
        } catch (InvalidPreferencesFormatException | IOException ex) {
            throw new JabRefException("Could not import preferences", Localization.lang("Could not import preferences"),
                    ex);
        }
    }

    @Override
    public FileLinkPreferences getFileLinkPreferences() {
        return new FileLinkPreferences(
                get(MAIN_FILE_DIRECTORY), // REALLY HERE?
                fileDirForDatabase);
    }

    @Override
    public void storeFileDirforDatabase(List<Path> dirs) {
        this.fileDirForDatabase = dirs;
    }

    @Override
    public LayoutFormatterPreferences getLayoutFormatterPreferences(JournalAbbreviationRepository repository) {
        return new LayoutFormatterPreferences(
                getNameFormatterPreferences(),
                getFileLinkPreferences(),
                repository);
    }

    @Override
    public OpenOfficePreferences getOpenOfficePreferences() {
        return new OpenOfficePreferences(
                get(OO_EXECUTABLE_PATH),
                get(OO_PATH),
                getBoolean(OO_USE_ALL_OPEN_BASES),
                getBoolean(OO_SYNC_WHEN_CITING),
                getStringList(OO_EXTERNAL_STYLE_FILES),
                get(OO_BIBLIOGRAPHY_STYLE_FILE));
    }

    @Override
    public void setOpenOfficePreferences(OpenOfficePreferences openOfficePreferences) {
        put(OO_EXECUTABLE_PATH, openOfficePreferences.getExecutablePath());
        put(OO_PATH, openOfficePreferences.getInstallationPath());
        putBoolean(OO_USE_ALL_OPEN_BASES, openOfficePreferences.getUseAllDatabases());
        putBoolean(OO_SYNC_WHEN_CITING, openOfficePreferences.getSyncWhenCiting());
        putStringList(OO_EXTERNAL_STYLE_FILES, openOfficePreferences.getExternalStyles());
        put(OO_BIBLIOGRAPHY_STYLE_FILE, openOfficePreferences.getCurrentStyle());
    }

    @Override
    public VersionPreferences getVersionPreferences() {
        Version ignoredVersion = Version.parse(get(VERSION_IGNORED_UPDATE));
        return new VersionPreferences(ignoredVersion);
    }

    @Override
    public void storeVersionPreferences(VersionPreferences versionPreferences) {
        put(VERSION_IGNORED_UPDATE, versionPreferences.getIgnoredVersion().toString());
    }

    @Override
    public JournalAbbreviationPreferences getJournalAbbreviationPreferences() {
        return new JournalAbbreviationPreferences(getStringList(EXTERNAL_JOURNAL_LISTS), getDefaultEncoding());
    }

    @Override
    public CleanupPreferences getCleanupPreferences(JournalAbbreviationRepository abbreviationRepository) {
        return new CleanupPreferences(
                getLayoutFormatterPreferences(abbreviationRepository),
                getFilePreferences());
    }

    @Override
    public CleanupPreset getCleanupPreset() {
        Set<CleanupPreset.CleanupStep> activeJobs = EnumSet.noneOf(CleanupPreset.CleanupStep.class);

        for (CleanupPreset.CleanupStep action : EnumSet.allOf(CleanupPreset.CleanupStep.class)) {
            if (getBoolean(CLEANUP + action.name())) {
                activeJobs.add(action);
            }
        }

        FieldFormatterCleanups formatterCleanups = Cleanups.parse(getStringList(CLEANUP_FORMATTERS));

        return new CleanupPreset(activeJobs, formatterCleanups);
    }

    @Override
    public void setCleanupPreset(CleanupPreset cleanupPreset) {
        for (CleanupPreset.CleanupStep action : EnumSet.allOf(CleanupPreset.CleanupStep.class)) {
            putBoolean(CLEANUP + action.name(), cleanupPreset.isActive(action));
        }

        putStringList(CLEANUP_FORMATTERS, cleanupPreset.getFormatterCleanups().getAsStringList(OS.NEWLINE));
    }

    public String getOrCreateUserId() {
        Optional<String> userId = getAsOptional(USER_ID);
        if (userId.isPresent()) {
            return userId.get();
        } else {
            String newUserId = UUID.randomUUID().toString();
            put(USER_ID, newUserId);
            return newUserId;
        }
    }

    @Override
    public void storeKeyBindingRepository(KeyBindingRepository keyBindingRepository) {
        putStringList(BIND_NAMES, keyBindingRepository.getBindNames());
        putStringList(BINDINGS, keyBindingRepository.getBindings());
    }

    @Override
    public KeyBindingRepository getKeyBindingRepository() {
        return new KeyBindingRepository(getStringList(BIND_NAMES), getStringList(BINDINGS));
    }

    @Override
    public void storeJournalAbbreviationPreferences(JournalAbbreviationPreferences abbreviationsPreferences) {
        putStringList(EXTERNAL_JOURNAL_LISTS, abbreviationsPreferences.getExternalJournalLists());
    }

    public void setPreviewStyle(String previewStyle) {
        put(PREVIEW_STYLE, previewStyle);
    }

    public String getPreviewStyle() {
        return get(PREVIEW_STYLE);
    }

    @Override
    public boolean shouldWarnAboutDuplicatesForImport() {
        return getBoolean(WARN_ABOUT_DUPLICATES_IN_INSPECTION);
    }

    @Override
    public void setShouldWarnAboutDuplicatesForImport(boolean value) {
        putBoolean(WARN_ABOUT_DUPLICATES_IN_INSPECTION, value);
    }

    @Override
    @Deprecated
    public String getDefaultsDefaultCitationKeyPattern() {
        return (String) defaults.get(DEFAULT_CITATION_KEY_PATTERN);
    }

    //*************************************************************************************************************
    // CustomEntryTypes
    //
    // Note that here the pattern is broken: getBibEntryTypes returns something different than storeCustomEntryTypes
    // stores. The proper opposite part would be storeBibEntryTypes, which is private, as it is called only by the
    // latter method.
    //*************************************************************************************************************

    @Override
    public List<BibEntryType> getBibEntryTypes(BibDatabaseMode bibDatabaseMode) {
        List<BibEntryType> storedEntryTypes = new ArrayList<>();
        Preferences prefsNode = getPrefsNodeForCustomizedEntryTypes(bibDatabaseMode);
        try {
            Arrays.stream(prefsNode.keys())
                  .map(key -> prefsNode.get(key, null))
                  .filter(Objects::nonNull)
                  .forEach(typeString -> BibEntryTypesManager.parse(typeString).ifPresent(storedEntryTypes::add));
        } catch (BackingStoreException e) {
            LOGGER.info("Parsing customized entry types failed.", e);
        }
        return storedEntryTypes;
    }

    private void clearAllBibEntryTypes() {
        for (BibDatabaseMode mode : BibDatabaseMode.values()) {
            clearBibEntryTypes(mode);
        }
    }

    @Override
    public void clearBibEntryTypes(BibDatabaseMode mode) {
        try {
            Preferences prefsNode = getPrefsNodeForCustomizedEntryTypes(mode);
            prefsNode.clear();
            prefsNode.flush();
        } catch (BackingStoreException e) {
            LOGGER.error("Resetting customized entry types failed.", e);
        }
    }

    @Override
    public void storeCustomEntryTypes(BibEntryTypesManager entryTypesManager) {
        storeBibEntryTypes(BibDatabaseMode.BIBTEX, entryTypesManager);
        storeBibEntryTypes(BibDatabaseMode.BIBLATEX, entryTypesManager);
    }

    private void storeBibEntryTypes(BibDatabaseMode bibDatabaseMode, BibEntryTypesManager entryTypesManager) {
        Collection<BibEntryType> customBiblatexBibTexTypes = entryTypesManager.getAllTypes(bibDatabaseMode);

        storeBibEntryTypes(customBiblatexBibTexTypes, bibDatabaseMode);
    }

    private void storeBibEntryTypes(Collection<BibEntryType> bibEntryTypes, BibDatabaseMode bibDatabaseMode) {
        Preferences prefsNode = getPrefsNodeForCustomizedEntryTypes(bibDatabaseMode);

        try {
            // clear old custom types
            clearBibEntryTypes(bibDatabaseMode);

            // store current custom types
            bibEntryTypes.forEach(type -> prefsNode.put(type.getType().getName(), BibEntryTypesManager.serialize(type)));

            prefsNode.flush();
        } catch (BackingStoreException e) {
            LOGGER.info("Updating stored custom entry types failed.", e);
        }
    }

    //*************************************************************************************************************
    // GeneralPreferences
    //*************************************************************************************************************

    @Override
    public Language getLanguage() {
        if (language == null) {
            updateLanguage();
        }
        return language;
    }

    private void updateLanguage() {
        String languageId = get(LANGUAGE);
        language = Stream.of(Language.values())
                         .filter(language -> language.getId().equalsIgnoreCase(languageId))
                         .findFirst()
                         .orElse(Language.ENGLISH);
    }

    @Override
    public void setLanguage(Language language) {
        Language oldLanguage = getLanguage();
        put(LANGUAGE, language.getId());
        if (language != oldLanguage) {
            // Update any defaults that might be language dependent:
            setLanguageDependentDefaultValues();
        }
        updateLanguage();
    }

    @Override
    public Charset getDefaultEncoding() {
        return Charset.forName(get(DEFAULT_ENCODING));
    }

    /**
     * Returns the default BibDatabase mode, which can be either BIBTEX or BIBLATEX.
     *
     * @return the default BibDatabaseMode
     */
    @Override
    public BibDatabaseMode getDefaultBibDatabaseMode() {
        if (getBoolean(BIBLATEX_DEFAULT_MODE)) {
            return BibDatabaseMode.BIBLATEX;
        } else {
            return BibDatabaseMode.BIBTEX;
        }
    }

    @Override
    public GeneralPreferences getGeneralPreferences() {
        if (Objects.nonNull(generalPreferences)) {
            return generalPreferences;
        }

        generalPreferences = new GeneralPreferences(
                getDefaultEncoding(),
                getBoolean(BIBLATEX_DEFAULT_MODE) ? BibDatabaseMode.BIBLATEX : BibDatabaseMode.BIBTEX,
                getBoolean(WARN_ABOUT_DUPLICATES_IN_INSPECTION),
                getBoolean(CONFIRM_DELETE),
                getBoolean(MEMORY_STICK_MODE),
                getBoolean(SHOW_ADVANCED_HINTS));

        EasyBind.listen(generalPreferences.defaultEncodingProperty(), (obs, oldValue, newValue) -> put(DEFAULT_ENCODING, newValue.name()));
        EasyBind.listen(generalPreferences.defaultBibDatabaseModeProperty(), (obs, oldValue, newValue) -> putBoolean(BIBLATEX_DEFAULT_MODE, (newValue == BibDatabaseMode.BIBLATEX)));
        EasyBind.listen(generalPreferences.isWarnAboutDuplicatesInInspectionProperty(), (obs, oldValue, newValue) -> putBoolean(WARN_ABOUT_DUPLICATES_IN_INSPECTION, newValue));
        EasyBind.listen(generalPreferences.confirmDeleteProperty(), (obs, oldValue, newValue) -> putBoolean(CONFIRM_DELETE, newValue));
        EasyBind.listen(generalPreferences.memoryStickModeProperty(), (obs, oldValue, newValue) -> putBoolean(MEMORY_STICK_MODE, newValue));
        EasyBind.listen(generalPreferences.showAdvancedHintsProperty(), (obs, oldValue, newValue) -> putBoolean(SHOW_ADVANCED_HINTS, newValue));

        return generalPreferences;
    }

    @Override
    public TelemetryPreferences getTelemetryPreferences() {
        if (Objects.nonNull(telemetryPreferences)) {
            return telemetryPreferences;
        }
        telemetryPreferences = new TelemetryPreferences(
                getBoolean(COLLECT_TELEMETRY),
                !getBoolean(ALREADY_ASKED_TO_COLLECT_TELEMETRY) // mind the !
        );
        EasyBind.listen(telemetryPreferences.collectTelemetryProperty(), (obs, oldValue, newValue) -> putBoolean(COLLECT_TELEMETRY, newValue));
        EasyBind.listen(telemetryPreferences.askToCollectTelemetryProperty(), (obs, oldValue, newValue) -> putBoolean(ALREADY_ASKED_TO_COLLECT_TELEMETRY, !newValue));
        return telemetryPreferences;
    }

    @Override
    public DOIPreferences getDOIPreferences() {
        if (Objects.nonNull(doiPreferences)) {
            return doiPreferences;
        }
        doiPreferences = new DOIPreferences(
                getBoolean(USE_CUSTOM_DOI_URI),
                get(BASE_DOI_URI));
        EasyBind.listen(doiPreferences.useCustomProperty(), (obs, oldValue, newValue) -> putBoolean(USE_CUSTOM_DOI_URI, newValue));
        EasyBind.listen(doiPreferences.defaultBaseURIProperty(), (obs, oldValue, newValue) -> put(BASE_DOI_URI, newValue));
        return doiPreferences;
    }

    @Override
    public OwnerPreferences getOwnerPreferences() {
        if (Objects.nonNull(ownerPreferences)) {
            return ownerPreferences;
        }
        ownerPreferences = new OwnerPreferences(
                getBoolean(USE_OWNER),
                get(DEFAULT_OWNER),
                getBoolean(OVERWRITE_OWNER));
        EasyBind.listen(ownerPreferences.useOwnerProperty(), (obs, oldValue, newValue) -> putBoolean(USE_OWNER, newValue));
        EasyBind.listen(ownerPreferences.defaultOwnerProperty(), (obs, oldValue, newValue) -> put(DEFAULT_OWNER, newValue));
        EasyBind.listen(ownerPreferences.overwriteOwnerProperty(), (obs, oldValue, newValue) -> putBoolean(OVERWRITE_OWNER, newValue));
        return ownerPreferences;
    }

    @Override
    public TimestampPreferences getTimestampPreferences() {
        if (Objects.nonNull(timestampPreferences)) {
            return timestampPreferences;
        }
        timestampPreferences = new TimestampPreferences(
                getBoolean(ADD_CREATION_DATE),
                getBoolean(ADD_MODIFICATION_DATE),
                getBoolean(UPDATE_TIMESTAMP),
                FieldFactory.parseField(get(TIME_STAMP_FIELD)),
                get(TIME_STAMP_FORMAT));

        EasyBind.listen(timestampPreferences.addCreationDateProperty(), (obs, oldValue, newValue) -> putBoolean(ADD_CREATION_DATE, newValue));
        EasyBind.listen(timestampPreferences.addModificationDateProperty(), (obs, oldValue, newValue) -> putBoolean(ADD_MODIFICATION_DATE, newValue));
        return timestampPreferences;
    }

    //*************************************************************************************************************
    // GroupsPreferences
    //*************************************************************************************************************

    @Override
    public Character getKeywordDelimiter() {
        return get(KEYWORD_SEPARATOR).charAt(0);
    }

    @Override
    public GroupsPreferences getGroupsPreferences() {
        return new GroupsPreferences(
                GroupViewMode.valueOf(get(GROUP_INTERSECT_UNION_VIEW_MODE)),
                getBoolean(AUTO_ASSIGN_GROUP),
                getBoolean(DISPLAY_GROUP_COUNT),
                get(KEYWORD_SEPARATOR).charAt(0));
    }

    @Override
    public void storeGroupsPreferences(GroupsPreferences preferences) {
        put(GROUP_INTERSECT_UNION_VIEW_MODE, preferences.getGroupViewMode().name());
        putBoolean(AUTO_ASSIGN_GROUP, preferences.shouldAutoAssignGroup());
        putBoolean(DISPLAY_GROUP_COUNT, preferences.shouldDisplayGroupCount());
        put(KEYWORD_SEPARATOR, String.valueOf(preferences.getKeywordDelimiter()));
    }

    @Override
    public GroupViewMode getGroupViewMode() {
        return GroupViewMode.valueOf(get(GROUP_INTERSECT_UNION_VIEW_MODE));
    }

    @Override
    public void setGroupViewMode(GroupViewMode mode) {
        put(GROUP_INTERSECT_UNION_VIEW_MODE, mode.name());
    }

    @Override
    public boolean getDisplayGroupCount() {
        return getBoolean(DISPLAY_GROUP_COUNT);
    }

    //*************************************************************************************************************
    // EntryEditorPreferences
    //*************************************************************************************************************

    /**
     * Creates a list of defined tabs in the entry editor from cache
     *
     * @return a list of defined tabs
     */
    private Map<String, Set<Field>> getEntryEditorTabList() {
        if (entryEditorTabList == null) {
            updateEntryEditorTabList();
        }
        return entryEditorTabList;
    }

    /**
     * Reloads the list of the currently defined tabs  in the entry editor from scratch to cache
     */
    private void updateEntryEditorTabList() {
        Map<String, Set<Field>> tabs = new LinkedHashMap<>();
        int i = 0;
        String name;
        if (hasKey(CUSTOM_TAB_NAME + 0)) {
            // The user has modified from the default values:
            while (hasKey(CUSTOM_TAB_NAME + i)) {
                name = get(CUSTOM_TAB_NAME + i);
                Set<Field> entry = FieldFactory.parseFieldList(get(CUSTOM_TAB_FIELDS + i));
                tabs.put(name, entry);
                i++;
            }
        } else {
            // Nothing set, so we use the default values:
            while (get(CUSTOM_TAB_NAME + "_def" + i) != null) {
                name = get(CUSTOM_TAB_NAME + "_def" + i);
                Set<Field> entry = FieldFactory.parseFieldList(get(CUSTOM_TAB_FIELDS + "_def" + i));
                tabs.put(name, entry);
                i++;
            }
        }
        entryEditorTabList = tabs;
    }

    /**
     * Stores the defined tabs and corresponding fields in the preferences.
     *
     * @param customTabs a map of tab names and the corresponding set of fields to be displayed in
     */
    private void storeEntryEditorTabList(Map<String, Set<Field>> customTabs) {
        String[] names = customTabs.keySet().toArray(String[]::new);
        String[] fields = customTabs.values().stream()
                                    .map(set -> set.stream()
                                                   .map(Field::getName)
                                                   .collect(Collectors.joining(STRINGLIST_DELIMITER.toString())))
                                    .toArray(String[]::new);

        for (int i = 0; i < customTabs.size(); i++) {
            put(CUSTOM_TAB_NAME + i, names[i]);
            put(CUSTOM_TAB_FIELDS + i, fields[i]);
        }

        purgeSeries(CUSTOM_TAB_NAME, customTabs.size());
        purgeSeries(CUSTOM_TAB_FIELDS, customTabs.size());

        updateEntryEditorTabList();
    }

    /**
     * Get a Map of default tab names to default tab fields.
     *
     * @return A map of keys with tab names and a set of corresponding fields
     */
    @Override
    public Map<String, Set<Field>> getDefaultTabNamesAndFields() {
        Map<String, Set<Field>> customTabsMap = new LinkedHashMap<>();

        int defNumber = 0;
        while (true) {
            // Saved as 'CUSTOMTABNAME_def{number}' and seperated by ';'
            String name = (String) defaults.get(CUSTOM_TAB_NAME + "_def" + defNumber);
            String fields = (String) defaults.get(CUSTOM_TAB_FIELDS + "_def" + defNumber);

            if (StringUtil.isNullOrEmpty(name) || StringUtil.isNullOrEmpty(fields)) {
                break;
            }

            customTabsMap.put(name, FieldFactory.parseFieldList((String) defaults.get(CUSTOM_TAB_FIELDS + "_def" + defNumber)));
            defNumber++;
        }
        return customTabsMap;
    }

    /**
     * Get a Map of default tab names to default tab fields.
     *
     * @return A map of keys with tab names and a set of corresponding fields
     */
    @Override
    public List<Field> getAllDefaultTabFieldNames() {
        List<Field> customFields = new ArrayList<>();

        int defNumber = 0;
        while (true) {
            // saved as CUSTOMTABNAME_def{number} and ; separated
            String fields = (String) defaults.get(CUSTOM_TAB_FIELDS + "_def" + defNumber);

            if (StringUtil.isNullOrEmpty(fields)) {
                break;
            }

            customFields.addAll(Arrays.stream(fields.split(STRINGLIST_DELIMITER.toString())).map(FieldFactory::parseField).collect(Collectors.toList()));
            defNumber++;
        }
        return customFields;
    }

    @Override
    public EntryEditorPreferences getEntryEditorPreferences() {
        if (Objects.nonNull(entryEditorPreferences)) {
            return entryEditorPreferences;
        }

        entryEditorPreferences = new EntryEditorPreferences(getEntryEditorTabList(),
                getBoolean(AUTO_OPEN_FORM),
                getBoolean(SHOW_RECOMMENDATIONS),
                getBoolean(ACCEPT_RECOMMENDATIONS),
                getBoolean(SHOW_LATEX_CITATIONS),
                getBoolean(DEFAULT_SHOW_SOURCE),
                getBoolean(VALIDATE_IN_ENTRY_EDITOR),
                getBoolean(ALLOW_INTEGER_EDITION_BIBTEX),
                getDouble(ENTRY_EDITOR_HEIGHT));

        EasyBind.listen(entryEditorPreferences.entryEditorTabListProperty(), (obs, oldValue, newValue) -> storeEntryEditorTabList(newValue));
        EasyBind.listen(entryEditorPreferences.shouldOpenOnNewEntryProperty(), (obs, oldValue, newValue) -> putBoolean(AUTO_OPEN_FORM, newValue));
        EasyBind.listen(entryEditorPreferences.shouldShowRecommendationsTabProperty(), (obs, oldValue, newValue) -> putBoolean(SHOW_RECOMMENDATIONS, newValue));
        EasyBind.listen(entryEditorPreferences.isMrdlibAcceptedProperty(), (obs, oldValue, newValue) -> putBoolean(ACCEPT_RECOMMENDATIONS, newValue));
        EasyBind.listen(entryEditorPreferences.shouldShowLatexCitationsTabProperty(), (obs, oldValue, newValue) -> putBoolean(SHOW_LATEX_CITATIONS, newValue));
        EasyBind.listen(entryEditorPreferences.showSourceTabByDefaultProperty(), (obs, oldValue, newValue) -> putBoolean(DEFAULT_SHOW_SOURCE, newValue));
        EasyBind.listen(entryEditorPreferences.enableValidationProperty(), (obs, oldValue, newValue) -> putBoolean(VALIDATE_IN_ENTRY_EDITOR, newValue));
        EasyBind.listen(entryEditorPreferences.allowIntegerEditionBibtexProperty(), (obs, oldValue, newValue) -> putBoolean(ALLOW_INTEGER_EDITION_BIBTEX, newValue));
        EasyBind.listen(entryEditorPreferences.dividerPositionProperty(), (obs, oldValue, newValue) -> putDouble(ENTRY_EDITOR_HEIGHT, newValue.doubleValue()));

        return entryEditorPreferences;
    }

    //*************************************************************************************************************
    // Network preferences
    //*************************************************************************************************************

    @Override
    public RemotePreferences getRemotePreferences() {
        return new RemotePreferences(getInt(REMOTE_SERVER_PORT), getBoolean(USE_REMOTE_SERVER));
    }

    @Override
    public void storeRemotePreferences(RemotePreferences preferences) {
        putInt(REMOTE_SERVER_PORT, preferences.getPort());
        putBoolean(USE_REMOTE_SERVER, preferences.useRemoteServer());
    }

    @Override
    public ProxyPreferences getProxyPreferences() {
        return new ProxyPreferences(
                getBoolean(PROXY_USE),
                get(PROXY_HOSTNAME),
                get(PROXY_PORT),
                getBoolean(PROXY_USE_AUTHENTICATION),
                get(PROXY_USERNAME),
                get(PROXY_PASSWORD));
    }

    @Override
    public void storeProxyPreferences(ProxyPreferences preferences) {
        putBoolean(PROXY_USE, preferences.isUseProxy());
        put(PROXY_HOSTNAME, preferences.getHostname());
        put(PROXY_PORT, preferences.getPort());
        putBoolean(PROXY_USE_AUTHENTICATION, preferences.isUseAuthentication());
        put(PROXY_USERNAME, preferences.getUsername());
        put(PROXY_PASSWORD, preferences.getPassword());
    }

    //*************************************************************************************************************
    // CitationKeyPatternPreferences
    //*************************************************************************************************************

    /**
     * Creates the GlobalCitationKeyPattern from cache
     *
     * @return GlobalCitationKeyPattern containing all keys without a parent AbstractCitationKeyPattern
     */
    @Override
    public GlobalCitationKeyPattern getGlobalCitationKeyPattern() {
        if (this.globalCitationKeyPattern == null) {
            updateGlobalCitationKeyPattern();
        }
        return this.globalCitationKeyPattern;
    }

    /**
     * Reloads the GlobalCitationKeyPattern from scratch to cache
     */
    @Override
    public void updateGlobalCitationKeyPattern() {
        this.globalCitationKeyPattern = GlobalCitationKeyPattern.fromPattern(get(DEFAULT_CITATION_KEY_PATTERN));
        Preferences preferences = PREFS_NODE.node(CITATION_KEY_PATTERNS_NODE);
        try {
            String[] keys = preferences.keys();
            if (keys.length > 0) {
                for (String key : keys) {
                    this.globalCitationKeyPattern.addCitationKeyPattern(
                            EntryTypeFactory.parse(key),
                            preferences.get(key, null));
                }
            }
        } catch (BackingStoreException ex) {
            LOGGER.info("BackingStoreException in JabRefPreferences.getKeyPattern", ex);
        }
    }

    /**
     * Stores the given key pattern in the preferences
     *
     * @param pattern the pattern to store
     */
    public void storeGlobalCitationKeyPattern(GlobalCitationKeyPattern pattern) {
        this.globalCitationKeyPattern = pattern;

        if ((this.globalCitationKeyPattern.getDefaultValue() == null)
                || this.globalCitationKeyPattern.getDefaultValue().isEmpty()) {
            put(DEFAULT_CITATION_KEY_PATTERN, "");
        } else {
            put(DEFAULT_CITATION_KEY_PATTERN, globalCitationKeyPattern.getDefaultValue().get(0));
        }

        // Store overridden definitions to Preferences.
        Preferences preferences = PREFS_NODE.node(CITATION_KEY_PATTERNS_NODE);
        try {
            preferences.clear(); // We remove all old entries.
        } catch (BackingStoreException ex) {
            LOGGER.info("BackingStoreException in JabRefPreferences::putKeyPattern", ex);
        }

        for (EntryType entryType : pattern.getAllKeys()) {
            if (!pattern.isDefaultValue(entryType)) {
                // first entry in the map is the full pattern
                preferences.put(entryType.getName(), pattern.getValue(entryType).get(0));
            }
        }

        updateGlobalCitationKeyPattern();
    }

    private void clearCitationKeyPatterns() throws BackingStoreException {
        Preferences preferences = PREFS_NODE.node(CITATION_KEY_PATTERNS_NODE);
        preferences.clear();
        updateGlobalCitationKeyPattern();
    }

    @Override
    public CitationKeyPatternPreferences getCitationKeyPatternPreferences() {
        CitationKeyPatternPreferences.KeySuffix keySuffix =
                CitationKeyPatternPreferences.KeySuffix.SECOND_WITH_B;

        if (getBoolean(KEY_GEN_ALWAYS_ADD_LETTER)) {
            keySuffix = CitationKeyPatternPreferences.KeySuffix.ALWAYS;
        } else if (getBoolean(KEY_GEN_FIRST_LETTER_A)) {
            keySuffix = CitationKeyPatternPreferences.KeySuffix.SECOND_WITH_A;
        }

        return new CitationKeyPatternPreferences(
                getBoolean(AVOID_OVERWRITING_KEY),
                getBoolean(WARN_BEFORE_OVERWRITING_KEY),
                getBoolean(GENERATE_KEYS_BEFORE_SAVING),
                keySuffix,
                get(KEY_PATTERN_REGEX),
                get(KEY_PATTERN_REPLACEMENT),
                get(UNWANTED_CITATION_KEY_CHARACTERS),
                getGlobalCitationKeyPattern(),
                getKeywordDelimiter());
    }

    @Override
    public void storeCitationKeyPatternPreferences(CitationKeyPatternPreferences preferences) {
        putBoolean(AVOID_OVERWRITING_KEY, preferences.shouldAvoidOverwriteCiteKey());
        putBoolean(WARN_BEFORE_OVERWRITING_KEY, preferences.shouldWarnBeforeOverwriteCiteKey());
        putBoolean(GENERATE_KEYS_BEFORE_SAVING, preferences.shouldGenerateCiteKeysBeforeSaving());

        switch (preferences.getKeySuffix()) {
            case ALWAYS -> {
                putBoolean(KEY_GEN_ALWAYS_ADD_LETTER, true);
                putBoolean(KEY_GEN_FIRST_LETTER_A, false);
            }
            case SECOND_WITH_A -> {
                putBoolean(KEY_GEN_ALWAYS_ADD_LETTER, false);
                putBoolean(KEY_GEN_FIRST_LETTER_A, true);
            }
            case SECOND_WITH_B -> {
                putBoolean(KEY_GEN_ALWAYS_ADD_LETTER, false);
                putBoolean(KEY_GEN_FIRST_LETTER_A, false);
            }
        }

        put(KEY_PATTERN_REGEX, preferences.getKeyPatternRegex());
        put(KEY_PATTERN_REPLACEMENT, preferences.getKeyPatternReplacement());
        put(UNWANTED_CITATION_KEY_CHARACTERS, preferences.getUnwantedCharacters());

        storeGlobalCitationKeyPattern(preferences.getKeyPattern());
    }

    //*************************************************************************************************************
    // ExternalApplicationsPreferences
    //*************************************************************************************************************

    @Override
    public PushToApplicationPreferences getPushToApplicationPreferences() {
        Map<String, String> applicationCommands = new HashMap<>();
        applicationCommands.put(PushToApplicationConstants.EMACS, get(PUSH_EMACS_PATH));
        applicationCommands.put(PushToApplicationConstants.LYX, get(PUSH_LYXPIPE));
        applicationCommands.put(PushToApplicationConstants.TEXMAKER, get(PUSH_TEXMAKER_PATH));
        applicationCommands.put(PushToApplicationConstants.TEXSTUDIO, get(PUSH_TEXSTUDIO_PATH));
        applicationCommands.put(PushToApplicationConstants.VIM, get(PUSH_VIM));
        applicationCommands.put(PushToApplicationConstants.WIN_EDT, get(PUSH_WINEDT_PATH));

        return new PushToApplicationPreferences(
                applicationCommands,
                get(PUSH_EMACS_ADDITIONAL_PARAMETERS),
                get(PUSH_VIM_SERVER)
        );
    }

    @Override
    public void storePushToApplicationPreferences(PushToApplicationPreferences preferences) {
        put(PUSH_EMACS_PATH, preferences.getPushToApplicationCommandPaths().get(PushToApplicationConstants.EMACS));
        put(PUSH_LYXPIPE, preferences.getPushToApplicationCommandPaths().get(PushToApplicationConstants.LYX));
        put(PUSH_TEXMAKER_PATH, preferences.getPushToApplicationCommandPaths().get(PushToApplicationConstants.TEXMAKER));
        put(PUSH_TEXSTUDIO_PATH, preferences.getPushToApplicationCommandPaths().get(PushToApplicationConstants.TEXSTUDIO));
        put(PUSH_VIM, preferences.getPushToApplicationCommandPaths().get(PushToApplicationConstants.VIM));
        put(PUSH_WINEDT_PATH, preferences.getPushToApplicationCommandPaths().get(PushToApplicationConstants.WIN_EDT));

        put(PUSH_EMACS_ADDITIONAL_PARAMETERS, preferences.getEmacsArguments());
        put(PUSH_VIM_SERVER, preferences.getVimServer());
    }

    @Override
    public ExternalApplicationsPreferences getExternalApplicationsPreferences() {
        return new ExternalApplicationsPreferences(
                get(EMAIL_SUBJECT),
                getBoolean(OPEN_FOLDERS_OF_ATTACHED_FILES),
                get(PUSH_TO_APPLICATION),
                get(CITE_COMMAND),
                !getBoolean(USE_DEFAULT_CONSOLE_APPLICATION), // mind the !
                get(CONSOLE_COMMAND),
                !getBoolean(USE_DEFAULT_FILE_BROWSER_APPLICATION), // mind the !
                get(FILE_BROWSER_COMMAND));
    }

    @Override
    public void storeExternalApplicationsPreferences(ExternalApplicationsPreferences preferences) {
        put(EMAIL_SUBJECT, preferences.getEmailSubject());
        putBoolean(OPEN_FOLDERS_OF_ATTACHED_FILES, preferences.shouldAutoOpenEmailAttachmentsFolder());
        put(PUSH_TO_APPLICATION, preferences.getPushToApplicationName());
        put(CITE_COMMAND, preferences.getCiteCommand());
        putBoolean(USE_DEFAULT_CONSOLE_APPLICATION, !preferences.useCustomTerminal()); // mind the !
        put(CONSOLE_COMMAND, preferences.getCustomTerminalCommand());
        putBoolean(USE_DEFAULT_FILE_BROWSER_APPLICATION, !preferences.useCustomFileBrowser()); // mind the !
        put(FILE_BROWSER_COMMAND, preferences.getCustomFileBrowserCommand());
    }

    //*************************************************************************************************************
    // MainTablePreferences
    //*************************************************************************************************************

    /**
     * Creates the GlobalCitationKeyPattern from cache
     *
     * @return GlobalCitationKeyPattern containing all keys without a parent AbstractKeyPattern
     */
    private List<MainTableColumnModel> createMainTableColumns() {
        if (this.mainTableColumns == null) {
            updateMainTableColumns();
        }
        return this.mainTableColumns;
    }

    /**
     * Reloads the GlobalCitationKeyPattern from scratch
     */
    @Override
    public void updateMainTableColumns() {
        List<String> columnNames = getStringList(COLUMN_NAMES);

        List<Double> columnWidths = getStringList(COLUMN_WIDTHS)
                .stream()
                .map(string -> {
                    try {
                        return Double.parseDouble(string);
                    } catch (NumberFormatException e) {
                        LOGGER.error("Exception while parsing column widths. Choosing default.", e);
                        return ColumnPreferences.DEFAULT_COLUMN_WIDTH;
                    }
                })
                .collect(Collectors.toList());

        List<SortType> columnSortTypes = getStringList(COLUMN_SORT_TYPES)
                .stream()
                .map(SortType::valueOf)
                .collect(Collectors.toList());

        List<MainTableColumnModel> columns = new ArrayList<>();
        for (int i = 0; i < columnNames.size(); i++) {
            MainTableColumnModel columnModel = MainTableColumnModel.parse(columnNames.get(i));

            if (i < columnWidths.size()) {
                columnModel.widthProperty().setValue(columnWidths.get(i));
            }

            if (i < columnSortTypes.size()) {
                columnModel.sortTypeProperty().setValue(columnSortTypes.get(i));
            }

            columns.add(columnModel);
        }

        mainTableColumns = columns;
    }

    /**
     * Creates the ColumnSortOrder from cache
     *
     * @return List containing only the the columns in its proper sort order
     */
    private List<MainTableColumnModel> createMainTableColumnSortOrder() {
        if (this.mainTableColumnSortOrder == null) {
            updateColumnSortOrder();
        }
        return this.mainTableColumnSortOrder;
    }

    /**
     * Reloads the MainTableColumnSortOrder from scratch to cache
     */
    private void updateColumnSortOrder() {
        List<MainTableColumnModel> columnsOrdered = new ArrayList<>();
        getStringList(COLUMN_SORT_ORDER).forEach(columnName ->
                mainTableColumns.stream().filter(column ->
                        column.getName().equals(columnName))
                                .findFirst()
                                .ifPresent(columnsOrdered::add));

        mainTableColumnSortOrder = columnsOrdered;
    }

    @Override
    public ColumnPreferences getColumnPreferences() {
        return new ColumnPreferences(
                createMainTableColumns(),
                createMainTableColumnSortOrder());
    }

    /**
     * Stores the ColumnPreferences in the preferences
     *
     * @param columnPreferences the preferences to store
     */
    @Override
    public void storeColumnPreferences(ColumnPreferences columnPreferences) {
        putStringList(COLUMN_NAMES, columnPreferences.getColumns().stream()
                                                     .map(MainTableColumnModel::getName)
                                                     .collect(Collectors.toList()));

        List<String> columnWidthsInOrder = new ArrayList<>();
        columnPreferences.getColumns().forEach(column -> columnWidthsInOrder.add(column.widthProperty().getValue().toString()));
        putStringList(COLUMN_WIDTHS, columnWidthsInOrder);

        List<String> columnSortTypesInOrder = new ArrayList<>();
        columnPreferences.getColumns().forEach(column -> columnSortTypesInOrder.add(column.sortTypeProperty().getValue().toString()));
        putStringList(COLUMN_SORT_TYPES, columnSortTypesInOrder);

        putStringList(COLUMN_SORT_ORDER, columnPreferences
                .getColumnSortOrder().stream()
                .map(MainTableColumnModel::getName)
                .collect(Collectors.toList()));

        // Update cache
        mainTableColumns = columnPreferences.getColumns();
    }

    @Override
    public MainTablePreferences getMainTablePreferences() {
        return new MainTablePreferences(getColumnPreferences(),
                getBoolean(AUTO_RESIZE_MODE),
                getBoolean(EXTRA_FILE_COLUMNS));
    }

    @Override
    public void storeMainTablePreferences(MainTablePreferences mainTablePreferences) {
        storeColumnPreferences(mainTablePreferences.getColumnPreferences());
        putBoolean(AUTO_RESIZE_MODE, mainTablePreferences.getResizeColumnsToFit());
        putBoolean(EXTRA_FILE_COLUMNS, mainTablePreferences.getExtraFileColumnsEnabled());
    }

    @Override
    public MainTableNameFormatPreferences getMainTableNameFormatPreferences() {
        DisplayStyle displayStyle = DisplayStyle.LASTNAME_FIRSTNAME; // default
        if (getBoolean(NAMES_NATBIB)) {
            displayStyle = DisplayStyle.NATBIB;
        } else if (getBoolean(NAMES_AS_IS)) {
            displayStyle = DisplayStyle.AS_IS;
        } else if (getBoolean(NAMES_FIRST_LAST)) {
            displayStyle = DisplayStyle.FIRSTNAME_LASTNAME;
        }

        AbbreviationStyle abbreviationStyle = AbbreviationStyle.NONE; // default
        if (getBoolean(ABBR_AUTHOR_NAMES)) {
            abbreviationStyle = AbbreviationStyle.FULL;
        } else if (getBoolean(NAMES_LAST_ONLY)) {
            abbreviationStyle = AbbreviationStyle.LASTNAME_ONLY;
        }

        return new MainTableNameFormatPreferences(
                displayStyle,
                abbreviationStyle);
    }

    @Override
    public void storeMainTableNameFormatPreferences(MainTableNameFormatPreferences preferences) {
        putBoolean(NAMES_NATBIB, preferences.getDisplayStyle() == DisplayStyle.NATBIB);
        putBoolean(NAMES_AS_IS, preferences.getDisplayStyle() == DisplayStyle.AS_IS);
        putBoolean(NAMES_FIRST_LAST, preferences.getDisplayStyle() == DisplayStyle.FIRSTNAME_LASTNAME);

        putBoolean(ABBR_AUTHOR_NAMES, preferences.getAbbreviationStyle() == AbbreviationStyle.FULL);
        putBoolean(NAMES_LAST_ONLY, preferences.getAbbreviationStyle() == AbbreviationStyle.LASTNAME_ONLY);
    }

    //*************************************************************************************************************
    // AppearancePreferences
    //*************************************************************************************************************

    @Override
    public Theme getTheme() {
        if (globalTheme == null) {
            updateTheme();
        }
        return globalTheme;
    }

    @Override
    public void updateTheme() {
        this.globalTheme = new Theme(get(FX_THEME), this);
    }

    @Override
    public AppearancePreferences getAppearancePreferences() {
        if (appearancePreferences != null) {
            return appearancePreferences;
        }

        appearancePreferences = new AppearancePreferences(
                getBoolean(OVERRIDE_DEFAULT_FONT_SIZE),
                getInt(MAIN_FONT_SIZE),
                getTheme()
        );

        EasyBind.listen(appearancePreferences.shouldOverrideDefaultFontSizeProperty(), (obs, oldValue, newValue) -> putBoolean(OVERRIDE_DEFAULT_FONT_SIZE, newValue));
        EasyBind.listen(appearancePreferences.mainFontSizeProperty(), (obs, oldValue, newValue) -> putInt(MAIN_FONT_SIZE, newValue));
        EasyBind.listen(appearancePreferences.themeProperty(), (obs, oldValue, newValue) -> put(FX_THEME, newValue.getCssPathString()));

        return appearancePreferences;
    }

    //*************************************************************************************************************
    // File preferences
    //*************************************************************************************************************

    @Override
    public ImportFormatPreferences getImportFormatPreferences() {
        return new ImportFormatPreferences(
                getCustomImportFormats(),
                getDefaultEncoding(),
                getKeywordDelimiter(),
                getCitationKeyPatternPreferences(),
                getFieldContentParserPreferences(),
                getXmpPreferences(),
                getDOIPreferences(),
                getSpecialFieldsPreferences().isKeywordSyncEnabled());
    }

    @Override
    public SaveOrderConfig getExportSaveOrder() {
        List<SaveOrderConfig.SortCriterion> sortCriteria = List.of(
                new SaveOrderConfig.SortCriterion(FieldFactory.parseField(get(EXPORT_PRIMARY_SORT_FIELD)), getBoolean(EXPORT_PRIMARY_SORT_DESCENDING)),
                new SaveOrderConfig.SortCriterion(FieldFactory.parseField(get(EXPORT_SECONDARY_SORT_FIELD)), getBoolean(EXPORT_SECONDARY_SORT_DESCENDING)),
                new SaveOrderConfig.SortCriterion(FieldFactory.parseField(get(EXPORT_TERTIARY_SORT_FIELD)), getBoolean(EXPORT_TERTIARY_SORT_DESCENDING))
        );

        return new SaveOrderConfig(
                SaveOrderConfig.OrderType.fromBooleans(getBoolean(EXPORT_IN_SPECIFIED_ORDER), getBoolean(EXPORT_IN_ORIGINAL_ORDER)),
                sortCriteria
        );
    }

    @Override
    public void storeExportSaveOrder(SaveOrderConfig config) {
        putBoolean(EXPORT_IN_ORIGINAL_ORDER, config.getOrderType() == SaveOrderConfig.OrderType.ORIGINAL);
        putBoolean(EXPORT_IN_SPECIFIED_ORDER, config.getOrderType() == SaveOrderConfig.OrderType.SPECIFIED);

        put(EXPORT_PRIMARY_SORT_FIELD, config.getSortCriteria().get(0).field.getName());
        put(EXPORT_SECONDARY_SORT_FIELD, config.getSortCriteria().get(1).field.getName());
        put(EXPORT_TERTIARY_SORT_FIELD, config.getSortCriteria().get(2).field.getName());
        putBoolean(EXPORT_PRIMARY_SORT_DESCENDING, config.getSortCriteria().get(0).descending);
        putBoolean(EXPORT_SECONDARY_SORT_DESCENDING, config.getSortCriteria().get(1).descending);
        putBoolean(EXPORT_TERTIARY_SORT_DESCENDING, config.getSortCriteria().get(2).descending);
    }

    private SaveOrderConfig loadTableSaveOrder() {
        SaveOrderConfig config = new SaveOrderConfig();

        updateMainTableColumns();
        List<MainTableColumnModel> sortOrder = createMainTableColumnSortOrder();

        for (var column : sortOrder) {
            boolean descending = (column.getSortType() == SortType.DESCENDING);
            config.getSortCriteria().add(new SaveOrderConfig.SortCriterion(
                    FieldFactory.parseField(column.getQualifier()),
                    descending));
        }

        return config;
    }

    @Override
    public SavePreferences getSavePreferencesForExport() {
        Boolean saveInOriginalOrder = this.getBoolean(EXPORT_IN_ORIGINAL_ORDER);
        SaveOrderConfig saveOrder = null;
        if (!saveInOriginalOrder) {
            if (this.getBoolean(EXPORT_IN_SPECIFIED_ORDER)) {
                saveOrder = this.getExportSaveOrder();
            } else {
                saveOrder = this.loadTableSaveOrder();
            }
        }

        return getSavePreferences()
                .withSaveInOriginalOrder(saveInOriginalOrder)
                .withSaveOrder(saveOrder)
                .withTakeMetadataSaveOrderInAccount(false);
    }

    @Override
    public SavePreferences getSavePreferences() {
        return new SavePreferences(
                false,
                null,
                this.getDefaultEncoding(),
                SavePreferences.DatabaseSaveType.ALL,
                true,
                this.getBoolean(REFORMAT_FILE_ON_SAVE_AND_EXPORT),
                this.getFieldWriterPreferences(),
                getCitationKeyPatternPreferences());
    }

    @Override
    public boolean shouldOpenLastFilesOnStartup() {
        return getBoolean(OPEN_LAST_EDITED);
    }

    @Override
    public void storeOpenLastFilesOnStartup(boolean openLastFilesOnStartup) {
        putBoolean(OPEN_LAST_EDITED, openLastFilesOnStartup);
    }

    @Override
    public NewLineSeparator getNewLineSeparator() {
        return NewLineSeparator.parse(get(NEWLINE));
    }

    @Override
    public void storeNewLineSeparator(NewLineSeparator newLineSeparator) {
        String escapeChars = newLineSeparator.toString();
        put(NEWLINE, escapeChars);

        // We also have to change Globals variable as globals is not a getter, but a constant
        OS.NEWLINE = escapeChars;
    }

    @Override
    public FieldContentFormatterPreferences getFieldContentParserPreferences() {
        return new FieldContentFormatterPreferences(
                getStringList(NON_WRAPPABLE_FIELDS).stream().map(FieldFactory::parseField).collect(Collectors.toList()));
    }

    @Override
    public FieldWriterPreferences getFieldWriterPreferences() {
        return new FieldWriterPreferences(
                getBoolean(RESOLVE_STRINGS_ALL_FIELDS),
                getStringList(DO_NOT_RESOLVE_STRINGS_FOR).stream().map(FieldFactory::parseField).collect(Collectors.toList()),
                getFieldContentParserPreferences());
    }

    @Override
    public FileHistory getFileHistory() {
        return new FileHistory(getStringList(RECENT_DATABASES).stream().map(Path::of).collect(Collectors.toList()));
    }

    @Override
    public void storeFileHistory(FileHistory history) {
        if (!history.isEmpty()) {
            putStringList(RECENT_DATABASES, history.getHistory()
                                                   .stream()
                                                   .map(Path::toAbsolutePath)
                                                   .map(Path::toString)
                                                   .collect(Collectors.toList()));
        }
    }

    @Override
    public Path getWorkingDir() {
        return Path.of(get(WORKING_DIRECTORY));
    }

    @Override
    public void setWorkingDirectory(Path directory) {
        put(WORKING_DIRECTORY, directory.toString());
    }

    @Override
    public FilePreferences getFilePreferences() {
        if (Objects.nonNull(filePreferences)) {
            return filePreferences;
        }

        filePreferences = new FilePreferences(
                getUser(),
                get(MAIN_FILE_DIRECTORY),
                getBoolean(STORE_RELATIVE_TO_BIB),
                get(IMPORT_FILENAMEPATTERN),
                get(IMPORT_FILEDIRPATTERN),
                getBoolean(DOWNLOAD_LINKED_FILES)
        );

        EasyBind.listen(filePreferences.mainFileDirectoryProperty(), (obs, oldValue, newValue) -> put(MAIN_FILE_DIRECTORY, filePreferences.getFileDirectory().map(Path::toString).orElse("")));
        EasyBind.listen(filePreferences.storeFilesRelativeToBibFileProperty(), (obs, oldValue, newValue) -> putBoolean(STORE_RELATIVE_TO_BIB, newValue));
        EasyBind.listen(filePreferences.fileNamePatternProperty(), (obs, oldValue, newValue) -> put(IMPORT_FILENAMEPATTERN, newValue));
        EasyBind.listen(filePreferences.fileDirectoryPatternProperty(), (obs, oldValue, newValue) -> put(IMPORT_FILEDIRPATTERN, newValue));
        EasyBind.listen(filePreferences.downloadLinkedFilesProperty(), (obs, oldValue, newValue) -> putBoolean(DOWNLOAD_LINKED_FILES, newValue));

        return filePreferences;
    }

    @Override
    public AutoLinkPreferences getAutoLinkPreferences() {
        AutoLinkPreferences.CitationKeyDependency citationKeyDependency =
                AutoLinkPreferences.CitationKeyDependency.START; // default
        if (getBoolean(AUTOLINK_EXACT_KEY_ONLY)) {
            citationKeyDependency = AutoLinkPreferences.CitationKeyDependency.EXACT;
        } else if (getBoolean(AUTOLINK_USE_REG_EXP_SEARCH_KEY)) {
            citationKeyDependency = AutoLinkPreferences.CitationKeyDependency.REGEX;
        }

        return new AutoLinkPreferences(
                citationKeyDependency,
                get(AUTOLINK_REG_EXP_SEARCH_EXPRESSION_KEY),
                getBoolean(ASK_AUTO_NAMING_PDFS_AGAIN),
                getKeywordDelimiter());
    }

    @Override
    public void storeAutoLinkPreferences(AutoLinkPreferences preferences) {
        // Starts bibtex only omitted, as it is not being saved
        switch (preferences.getCitationKeyDependency()) {
            case START -> {
                putBoolean(AUTOLINK_EXACT_KEY_ONLY, false);
                putBoolean(AUTOLINK_USE_REG_EXP_SEARCH_KEY, false);
            }
            case EXACT -> {
                putBoolean(AUTOLINK_EXACT_KEY_ONLY, true);
                putBoolean(AUTOLINK_USE_REG_EXP_SEARCH_KEY, false);
            }
            case REGEX -> {
                putBoolean(AUTOLINK_EXACT_KEY_ONLY, false);
                putBoolean(AUTOLINK_USE_REG_EXP_SEARCH_KEY, true);
            }
        }
        putBoolean(ASK_AUTO_NAMING_PDFS_AGAIN, preferences.shouldAskAutoNamingPdfs());
        put(AUTOLINK_REG_EXP_SEARCH_EXPRESSION_KEY, preferences.getRegularExpression());
    }

    @Override
    public boolean shouldAutosave() {
        return getBoolean(LOCAL_AUTO_SAVE);
    }

    @Override
    public void storeShouldAutosave(boolean shouldAutosave) {
        putBoolean(LOCAL_AUTO_SAVE, shouldAutosave);
    }

    //*************************************************************************************************************
    // Import/Export preferences
    //*************************************************************************************************************

    @Override
    public ImportExportPreferences getImportExportPreferences() {
        return new ImportExportPreferences(
                get(NON_WRAPPABLE_FIELDS),
                !getBoolean(RESOLVE_STRINGS_ALL_FIELDS),
                getBoolean(RESOLVE_STRINGS_ALL_FIELDS),
                get(DO_NOT_RESOLVE_STRINGS_FOR),
                getNewLineSeparator(),
                getBoolean(REFORMAT_FILE_ON_SAVE_AND_EXPORT),
                Path.of(get(IMPORT_WORKING_DIRECTORY)),
                get(LAST_USED_EXPORT),
                Path.of(get(EXPORT_WORKING_DIRECTORY)));
    }

    @Override
    public void storeImportExportPreferences(ImportExportPreferences preferences) {
        put(NON_WRAPPABLE_FIELDS, preferences.getNonWrappableFields());
        putBoolean(RESOLVE_STRINGS_ALL_FIELDS, preferences.shouldResolveStringsForAllStrings());
        put(DO_NOT_RESOLVE_STRINGS_FOR, preferences.getNonResolvableFields());
        storeNewLineSeparator(preferences.getNewLineSeparator());
        putBoolean(REFORMAT_FILE_ON_SAVE_AND_EXPORT, preferences.shouldAlwaysReformatOnSave());
        put(IMPORT_WORKING_DIRECTORY, preferences.getImportWorkingDirectory().toString());
        put(LAST_USED_EXPORT, preferences.getLastExportExtension());
        put(EXPORT_WORKING_DIRECTORY, preferences.getExportWorkingDirectory().toString());
    }

    @Override
    public Set<CustomImporter> getCustomImportFormats() {
        if (this.customImporters == null) {
            updateCustomImportFormats();
        }
        return this.customImporters;
    }

    private void updateCustomImportFormats() {
        Set<CustomImporter> importers = new TreeSet<>();
        int i = 0;

        List<String> importerString;
        while (!((importerString = getStringList(CUSTOM_IMPORT_FORMAT + i)).isEmpty())) {
            try {
                if (importerString.size() == 2) {
                    // New format: basePath, className
                    importers.add(new CustomImporter(importerString.get(0), importerString.get(1)));
                } else {
                    // Old format: name, cliId, className, basePath
                    importers.add(new CustomImporter(importerString.get(3), importerString.get(2)));
                }
            } catch (Exception e) {
                LOGGER.warn("Could not load " + importerString.get(0) + " from preferences. Will ignore.", e);
            }
            i++;
        }

        this.customImporters = importers;
    }

    @Override
    public void storeCustomImportFormats(Set<CustomImporter> importers) {
        purgeCustomImportFormats();
        CustomImporter[] importersArray = importers.toArray(new CustomImporter[0]);
        for (int i = 0; i < importersArray.length; i++) {
            putStringList(CUSTOM_IMPORT_FORMAT + i, importersArray[i].getAsStringList());
        }

        this.customImporters = importers;
    }

    private void purgeCustomImportFormats() {
        for (int i = 0; !(getStringList(CUSTOM_IMPORT_FORMAT + i).isEmpty()); i++) {
            remove(CUSTOM_IMPORT_FORMAT + i);
        }
    }

    @Override
    public List<TemplateExporter> getCustomExportFormats(JournalAbbreviationRepository abbreviationRepository) {
        int i = 0;
        List<TemplateExporter> formats = new ArrayList<>();
        String exporterName;
        String filename;
        String extension;
        LayoutFormatterPreferences layoutPreferences = getLayoutFormatterPreferences(abbreviationRepository);
        SavePreferences savePreferences = getSavePreferencesForExport();
        List<String> formatData;
        while (!((formatData = getStringList(CUSTOM_EXPORT_FORMAT + i)).isEmpty())) {
            exporterName = formatData.get(EXPORTER_NAME_INDEX);
            filename = formatData.get(EXPORTER_FILENAME_INDEX);
            extension = formatData.get(EXPORTER_EXTENSION_INDEX);
            TemplateExporter format = new TemplateExporter(exporterName, filename, extension,
                    layoutPreferences, savePreferences);
            format.setCustomExport(true);
            formats.add(format);
            i++;
        }
        return formats;
    }

    @Override
    public void storeCustomExportFormats(List<TemplateExporter> exporters) {
        if (exporters.isEmpty()) {
            purgeCustomExportFormats(0);
        } else {
            for (int i = 0; i < exporters.size(); i++) {
                List<String> exporterData = new ArrayList<>();
                exporterData.add(EXPORTER_NAME_INDEX, exporters.get(i).getName());
                exporterData.add(EXPORTER_FILENAME_INDEX, exporters.get(i).getLayoutFileName());
                // Only stores the first extension associated with FileType
                exporterData.add(EXPORTER_EXTENSION_INDEX, exporters.get(i).getFileType().getExtensions().get(0));
                putStringList(CUSTOM_EXPORT_FORMAT + i, exporterData);
            }
            purgeCustomExportFormats(exporters.size());
        }
    }

    private void purgeCustomExportFormats(int from) {
        int i = from;
        while (!getStringList(CUSTOM_EXPORT_FORMAT + i).isEmpty()) {
            remove(CUSTOM_EXPORT_FORMAT + i);
            i++;
        }
    }

    //*************************************************************************************************************
    // Preview preferences
    //*************************************************************************************************************

    @Override
    public PreviewPreferences getPreviewPreferences() {
        if (this.previewPreferences == null) {
            updatePreviewPreferences();
        }
        return this.previewPreferences;
    }

    @Override
    public void updatePreviewPreferences() {
        List<String> cycle = getStringList(CYCLE_PREVIEW);
        double panelHeight = getDouble(PREVIEW_PANEL_HEIGHT);
        String style = get(PREVIEW_STYLE);
        String styleDefault = (String) defaults.get(PREVIEW_STYLE);
        boolean showAsTab = getBoolean(PREVIEW_AS_TAB);

        // For backwards compatibility always add at least the default preview to the cycle
        if (cycle.isEmpty()) {
            cycle.add("Preview");
        }

        List<PreviewLayout> layouts = cycle.stream()
                                           .map(layout -> {
                                               if (CitationStyle.isCitationStyleFile(layout)) {
                                                   return CitationStyle.createCitationStyleFromFile(layout)
                                                                       .map(file -> (PreviewLayout) new CitationStylePreviewLayout(file))
                                                                       .orElse(null);
                                               } else {
                                                   return new TextBasedPreviewLayout(style, getLayoutFormatterPreferences(Globals.journalAbbreviationRepository));
                                               }
                                           })
                                           .filter(Objects::nonNull)
                                           .collect(Collectors.toList());

        int cyclePos;
        int storedCyclePos = getInt(CYCLE_PREVIEW_POS);
        if (storedCyclePos < layouts.size()) {
            cyclePos = storedCyclePos;
        } else {
            cyclePos = 0; // fallback if stored position is no longer valid
        }

        this.previewPreferences = new PreviewPreferences(layouts, cyclePos, panelHeight, style, styleDefault, showAsTab);
    }

    @Override
    public void storePreviewPreferences(PreviewPreferences preferences) {
        putInt(CYCLE_PREVIEW_POS, preferences.getPreviewCyclePosition());
        putStringList(CYCLE_PREVIEW, preferences.getPreviewCycle()
                                                .stream()
                                                .map(layout -> {
                                                    if (layout instanceof CitationStylePreviewLayout) {
                                                        return ((CitationStylePreviewLayout) layout).getFilePath();
                                                    } else {
                                                        return layout.getDisplayName();
                                                    }
                                                }).collect(Collectors.toList()));
        putDouble(PREVIEW_PANEL_HEIGHT, preferences.getPreviewPanelDividerPosition().doubleValue());
        put(PREVIEW_STYLE, preferences.getPreviewStyle());
        putBoolean(PREVIEW_AS_TAB, preferences.showPreviewAsExtraTab());

        updatePreviewPreferences();
    }

    //*************************************************************************************************************
    // SidePanePreferences
    //*************************************************************************************************************

    @Override
    public SidePanePreferences getSidePanePreferences() {
        if (Objects.nonNull(sidePanePreferences)) {
            return sidePanePreferences;
        }

        sidePanePreferences = new SidePanePreferences(
                getVisiblePanes(),
                getSidePanePreferredPositions(),
                getInt(SELECTED_FETCHER_INDEX));

        sidePanePreferences.visiblePanes().addListener((InvalidationListener) listener ->
                storeVisiblePanes(sidePanePreferences.visiblePanes()));
        sidePanePreferences.getPreferredPositions().addListener((InvalidationListener) listener ->
                storeSidePanePreferredPositions(sidePanePreferences.getPreferredPositions()));
        EasyBind.listen(sidePanePreferences.webSearchFetcherSelectedProperty(), (obs, oldValue, newValue) -> putInt(SELECTED_FETCHER_INDEX, newValue));

        return sidePanePreferences;
    }

    private Set<SidePaneType> getVisiblePanes() {
        HashSet<SidePaneType> visiblePanes = new HashSet<>();
        if (getBoolean(WEB_SEARCH_VISIBLE)) {
            visiblePanes.add(SidePaneType.WEB_SEARCH);
        }
        if (getBoolean(GROUP_SIDEPANE_VISIBLE)) {
            visiblePanes.add(SidePaneType.GROUPS);
        }
        if (getBoolean(OO_SHOW_PANEL)) {
            visiblePanes.add(SidePaneType.OPEN_OFFICE);
        }
        return visiblePanes;
    }

    private void storeVisiblePanes(Set<SidePaneType> visiblePanes) {
        putBoolean(WEB_SEARCH_VISIBLE, visiblePanes.contains(SidePaneType.WEB_SEARCH));
        putBoolean(GROUP_SIDEPANE_VISIBLE, visiblePanes.contains(SidePaneType.GROUPS));
        putBoolean(OO_SHOW_PANEL, visiblePanes.contains(SidePaneType.OPEN_OFFICE));
    }

    private Map<SidePaneType, Integer> getSidePanePreferredPositions() {
        Map<SidePaneType, Integer> preferredPositions = new HashMap<>();

        List<String> componentNames = getStringList(SIDE_PANE_COMPONENT_NAMES);
        List<String> componentPositions = getStringList(SIDE_PANE_COMPONENT_PREFERRED_POSITIONS);

        for (int i = 0; i < componentNames.size(); ++i) {
            String name = componentNames.get(i);
            try {
                SidePaneType type = Enum.valueOf(SidePaneType.class, name);
                preferredPositions.put(type, Integer.parseInt(componentPositions.get(i)));
            } catch (NumberFormatException e) {
                LOGGER.debug("Invalid number format for side pane component '" + name + "'", e);
            } catch (IllegalArgumentException e) {
                LOGGER.debug("Following component is not a side pane: '" + name + "'", e);
            }
        }

        return preferredPositions;
    }

    private void storeSidePanePreferredPositions(Map<SidePaneType, Integer> preferredPositions) {
        // Split the map into a pair of parallel String lists suitable for storage
        List<String> names = preferredPositions.keySet().stream()
                                               .map(Enum::toString)
                                               .collect(Collectors.toList());

        List<String> positions = preferredPositions.values().stream()
                                                   .map(integer -> Integer.toString(integer))
                                                   .collect(Collectors.toList());

        putStringList(SIDE_PANE_COMPONENT_NAMES, names);
        putStringList(SIDE_PANE_COMPONENT_PREFERRED_POSITIONS, positions);
    }

    //*************************************************************************************************************
    // GUI preferences
    //*************************************************************************************************************

    @Override
    public GuiPreferences getGuiPreferences() {
        if (Objects.nonNull(guiPreferences)) {
            return guiPreferences;
        }

        guiPreferences = new GuiPreferences(
                getDouble(POS_X),
                getDouble(POS_Y),
                getDouble(SIZE_X),
                getDouble(SIZE_Y),
                getBoolean(WINDOW_MAXIMISED),
                getBoolean(OPEN_LAST_EDITED),
                getStringList(LAST_EDITED),
                Path.of(get(LAST_FOCUSED)),
                getDouble(SIDE_PANE_WIDTH));

        EasyBind.listen(guiPreferences.positionXProperty(), (obs, oldValue, newValue) -> putDouble(POS_X, newValue.doubleValue()));
        EasyBind.listen(guiPreferences.positionYProperty(), (obs, oldValue, newValue) -> putDouble(POS_Y, newValue.doubleValue()));
        EasyBind.listen(guiPreferences.sizeXProperty(), (obs, oldValue, newValue) -> putDouble(SIZE_X, newValue.doubleValue()));
        EasyBind.listen(guiPreferences.sizeYProperty(), (obs, oldValue, newValue) -> putDouble(SIZE_Y, newValue.doubleValue()));
        EasyBind.listen(guiPreferences.windowMaximisedProperty(), (obs, oldValue, newValue) -> putBoolean(WINDOW_MAXIMISED, newValue));
        EasyBind.listen(guiPreferences.openLastEditedProperty(), (obs, oldValue, newValue) -> putBoolean(OPEN_LAST_EDITED, newValue));
        guiPreferences.getLastFilesOpened().addListener((InvalidationListener) change ->
                putStringList(LAST_EDITED, guiPreferences.getLastFilesOpened()));
        EasyBind.listen(guiPreferences.lastFocusedFileProperty(), (obs, oldValue, newValue) -> {
            if (newValue != null) {
                put(LAST_FOCUSED, newValue.toAbsolutePath().toString());
            } else {
                remove(LAST_EDITED);
            }
        });
        EasyBind.listen(guiPreferences.sidePaneWidthProperty(), (obs, oldValue, newValue) -> putDouble(SIDE_PANE_WIDTH, newValue.doubleValue()));

        return guiPreferences;
    }

    @Override
    public void clearEditedFiles() {
        prefs.remove(LAST_EDITED);
    }

    //*************************************************************************************************************
    // Search preferences
    //*************************************************************************************************************

    @Override
    public SearchPreferences getSearchPreferences() {
        SearchDisplayMode searchDisplayMode;
        try {
            searchDisplayMode = SearchDisplayMode.valueOf(get(SEARCH_DISPLAY_MODE));
        } catch (IllegalArgumentException ex) {
            // Should only occur when the searchmode is set directly via preferences.put and the enum was not used
            searchDisplayMode = SearchDisplayMode.valueOf((String) defaults.get(SEARCH_DISPLAY_MODE));
        }

        return new SearchPreferences(
                searchDisplayMode,
                getBoolean(SEARCH_CASE_SENSITIVE),
                getBoolean(SEARCH_REG_EXP),
                getBoolean(SEARCH_FULLTEXT),
                getBoolean(SEARCH_KEEP_SEARCH_STRING),
                getBoolean(SEARCH_KEEP_GLOBAL_WINDOW_ON_TOP));
    }

    @Override
    public void storeSearchPreferences(SearchPreferences preferences) {
        put(SEARCH_DISPLAY_MODE, Objects.requireNonNull(preferences.getSearchDisplayMode()).toString());
        putBoolean(SEARCH_CASE_SENSITIVE, preferences.isCaseSensitive());
        putBoolean(SEARCH_REG_EXP, preferences.isRegularExpression());
        putBoolean(SEARCH_FULLTEXT, preferences.isFulltext());
        putBoolean(SEARCH_KEEP_SEARCH_STRING, preferences.isKeepSearchString());
        putBoolean(SEARCH_KEEP_GLOBAL_WINDOW_ON_TOP, preferences.isKeepWindowOnTop());
    }

    //*************************************************************************************************************
    // Misc preferences
    //*************************************************************************************************************

    @Override
    public XmpPreferences getXmpPreferences() {
        return new XmpPreferences(
                getBoolean(USE_XMP_PRIVACY_FILTER),
                getStringList(XMP_PRIVACY_FILTERS).stream().map(FieldFactory::parseField).collect(Collectors.toSet()),
                getKeywordDelimiter());
    }

    @Override
    public void storeXmpPreferences(XmpPreferences preferences) {
        putBoolean(USE_XMP_PRIVACY_FILTER, preferences.shouldUseXmpPrivacyFilter());
        putStringList(XMP_PRIVACY_FILTERS, preferences.getXmpPrivacyFilter().stream().map(Field::getName).collect(Collectors.toList()));
    }

    @Override
    public NameFormatterPreferences getNameFormatterPreferences() {
        return new NameFormatterPreferences(
                getStringList(NAME_FORMATER_KEY),
                getStringList(NAME_FORMATTER_VALUE));
    }

    @Override
    public void storeNameFormatterPreferences(NameFormatterPreferences preferences) {
        putStringList(NAME_FORMATER_KEY, preferences.getNameFormatterKey());
        putStringList(NAME_FORMATTER_VALUE, preferences.getNameFormatterValue());
    }

    @Override
    public AutoCompletePreferences getAutoCompletePreferences() {
        AutoCompletePreferences.NameFormat nameFormat = AutoCompletePreferences.NameFormat.BOTH;
        if (getBoolean(AUTOCOMPLETER_LAST_FIRST)) {
            nameFormat = AutoCompletePreferences.NameFormat.LAST_FIRST;
        } else if (getBoolean(AUTOCOMPLETER_FIRST_LAST)) {
            nameFormat = AutoCompletePreferences.NameFormat.FIRST_LAST;
        }

        return new AutoCompletePreferences(
                getBoolean(AUTO_COMPLETE),
                AutoCompleteFirstNameMode.parse(get(AUTOCOMPLETER_FIRSTNAME_MODE)),
                nameFormat,
                getStringList(AUTOCOMPLETER_COMPLETE_FIELDS).stream().map(FieldFactory::parseField).collect(Collectors.toSet()),
                getJournalAbbreviationPreferences());
    }

    @Override
    public void storeAutoCompletePreferences(AutoCompletePreferences preferences) {
        putBoolean(AUTO_COMPLETE, preferences.shouldAutoComplete());
        put(AUTOCOMPLETER_FIRSTNAME_MODE, preferences.getFirstNameMode().name());
        putStringList(AUTOCOMPLETER_COMPLETE_FIELDS, preferences.getCompleteFields().stream().map(Field::getName).collect(Collectors.toList()));

        if (preferences.getNameFormat() == AutoCompletePreferences.NameFormat.BOTH) {
            putBoolean(AUTOCOMPLETER_LAST_FIRST, false);
            putBoolean(AUTOCOMPLETER_FIRST_LAST, false);
        } else if (preferences.getNameFormat() == AutoCompletePreferences.NameFormat.LAST_FIRST) {
            putBoolean(AUTOCOMPLETER_LAST_FIRST, true);
            putBoolean(AUTOCOMPLETER_FIRST_LAST, false);
        } else {
            putBoolean(AUTOCOMPLETER_LAST_FIRST, false);
            putBoolean(AUTOCOMPLETER_FIRST_LAST, true);
        }
    }

    @Override
    public SpecialFieldsPreferences getSpecialFieldsPreferences() {
        return new SpecialFieldsPreferences(
                getBoolean(SPECIALFIELDSENABLED),
                getBoolean(AUTOSYNCSPECIALFIELDSTOKEYWORDS),
                getBoolean(SERIALIZESPECIALFIELDS));
    }

    @Override
    public void storeSpecialFieldsPreferences(SpecialFieldsPreferences specialFieldsPreferences) {
        putBoolean(SPECIALFIELDSENABLED, specialFieldsPreferences.isSpecialFieldsEnabled());
        putBoolean(AUTOSYNCSPECIALFIELDSTOKEYWORDS, specialFieldsPreferences.shouldAutoSyncSpecialFieldsToKeyWords());
        putBoolean(SERIALIZESPECIALFIELDS, specialFieldsPreferences.shouldSerializeSpecialFields());
    }

    @Override
    public String getLastPreferencesExportPath() {
        return get(PREFS_EXPORT_PATH);
    }

    @Override
    public void storeLastPreferencesExportPath(Path exportFile) {
        put(PREFS_EXPORT_PATH, exportFile.toString());
    }

    @Override
    public Optional<String> getExternalFileTypes() {
        return Optional.ofNullable(get(EXTERNAL_FILE_TYPES, null));
    }

    @Override
    public void storeExternalFileTypes(String externalFileTypes) {
        put(EXTERNAL_FILE_TYPES, externalFileTypes);
    }

    @Override
    public Optional<String> getMergeDiffMode() {
        return getAsOptional(MERGE_ENTRIES_DIFF_MODE);
    }

    @Override
    public void storeMergeDiffMode(String diffMode) {
        put(MERGE_ENTRIES_DIFF_MODE, diffMode);
    }

    @Override
    public MrDlibPreferences getMrDlibPreferences() {
        if (Objects.nonNull(mrDlibPreferences)) {
            return mrDlibPreferences;
        }

        mrDlibPreferences = new MrDlibPreferences(
                getBoolean(ACCEPT_RECOMMENDATIONS),
                getBoolean(SEND_LANGUAGE_DATA),
                getBoolean(SEND_OS_DATA),
                getBoolean(SEND_TIMEZONE_DATA));

        EasyBind.listen(mrDlibPreferences.acceptRecommendationsProperty(), (obs, oldValue, newValue) -> putBoolean(ACCEPT_RECOMMENDATIONS, newValue));
        EasyBind.listen(mrDlibPreferences.sendLanguageProperty(), (obs, oldValue, newValue) -> putBoolean(SEND_LANGUAGE_DATA, newValue));
        EasyBind.listen(mrDlibPreferences.sendOsProperty(), (obs, oldValue, newValue) -> putBoolean(SEND_OS_DATA, newValue));
        EasyBind.listen(mrDlibPreferences.sendTimezoneProperty(), (obs, oldValue, newValue) -> putBoolean(SEND_TIMEZONE_DATA, newValue));

        return mrDlibPreferences;
    }

    @Override
    public String getIdBasedFetcherForEntryGenerator() {
        return get(ID_ENTRY_GENERATOR);
    }

    @Override
    public void storeIdBasedFetcherForEntryGenerator(String fetcherName) {
        put(ID_ENTRY_GENERATOR, fetcherName);
    }

    @Override
    public ProtectedTermsPreferences getProtectedTermsPreferences() {
        if (Objects.nonNull(protectedTermsPreferences)) {
            return protectedTermsPreferences;
        }

        protectedTermsPreferences = new ProtectedTermsPreferences(
                getStringList(PROTECTED_TERMS_ENABLED_INTERNAL),
                getStringList(PROTECTED_TERMS_ENABLED_EXTERNAL),
                getStringList(PROTECTED_TERMS_DISABLED_INTERNAL),
                getStringList(PROTECTED_TERMS_DISABLED_EXTERNAL)
        );

        protectedTermsPreferences.getEnabledExternalTermLists().addListener((InvalidationListener) change ->
                putStringList(PROTECTED_TERMS_ENABLED_EXTERNAL, protectedTermsPreferences.getEnabledExternalTermLists()));
        protectedTermsPreferences.getDisabledExternalTermLists().addListener((InvalidationListener) change ->
                putStringList(PROTECTED_TERMS_DISABLED_EXTERNAL, protectedTermsPreferences.getDisabledExternalTermLists()));
        protectedTermsPreferences.getEnabledInternalTermLists().addListener((InvalidationListener) change ->
                putStringList(PROTECTED_TERMS_ENABLED_INTERNAL, protectedTermsPreferences.getEnabledInternalTermLists()));
        protectedTermsPreferences.getDisabledInternalTermLists().addListener((InvalidationListener) change ->
                putStringList(PROTECTED_TERMS_DISABLED_INTERNAL, protectedTermsPreferences.getDisabledInternalTermLists()));

        return protectedTermsPreferences;
    }

    //*************************************************************************************************************
    // Importer preferences
    //*************************************************************************************************************

    @Override
    public ImporterPreferences getImporterPreferences() {
        if (Objects.nonNull(importerPreferences)) {
            return importerPreferences;
        }

        importerPreferences = new ImporterPreferences(
                getBoolean(GENERATE_KEY_ON_IMPORT),
                getBoolean(GROBID_ENABLED),
                getBoolean(GROBID_OPT_OUT),
                get(GROBID_URL)
        );

        EasyBind.listen(importerPreferences.generateNewKeyOnImportProperty(), (obs, oldValue, newValue) -> putBoolean(GENERATE_KEY_ON_IMPORT, newValue));
        EasyBind.listen(importerPreferences.grobidEnabledProperty(), (obs, oldValue, newValue) -> putBoolean(GROBID_ENABLED, newValue));
        EasyBind.listen(importerPreferences.grobidOptOutProperty(), (obs, oldValue, newValue) -> putBoolean(GROBID_OPT_OUT, newValue));
        EasyBind.listen(importerPreferences.grobidURLProperty(), (obs, oldValue, newValue) -> put(GROBID_URL, newValue));

        return importerPreferences;
    }
}<|MERGE_RESOLUTION|>--- conflicted
+++ resolved
@@ -429,11 +429,8 @@
     private ProtectedTermsPreferences protectedTermsPreferences;
     private MrDlibPreferences mrDlibPreferences;
     private EntryEditorPreferences entryEditorPreferences;
-<<<<<<< HEAD
+    private FilePreferences filePreferences;
     private GuiPreferences guiPreferences;
-=======
-    private FilePreferences filePreferences;
->>>>>>> f3283637
 
     // The constructor is made private to enforce this as a singleton class:
     private JabRefPreferences() {
