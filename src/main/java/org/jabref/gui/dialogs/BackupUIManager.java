package org.jabref.gui.dialogs;

import java.io.IOException;
import java.nio.file.Path;
import java.util.List;
import java.util.Optional;

import javafx.scene.control.ButtonType;

import org.jabref.gui.DialogService;
import org.jabref.gui.Globals;
import org.jabref.gui.backup.BackupResolverDialog;
import org.jabref.gui.collab.DatabaseChange;
import org.jabref.gui.collab.DatabaseChangeList;
import org.jabref.gui.collab.DatabaseChangeResolverFactory;
import org.jabref.gui.collab.DatabaseChangesResolverDialog;
import org.jabref.gui.util.DefaultTaskExecutor;
import org.jabref.logic.autosaveandbackup.BackupManager;
import org.jabref.logic.importer.ImportFormatPreferences;
import org.jabref.logic.importer.OpenDatabase;
import org.jabref.logic.importer.ParserResult;
import org.jabref.logic.util.BackupFileType;
import org.jabref.logic.util.io.BackupFileUtil;
import org.jabref.model.database.BibDatabaseContext;
import org.jabref.model.util.DummyFileUpdateMonitor;
import org.jabref.preferences.PreferencesService;

import org.slf4j.Logger;
import org.slf4j.LoggerFactory;

/**
 * Stores all user dialogs related to {@link BackupManager}.
 */
public class BackupUIManager {
    private static final Logger LOGGER = LoggerFactory.getLogger(BackupUIManager.class);

    private BackupUIManager() {
    }

    public static Optional<ParserResult> showRestoreBackupDialog(DialogService dialogService, Path originalPath, PreferencesService preferencesService) {
        var actionOpt = showBackupResolverDialog(dialogService, originalPath);
        return actionOpt.flatMap(action -> {
            if (action == BackupResolverDialog.RESTORE_FROM_BACKUP) {
                BackupManager.restoreBackup(originalPath);
                return Optional.empty();
            } else if (action == BackupResolverDialog.REVIEW_BACKUP) {
                return showReviewBackupDialog(dialogService, originalPath, preferencesService);
            }
            return Optional.empty();
        });
    }

    private static Optional<ButtonType> showBackupResolverDialog(DialogService dialogService, Path originalPath) {
        return DefaultTaskExecutor.runInJavaFXThread(() -> dialogService.showCustomDialogAndWait(new BackupResolverDialog(originalPath)));
    }

    private static Optional<ParserResult> showReviewBackupDialog(DialogService dialogService, Path originalPath, PreferencesService preferencesService) {
        try {
<<<<<<< HEAD
            Path backupPath = BackupFileUtil.getPathOfLatestExisingBackupFile(originalPath, BackupFileType.BACKUP).orElseThrow();
            ImportFormatPreferences importFormatPreferences = preferencesService.getImportFormatPreferences();
            ParserResult originalParserResult = OpenDatabase.loadDatabase(originalPath, importFormatPreferences, new DummyFileUpdateMonitor());
=======
            ImportFormatPreferences importFormatPreferences = Globals.prefs.getImportFormatPreferences();

            // The database of the originalParserResult will be modified
            ParserResult originalParserResult = OpenDatabase.loadDatabase(originalPath, importFormatPreferences, Globals.getFileUpdateMonitor());
            // This will be modified by using the `DatabaseChangesResolverDialog`.
>>>>>>> e4934de7
            BibDatabaseContext originalDatabase = originalParserResult.getDatabaseContext();

            Path backupPath = BackupFileUtil.getPathOfLatestExisingBackupFile(originalPath, BackupFileType.BACKUP).orElseThrow();
            BibDatabaseContext backupDatabase = OpenDatabase.loadDatabase(backupPath, importFormatPreferences, new DummyFileUpdateMonitor()).getDatabaseContext();

<<<<<<< HEAD
            DatabaseChangeResolverFactory changeResolverFactory = new DatabaseChangeResolverFactory(dialogService, originalDatabase, preferencesService.getBibEntryPreferences());
=======
            DatabaseChangeResolverFactory changeResolverFactory = new DatabaseChangeResolverFactory(dialogService, originalDatabase, preferencesService);

>>>>>>> e4934de7
            return DefaultTaskExecutor.runInJavaFXThread(() -> {
                List<DatabaseChange> changes = DatabaseChangeList.compareAndGetChanges(originalDatabase, backupDatabase, changeResolverFactory);
                DatabaseChangesResolverDialog reviewBackupDialog = new DatabaseChangesResolverDialog(
<<<<<<< HEAD
                        DatabaseChangeList.compareAndGetChanges(originalDatabase, backupDatabase, changeResolverFactory),
                        originalDatabase, dialogService, Globals.stateManager, Globals.getThemeManager(), preferencesService, "Review Backup"
=======
                        changes,
                        originalDatabase, dialogService, Globals.stateManager, Globals.getThemeManager(), Globals.prefs, "Review Backup"
>>>>>>> e4934de7
                );
                var allChangesResolved = dialogService.showCustomDialogAndWait(reviewBackupDialog);
                if (allChangesResolved.isEmpty() || !allChangesResolved.get()) {
                    // In case not all changes are resolved, start from scratch
                    return showRestoreBackupDialog(dialogService, originalPath, preferencesService);
                }

                // This does NOT return the original ParserResult, but a modified version with all changes accepted or rejected
                return Optional.of(originalParserResult);
            });
        } catch (IOException e) {
            LOGGER.error("Error while loading backup or current database", e);
            return Optional.empty();
        }
    }
}<|MERGE_RESOLUTION|>--- conflicted
+++ resolved
@@ -56,38 +56,23 @@
 
     private static Optional<ParserResult> showReviewBackupDialog(DialogService dialogService, Path originalPath, PreferencesService preferencesService) {
         try {
-<<<<<<< HEAD
-            Path backupPath = BackupFileUtil.getPathOfLatestExisingBackupFile(originalPath, BackupFileType.BACKUP).orElseThrow();
-            ImportFormatPreferences importFormatPreferences = preferencesService.getImportFormatPreferences();
-            ParserResult originalParserResult = OpenDatabase.loadDatabase(originalPath, importFormatPreferences, new DummyFileUpdateMonitor());
-=======
             ImportFormatPreferences importFormatPreferences = Globals.prefs.getImportFormatPreferences();
 
             // The database of the originalParserResult will be modified
             ParserResult originalParserResult = OpenDatabase.loadDatabase(originalPath, importFormatPreferences, Globals.getFileUpdateMonitor());
             // This will be modified by using the `DatabaseChangesResolverDialog`.
->>>>>>> e4934de7
             BibDatabaseContext originalDatabase = originalParserResult.getDatabaseContext();
 
             Path backupPath = BackupFileUtil.getPathOfLatestExisingBackupFile(originalPath, BackupFileType.BACKUP).orElseThrow();
             BibDatabaseContext backupDatabase = OpenDatabase.loadDatabase(backupPath, importFormatPreferences, new DummyFileUpdateMonitor()).getDatabaseContext();
 
-<<<<<<< HEAD
             DatabaseChangeResolverFactory changeResolverFactory = new DatabaseChangeResolverFactory(dialogService, originalDatabase, preferencesService.getBibEntryPreferences());
-=======
-            DatabaseChangeResolverFactory changeResolverFactory = new DatabaseChangeResolverFactory(dialogService, originalDatabase, preferencesService);
 
->>>>>>> e4934de7
             return DefaultTaskExecutor.runInJavaFXThread(() -> {
                 List<DatabaseChange> changes = DatabaseChangeList.compareAndGetChanges(originalDatabase, backupDatabase, changeResolverFactory);
                 DatabaseChangesResolverDialog reviewBackupDialog = new DatabaseChangesResolverDialog(
-<<<<<<< HEAD
-                        DatabaseChangeList.compareAndGetChanges(originalDatabase, backupDatabase, changeResolverFactory),
-                        originalDatabase, dialogService, Globals.stateManager, Globals.getThemeManager(), preferencesService, "Review Backup"
-=======
                         changes,
                         originalDatabase, dialogService, Globals.stateManager, Globals.getThemeManager(), Globals.prefs, "Review Backup"
->>>>>>> e4934de7
                 );
                 var allChangesResolved = dialogService.showCustomDialogAndWait(reviewBackupDialog);
                 if (allChangesResolved.isEmpty() || !allChangesResolved.get()) {
