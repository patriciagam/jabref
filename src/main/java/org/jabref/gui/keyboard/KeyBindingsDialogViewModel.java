package org.jabref.gui.keyboard;

import java.util.Objects;

import javafx.beans.property.ObjectProperty;
import javafx.beans.property.SimpleObjectProperty;
import javafx.scene.control.Alert;
import javafx.scene.control.ButtonBar;
import javafx.scene.control.ButtonType;
import javafx.scene.input.KeyEvent;

import org.jabref.gui.AbstractViewModel;
import org.jabref.gui.DialogService;
import org.jabref.logic.l10n.Localization;
import org.jabref.preferences.PreferencesService;

public class KeyBindingsDialogViewModel extends AbstractViewModel {

<<<<<<< HEAD
    private final ObjectProperty<KeyBindingViewModel> selectedKeyBinding = new SimpleObjectProperty<>();
    private final ObjectProperty<KeyBindingViewModel> rootKeyBinding = new SimpleObjectProperty<>();
    private final KeyBindingPreferences keyBindingPreferences;
    private KeyBindingRepository keyBindingRepository;

    private DialogService dialogService;

    public KeyBindingsDialogViewModel(KeyBindingPreferences keyBindingPreferences, DialogService dialogService) {
        this.keyBindingPreferences = Objects.requireNonNull(keyBindingPreferences);
        this.dialogService = Objects.requireNonNull(dialogService);
        keyBindingRepository = new KeyBindingRepository(keyBindingPreferences.getKeyBindings());
=======
    private final KeyBindingRepository keyBindingRepository;
    private final PreferencesService preferences;
    private final ObjectProperty<KeyBindingViewModel> selectedKeyBinding = new SimpleObjectProperty<>();
    private final ObjectProperty<KeyBindingViewModel> rootKeyBinding = new SimpleObjectProperty<>();
    private DialogService dialogService;

    public KeyBindingsDialogViewModel(KeyBindingRepository keyBindingRepository, DialogService dialogService, PreferencesService preferences) {
        this.keyBindingRepository = Objects.requireNonNull(keyBindingRepository);
        this.dialogService = Objects.requireNonNull(dialogService);
        this.preferences = Objects.requireNonNull(preferences);
>>>>>>> 72703f33
        populateTable();
    }

    public ObjectProperty<KeyBindingViewModel> selectedKeyBindingProperty() {
        return selectedKeyBinding;
    }

    public ObjectProperty<KeyBindingViewModel> rootKeyBindingProperty() {
        return rootKeyBinding;
    }

    /**
     * Read all keybindings from the keybinding repository and create table keybinding models for them
     */
    private void populateTable() {
        KeyBindingViewModel root = new KeyBindingViewModel(keyBindingRepository, KeyBindingCategory.FILE);
        for (KeyBindingCategory category : KeyBindingCategory.values()) {
            KeyBindingViewModel categoryItem = new KeyBindingViewModel(keyBindingRepository, category);
            keyBindingRepository.getKeyBindings().forEach((keyBinding, bind) -> {
                if (keyBinding.getCategory() == category) {
                    KeyBindingViewModel keyBindViewModel = new KeyBindingViewModel(keyBindingRepository, keyBinding, bind);
                    categoryItem.getChildren().add(keyBindViewModel);
                }
            });
            root.getChildren().add(categoryItem);
        }
        rootKeyBinding.set(root);
    }

    public void setNewBindingForCurrent(KeyEvent event) {
        // first check if a valid entry is selected
        if (selectedKeyBinding.isNull().get()) {
            return;
        }
        KeyBindingViewModel selectedEntry = selectedKeyBinding.get();
        if ((selectedEntry == null) || (selectedEntry.isCategory())) {
            return;
        }

        if (selectedEntry.setNewBinding(event)) {
            keyBindingRepository.put(selectedEntry.getKeyBinding(), selectedEntry.getBinding());
        }
    }

    public void saveKeyBindings() {
        preferences.storeKeyBindingRepository(keyBindingRepository);

        String title = Localization.lang("Key bindings changed");
        String content = Localization.lang("Your new key bindings have been stored.") + '\n'
                + Localization.lang("You must restart JabRef for the new key bindings to work properly.");
        dialogService.showInformationDialogAndWait(title, content);
    }

    public void resetToDefault() {
        String title = Localization.lang("Resetting all key bindings");
        String content = Localization.lang("All key bindings will be reset to their defaults.");
        ButtonType resetButtonType = new ButtonType("Reset", ButtonBar.ButtonData.OK_DONE);
        dialogService.showCustomButtonDialogAndWait(Alert.AlertType.INFORMATION, title, content, resetButtonType,
                ButtonType.CANCEL).ifPresent(response -> {
            if (response == resetButtonType) {
                keyBindingRepository.resetToDefault();
                populateTable();
            }
        });
    }
}<|MERGE_RESOLUTION|>--- conflicted
+++ resolved
@@ -16,19 +16,6 @@
 
 public class KeyBindingsDialogViewModel extends AbstractViewModel {
 
-<<<<<<< HEAD
-    private final ObjectProperty<KeyBindingViewModel> selectedKeyBinding = new SimpleObjectProperty<>();
-    private final ObjectProperty<KeyBindingViewModel> rootKeyBinding = new SimpleObjectProperty<>();
-    private final KeyBindingPreferences keyBindingPreferences;
-    private KeyBindingRepository keyBindingRepository;
-
-    private DialogService dialogService;
-
-    public KeyBindingsDialogViewModel(KeyBindingPreferences keyBindingPreferences, DialogService dialogService) {
-        this.keyBindingPreferences = Objects.requireNonNull(keyBindingPreferences);
-        this.dialogService = Objects.requireNonNull(dialogService);
-        keyBindingRepository = new KeyBindingRepository(keyBindingPreferences.getKeyBindings());
-=======
     private final KeyBindingRepository keyBindingRepository;
     private final PreferencesService preferences;
     private final ObjectProperty<KeyBindingViewModel> selectedKeyBinding = new SimpleObjectProperty<>();
@@ -39,7 +26,6 @@
         this.keyBindingRepository = Objects.requireNonNull(keyBindingRepository);
         this.dialogService = Objects.requireNonNull(dialogService);
         this.preferences = Objects.requireNonNull(preferences);
->>>>>>> 72703f33
         populateTable();
     }
 
