package org.jabref.gui.search;

import java.awt.event.KeyAdapter;
import java.awt.event.KeyEvent;
import java.io.File;
import java.lang.reflect.Field;
import java.util.List;
import java.util.Objects;
import java.util.Optional;
import java.util.stream.Collectors;

import javafx.animation.KeyFrame;
import javafx.animation.KeyValue;
import javafx.animation.Timeline;
import javafx.beans.binding.Bindings;
import javafx.css.PseudoClass;
import javafx.event.Event;
import javafx.geometry.Orientation;
import javafx.scene.Node;
import javafx.scene.control.Button;
import javafx.scene.control.ContentDisplay;
import javafx.scene.control.Label;
import javafx.scene.control.ListView;
import javafx.scene.control.Separator;
import javafx.scene.control.Skin;
import javafx.scene.control.TextField;
import javafx.scene.control.ToggleButton;
import javafx.scene.control.ToolBar;
import javafx.scene.control.Tooltip;
import javafx.scene.control.cell.TextFieldListCell;
import javafx.scene.input.KeyEvent;
import javafx.scene.input.MouseButton;
import javafx.scene.layout.BorderPane;
import javafx.scene.layout.HBox;
import javafx.scene.text.TextFlow;
import javafx.util.Duration;

import org.jabref.Globals;
import org.jabref.gui.BasePanel;
import org.jabref.gui.GUIGlobals;
import org.jabref.gui.IconTheme;
import org.jabref.gui.JabRefFrame;
import org.jabref.gui.autocompleter.AppendPersonNamesStrategy;
import org.jabref.gui.autocompleter.AutoCompleteFirstNameMode;
import org.jabref.gui.autocompleter.AutoCompleteSuggestionProvider;
import org.jabref.gui.autocompleter.AutoCompletionTextInputBinding;
import org.jabref.gui.autocompleter.PersonNameStringConverter;
import org.jabref.gui.keyboard.KeyBinding;
import org.jabref.gui.keyboard.KeyBindingRepository;
import org.jabref.gui.maintable.MainTable;
import org.jabref.gui.util.DefaultTaskExecutor;
import org.jabref.logic.l10n.Localization;
import org.jabref.logic.search.SearchQuery;
import org.jabref.logic.search.SearchQueryHighlightObservable;
import org.jabref.model.entry.Author;
import org.jabref.model.entry.BibEntry;
import org.jabref.preferences.SearchPreferences;

import impl.org.controlsfx.skin.AutoCompletePopup;
import org.controlsfx.control.textfield.AutoCompletionBinding;
import org.fxmisc.easybind.EasyBind;
import org.slf4j.Logger;
import org.slf4j.LoggerFactory;

public class GlobalSearchBar extends HBox {

<<<<<<< HEAD
    private static final Logger LOGGER = LoggerFactory.getLogger(GlobalSearchBar.class);
=======
@SuppressWarnings("Duplicates")
public class GlobalSearchBar extends JPanel {
>>>>>>> ea8ccb39

    private static final PseudoClass CLASS_NO_RESULTS = PseudoClass.getPseudoClass("emptyResult");
    private static final PseudoClass CLASS_RESULTS_FOUND = PseudoClass.getPseudoClass("emptyResult");

    private final JabRefFrame frame;

    private final TextField searchField = SearchTextField.create();
    private final ToggleButton caseSensitive;
    private final ToggleButton regularExp;
    private final ToggleButton globalSearch;
    private final Button searchModeButton = new Button();
    private final Label currentResults = new Label("");
    private final SearchQueryHighlightObservable searchQueryHighlightObservable = new SearchQueryHighlightObservable();
    private final Button openCurrentResultsInDialog = IconTheme.JabRefIcons.OPEN_IN_NEW_WINDOW.asButton();
    private SearchWorker searchWorker;
    private GlobalSearchWorker globalSearchWorker;

    private SearchResultFrame searchResultFrame;

    private SearchDisplayMode searchDisplayMode;

    private JLabel searchIcon = new JLabel(IconTheme.JabRefIcon.SEARCH.getIcon());

    /**
     * if this flag is set the searchbar won't be selected after the next search
     */
    private boolean dontSelectSearchBar;

    public GlobalSearchBar(JabRefFrame frame) {
        super();
        this.frame = Objects.requireNonNull(frame);
        SearchPreferences searchPreferences = new SearchPreferences(Globals.prefs);
        searchDisplayMode = searchPreferences.getSearchMode();

        // fits the standard "found x entries"-message thus hinders the searchbar to jump around while searching if the frame width is too small
        currentResults.setPrefWidth(150);

        globalSearch = IconTheme.JabRefIcons.GLOBAL_SEARCH.asToggleButton();
        globalSearch.setSelected(searchPreferences.isGlobalSearch());
        globalSearch.setTooltip(new Tooltip(Localization.lang("Search in all open libraries")));

        //TODO: These have to be somehow converted
        /*
        String endSearch = "endSearch";
        searchField.getInputMap().put(Globals.getKeyPrefs().getKey(KeyBinding.CLEAR_SEARCH), endSearch);
        searchField.getActionMap().put(endSearch, new AbstractAction() {
            @Override
            public void actionPerformed(ActionEvent event) {
                if (autoCompleteSupport.isVisible()) {
                    autoCompleteSupport.setVisible(false);
                } else {
                    endSearch();
                }
            }
        });
        */

        /*
        String acceptSearch = "acceptSearch";
        searchField.getInputMap().put(Globals.getKeyPrefs().getKey(KeyBinding.ACCEPT), acceptSearch);
        searchField.getActionMap().put(acceptSearch, new AbstractAction() {
            @Override
            public void actionPerformed(ActionEvent e) {
                autoCompleteSupport.setVisible(false);
                BasePanel currentBasePanel = frame.getCurrentBasePanel();
                Globals.getFocusListener().setFocused(currentBasePanel.getMainTable());
                currentBasePanel.getMainTable().requestFocus();
            }
        });
        */

        KeyBindingRepository keyBindingRepository = Globals.getKeyPrefs();
        addEventFilter(KeyEvent.KEY_PRESSED, event -> {
            Optional<KeyBinding> keyBinding = keyBindingRepository.mapToKeyBinding(event);
            if (keyBinding.isPresent() && keyBinding.get().equals(KeyBinding.GLOBAL_SEARCH)) {
                globalSearch.setSelected(true);
                searchPreferences.setGlobalSearch(globalSearch.isSelected());
                updateOpenCurrentResultsTooltip(globalSearch.isSelected());
                focus();
            }
        });

        globalSearch.setOnAction(event -> {
            searchPreferences.setGlobalSearch(globalSearch.isSelected());
            updateOpenCurrentResultsTooltip(globalSearch.isSelected());
        });

        //openCurrentResultsInDialog.setDisabledIcon(IconTheme.JabRefIcons.OPEN_IN_NEW_WINDOW.disabled().getSmallIcon());
        openCurrentResultsInDialog.setOnAction(event -> {
            if (globalSearch.isSelected()) {
                performGlobalSearch();
            } else {
                openLocalFindingsInExternalPanel();
            }
        });
        openCurrentResultsInDialog.setDisable(true);
        updateOpenCurrentResultsTooltip(globalSearch.isSelected());

        regularExp = IconTheme.JabRefIcons.REG_EX.asToggleButton();
        regularExp.setSelected(searchPreferences.isRegularExpression());
        regularExp.setTooltip(new Tooltip(Localization.lang("regular expression")));
        regularExp.setOnAction(event -> {
            searchPreferences.setRegularExpression(regularExp.isSelected());
            performSearch();
        });

        caseSensitive = IconTheme.JabRefIcons.CASE_SENSITIVE.asToggleButton();
        caseSensitive.setSelected(searchPreferences.isCaseSensitive());
        caseSensitive.setTooltip(new Tooltip(Localization.lang("Case sensitive")));
        caseSensitive.setOnAction(event -> {
            searchPreferences.setCaseSensitive(caseSensitive.isSelected());
            performSearch();
        });

        updateSearchModeButtonText();
        searchModeButton.setOnAction(event -> toggleSearchModeAndSearch());

        int initialSize = 400;
        int expandedSize = 700;
        searchField.getStyleClass().add("search-field");
        searchField.setMinWidth(200);
        searchField.setMaxWidth(initialSize);
        searchField.setPrefWidth(expandedSize);
        EasyBind.subscribe(searchField.textProperty(), searchText -> performSearch());
        EasyBind.subscribe(searchField.focusedProperty(), isFocused -> {
            if (isFocused) {
                KeyValue widthValue = new KeyValue(searchField.maxWidthProperty(), expandedSize);
                KeyFrame keyFrame = new KeyFrame(Duration.millis(600), widthValue);
                Timeline timeline = new Timeline(keyFrame);
                timeline.play();
            } else {
                KeyValue widthValue = new KeyValue(searchField.maxWidthProperty(), initialSize);
                KeyFrame keyFrame = new KeyFrame(Duration.millis(400), widthValue);
                Timeline timeline = new Timeline(keyFrame);
                timeline.play();
            }
        });

<<<<<<< HEAD
        this.getChildren().addAll(
                searchField,
                currentResults
        );
=======
        setLayout(new FlowLayout(FlowLayout.RIGHT));
        JToolBar toolBar = new OSXCompatibleToolbar();
        toolBar.setFloatable(false);
        toolBar.add(searchIcon);
        toolBar.add(container);
        toolBar.add(openCurrentResultsInDialog);
        toolBar.addSeparator();
        toolBar.add(globalSearch);
        toolBar.add(regularExp);
        toolBar.add(caseSensitive);
        toolBar.add(searchModeButton);
        toolBar.addSeparator();
        toolBar.add(new HelpAction(HelpFile.SEARCH));
        toolBar.addSeparator();
        toolBar.add(currentResults);
        this.add(toolBar);
>>>>>>> ea8ccb39
    }

    public void performGlobalSearch() {
        BasePanel currentBasePanel = frame.getCurrentBasePanel();
        if ((currentBasePanel == null) || validateSearchResultFrame(true)) {
            return;
        }

        if (globalSearchWorker != null) {
            globalSearchWorker.cancel(true);
        }

        if (searchField.getText().isEmpty()) {
            focus();
            return;
        }

        globalSearchWorker = new GlobalSearchWorker(currentBasePanel.frame(), getSearchQuery());
        globalSearchWorker.execute();
    }

    private void openLocalFindingsInExternalPanel() {
        BasePanel currentBasePanel = frame.getCurrentBasePanel();
        if ((currentBasePanel == null) || validateSearchResultFrame(false)) {
            return;
        }

        if (searchField.getText().isEmpty()) {
            focus();
            return;
        }

        SearchResultFrame searchDialog = new SearchResultFrame(currentBasePanel.frame(),
                Localization.lang("Search results in library %0 for %1", currentBasePanel.getBibDatabaseContext()
                                .getDatabaseFile().map(File::getName).orElse(GUIGlobals.UNTITLED_TITLE),
                        this.getSearchQuery().localize()),
                getSearchQuery(), false);
        List<BibEntry> entries = currentBasePanel.getDatabase().getEntries().stream()
                .filter(BibEntry::isSearchHit)
                .collect(Collectors.toList());
        searchDialog.addEntries(entries, currentBasePanel);
        searchDialog.selectFirstEntry();
        searchDialog.setVisible(true);
    }

    private boolean validateSearchResultFrame(boolean globalSearch) {
        if (searchResultFrame != null) {
            if ((searchResultFrame.isGlobalSearch() == globalSearch) && isStillValidQuery(searchResultFrame.getSearchQuery())) {
                searchResultFrame.focus();
                return true;
            } else {
                searchResultFrame.dispose();
                return false;
            }
        }

        return false;
    }

    private void toggleSearchModeAndSearch() {
        int nextSearchMode = (searchDisplayMode.ordinal() + 1) % SearchDisplayMode.values().length;
        searchDisplayMode = SearchDisplayMode.values()[nextSearchMode];
        new SearchPreferences(Globals.prefs).setSearchMode(searchDisplayMode);
        updateSearchModeButtonText();
        performSearch();
    }

    private void updateSearchModeButtonText() {
        searchModeButton.setText(searchDisplayMode.getDisplayName());
        searchModeButton.setTooltip(new Tooltip(searchDisplayMode.getToolTipText()));
    }

    public void endSearch() {
        BasePanel currentBasePanel = frame.getCurrentBasePanel();
        if (currentBasePanel != null) {
            clearSearch();
            MainTable mainTable = frame.getCurrentBasePanel().getMainTable();
            //Globals.getFocusListener().setFocused(mainTable);
            mainTable.requestFocus();
            //SwingUtilities.invokeLater(() -> mainTable.ensureVisible(mainTable.getSelectedRow()));
        }
    }

    /**
     * Focuses the search field if it is not focused.
     */
    public void focus() {
        if (!searchField.isFocused()) {
            searchField.requestFocus();
        }
        searchField.selectAll();
    }

    private void clearSearch() {
        currentResults.setText("");
        searchField.setText("");
        searchQueryHighlightObservable.reset();
        openCurrentResultsInDialog.setDisable(true);

        Globals.stateManager.clearSearchQuery();

        if (dontSelectSearchBar) {
            dontSelectSearchBar = false;
            return;
        }
        focus();
    }

    public void performSearch() {
        BasePanel currentBasePanel = frame.getCurrentBasePanel();
        if (currentBasePanel == null) {
            return;
        }

        if (searchWorker != null) {
            searchWorker.cancel(true);
        }

        // An empty search field should cause the search to be cleared.
        if (searchField.getText().isEmpty()) {
            clearSearch();
            return;
        }

        SearchQuery searchQuery = getSearchQuery();
        if (!searchQuery.isValid()) {
            informUserAboutInvalidSearchQuery();
            return;
        }

        Globals.stateManager.setSearchQuery(searchQuery);

        // TODO: Remove search worker as this is doing the work twice now
        searchWorker = new SearchWorker(currentBasePanel, searchQuery, searchDisplayMode);
        searchWorker.execute();
    }

    private void informUserAboutInvalidSearchQuery() {
        searchField.pseudoClassStateChanged(CLASS_NO_RESULTS, true);

        searchQueryHighlightObservable.reset();

        Globals.stateManager.clearSearchQuery();

        String illegalSearch = Localization.lang("Search failed: illegal search expression");
        currentResults.setText(illegalSearch);
        openCurrentResultsInDialog.setDisable(true);
    }

    public void setAutoCompleter(AutoCompleteSuggestionProvider<Author> searchCompleter) {
        if (Globals.prefs.getAutoCompletePreferences().shouldAutoComplete()) {
            AutoCompletionTextInputBinding<Author> autoComplete = AutoCompletionTextInputBinding.autoComplete(searchField,
                    searchCompleter,
                    new PersonNameStringConverter(false, false, AutoCompleteFirstNameMode.BOTH),
                    new AppendPersonNamesStrategy());
            AutoCompletePopup<Author> popup = getPopup(autoComplete);
            popup.setSkin(new SearchPopupSkin<>(popup));
        }
    }

    /**
     * The popup has private access in {@link AutoCompletionBinding}, so we use reflection to access it.
     */
    private <T> AutoCompletePopup<T> getPopup(AutoCompletionBinding<T> autoCompletionBinding) {
        try {
            Field privatePopup = AutoCompletionBinding.class.getDeclaredField("autoCompletionPopup");
            privatePopup.setAccessible(true);
            return (AutoCompletePopup<T>) privatePopup.get(autoCompletionBinding);
        } catch (IllegalAccessException | NoSuchFieldException e) {
            LOGGER.error("Could not get access to auto completion popup", e);
            return new AutoCompletePopup<>();
        }
    }

    public SearchQueryHighlightObservable getSearchQueryHighlightObservable() {
        return searchQueryHighlightObservable;
    }

    public boolean isStillValidQuery(SearchQuery query) {
        return query.getQuery().equals(this.searchField.getText())
                && (query.isRegularExpression() == regularExp.isSelected())
                && (query.isCaseSensitive() == caseSensitive.isSelected());
    }

    private SearchQuery getSearchQuery() {
        SearchQuery searchQuery = new SearchQuery(this.searchField.getText(), this.caseSensitive.isSelected(), this.regularExp.isSelected());
        this.frame.getCurrentBasePanel().setCurrentSearchQuery(searchQuery);
        return searchQuery;
    }

    public void updateResults(int matched, TextFlow description, boolean grammarBasedSearch) {
        if (matched == 0) {
            currentResults.setText(Localization.lang("No results found."));
            searchField.pseudoClassStateChanged(CLASS_NO_RESULTS, true);
        } else {
            currentResults.setText(Localization.lang("Found %0 results.", String.valueOf(matched)));
            searchField.pseudoClassStateChanged(CLASS_RESULTS_FOUND, true);
        }
        if (grammarBasedSearch) {
            searchIcon.setIcon(IconTheme.JabRefIcon.ADVANCED_SEARCH.getIcon());
        } else {
            searchIcon.setIcon(IconTheme.JabRefIcon.SEARCH.getIcon());
        }
        Tooltip tooltip = new Tooltip();
        tooltip.setContentDisplay(ContentDisplay.GRAPHIC_ONLY);
        tooltip.setGraphic(description);
        tooltip.setMaxHeight(10);
        searchField.setTooltip(tooltip);
        openCurrentResultsInDialog.setDisable(false);
    }

    public void setSearchResultFrame(SearchResultFrame searchResultFrame) {
        this.searchResultFrame = searchResultFrame;
    }

    public void setSearchTerm(String searchTerm) {
        if (searchTerm.equals(searchField.getText())) {
            return;
        }

        setDontSelectSearchBar();
        DefaultTaskExecutor.runInJavaFXThread(() -> searchField.setText(searchTerm));
    }

    public void setDontSelectSearchBar() {
        this.dontSelectSearchBar = true;
    }

    private void updateOpenCurrentResultsTooltip(boolean globalSearchEnabled) {
        if (globalSearchEnabled) {
            openCurrentResultsInDialog.setTooltip(new Tooltip(Localization.lang("Show global search results in a window")));
        } else {
            openCurrentResultsInDialog.setTooltip(new Tooltip(Localization.lang("Show search results in a window")));
        }
    }

    private class SearchKeyAdapter extends KeyAdapter {

        @Override
        public void keyPressed(KeyEvent e) {
            switch (e.getKeyCode()) {

                // Clear search bar and select first entry, if available
                case KeyEvent.VK_ESCAPE:
                    clearOnEsc();
                    break;

                //This "hack" prevents that the focus moves out of the field
                case KeyEvent.VK_RIGHT:
                case KeyEvent.VK_LEFT:
                case KeyEvent.VK_UP:
                case KeyEvent.VK_DOWN:
                    e.consume();
                    break;
                default:
                    //do nothing
            }

            //We need to consume this event here to prevent the propgation of keybinding events back to the JFrame
            Optional<KeyBinding> keyBinding = Globals.getKeyPrefs().mapToKeyBinding(e);
            if (keyBinding.isPresent()) {
                switch (keyBinding.get()) {
                    case CUT:
                    case COPY:
                    case PASTE:
                    case DELETE_ENTRY:
                    case SELECT_ALL:
                        e.consume();
                        break;
                    default:
                        //do nothing
                }
            }
        }

        /**
         * Clears the search bar and select first entry, if available
         */
        private void clearOnEsc() {
            MainTable currentTable = frame.getCurrentBasePanel().getMainTable();
            clearSearch(frame.getCurrentBasePanel());
            currentTable.setSelected(0);
        }
    }

    private class SearchPopupSkin<T> implements Skin<AutoCompletePopup<T>> {
        private final AutoCompletePopup<T> control;
        private final ListView<T> suggestionList;
        private final BorderPane container;

        public SearchPopupSkin(AutoCompletePopup<T> control) {
            this.control = control;
            this.suggestionList = new ListView<>(control.getSuggestions());
            this.suggestionList.getStyleClass().add("auto-complete-popup");
            this.suggestionList.getStylesheets().add(AutoCompletionBinding.class.getResource("autocompletion.css").toExternalForm());
            this.suggestionList.prefHeightProperty().bind(Bindings.min(control.visibleRowCountProperty(), Bindings.size(this.suggestionList.getItems())).multiply(24).add(18));
            this.suggestionList.setCellFactory(TextFieldListCell.forListView(control.getConverter()));
            this.suggestionList.prefWidthProperty().bind(control.prefWidthProperty());
            this.suggestionList.maxWidthProperty().bind(control.maxWidthProperty());
            this.suggestionList.minWidthProperty().bind(control.minWidthProperty());

            ToolBar toolBar = new ToolBar(
                    openCurrentResultsInDialog,
                    new Separator(Orientation.VERTICAL),
                    globalSearch,
                    regularExp,
                    caseSensitive,
                    searchModeButton
            );

            this.container = new BorderPane();
            this.container.setCenter(suggestionList);
            this.container.setBottom(toolBar);

            this.registerEventListener();
        }

        private void registerEventListener() {
            this.suggestionList.setOnMouseClicked((me) -> {
                if (me.getButton() == MouseButton.PRIMARY) {
                    this.onSuggestionChosen(this.suggestionList.getSelectionModel().getSelectedItem());
                }
            });
            this.suggestionList.setOnKeyPressed((ke) -> {
                switch (ke.getCode()) {
                    case TAB:
                    case ENTER:
                        this.onSuggestionChosen(this.suggestionList.getSelectionModel().getSelectedItem());
                        break;
                    case ESCAPE:
                        if (this.control.isHideOnEscape()) {
                            this.control.hide();
                        }
                }
            });
        }

        private void onSuggestionChosen(T suggestion) {
            if (suggestion != null) {
                Event.fireEvent(this.control, new AutoCompletePopup.SuggestionEvent<>(suggestion));
            }
        }

        public Node getNode() {
            return this.container;
        }

        public AutoCompletePopup<T> getSkinnable() {
            return this.control;
        }

        public void dispose() {
        }
    }
}<|MERGE_RESOLUTION|>--- conflicted
+++ resolved
@@ -1,7 +1,6 @@
 package org.jabref.gui.search;
 
 import java.awt.event.KeyAdapter;
-import java.awt.event.KeyEvent;
 import java.io.File;
 import java.lang.reflect.Field;
 import java.util.List;
@@ -64,12 +63,7 @@
 
 public class GlobalSearchBar extends HBox {
 
-<<<<<<< HEAD
     private static final Logger LOGGER = LoggerFactory.getLogger(GlobalSearchBar.class);
-=======
-@SuppressWarnings("Duplicates")
-public class GlobalSearchBar extends JPanel {
->>>>>>> ea8ccb39
 
     private static final PseudoClass CLASS_NO_RESULTS = PseudoClass.getPseudoClass("emptyResult");
     private static final PseudoClass CLASS_RESULTS_FOUND = PseudoClass.getPseudoClass("emptyResult");
@@ -90,9 +84,6 @@
     private SearchResultFrame searchResultFrame;
 
     private SearchDisplayMode searchDisplayMode;
-
-    private JLabel searchIcon = new JLabel(IconTheme.JabRefIcon.SEARCH.getIcon());
-
     /**
      * if this flag is set the searchbar won't be selected after the next search
      */
@@ -208,29 +199,10 @@
             }
         });
 
-<<<<<<< HEAD
         this.getChildren().addAll(
                 searchField,
                 currentResults
         );
-=======
-        setLayout(new FlowLayout(FlowLayout.RIGHT));
-        JToolBar toolBar = new OSXCompatibleToolbar();
-        toolBar.setFloatable(false);
-        toolBar.add(searchIcon);
-        toolBar.add(container);
-        toolBar.add(openCurrentResultsInDialog);
-        toolBar.addSeparator();
-        toolBar.add(globalSearch);
-        toolBar.add(regularExp);
-        toolBar.add(caseSensitive);
-        toolBar.add(searchModeButton);
-        toolBar.addSeparator();
-        toolBar.add(new HelpAction(HelpFile.SEARCH));
-        toolBar.addSeparator();
-        toolBar.add(currentResults);
-        this.add(toolBar);
->>>>>>> ea8ccb39
     }
 
     public void performGlobalSearch() {
@@ -430,9 +402,11 @@
             searchField.pseudoClassStateChanged(CLASS_RESULTS_FOUND, true);
         }
         if (grammarBasedSearch) {
-            searchIcon.setIcon(IconTheme.JabRefIcon.ADVANCED_SEARCH.getIcon());
+            // TODO: switch Icon color
+            // searchIcon.setIcon(IconTheme.JabRefIcon.ADVANCED_SEARCH.getIcon());
         } else {
-            searchIcon.setIcon(IconTheme.JabRefIcon.SEARCH.getIcon());
+            // TODO: switch Icon color
+            //searchIcon.setIcon(IconTheme.JabRefIcon.SEARCH.getIcon());
         }
         Tooltip tooltip = new Tooltip();
         tooltip.setContentDisplay(ContentDisplay.GRAPHIC_ONLY);
@@ -467,54 +441,6 @@
         }
     }
 
-    private class SearchKeyAdapter extends KeyAdapter {
-
-        @Override
-        public void keyPressed(KeyEvent e) {
-            switch (e.getKeyCode()) {
-
-                // Clear search bar and select first entry, if available
-                case KeyEvent.VK_ESCAPE:
-                    clearOnEsc();
-                    break;
-
-                //This "hack" prevents that the focus moves out of the field
-                case KeyEvent.VK_RIGHT:
-                case KeyEvent.VK_LEFT:
-                case KeyEvent.VK_UP:
-                case KeyEvent.VK_DOWN:
-                    e.consume();
-                    break;
-                default:
-                    //do nothing
-            }
-
-            //We need to consume this event here to prevent the propgation of keybinding events back to the JFrame
-            Optional<KeyBinding> keyBinding = Globals.getKeyPrefs().mapToKeyBinding(e);
-            if (keyBinding.isPresent()) {
-                switch (keyBinding.get()) {
-                    case CUT:
-                    case COPY:
-                    case PASTE:
-                    case DELETE_ENTRY:
-                    case SELECT_ALL:
-                        e.consume();
-                        break;
-                    default:
-                        //do nothing
-                }
-            }
-        }
-
-        /**
-         * Clears the search bar and select first entry, if available
-         */
-        private void clearOnEsc() {
-            MainTable currentTable = frame.getCurrentBasePanel().getMainTable();
-            clearSearch(frame.getCurrentBasePanel());
-            currentTable.setSelected(0);
-        }
-    }
 
     private class SearchPopupSkin<T> implements Skin<AutoCompletePopup<T>> {
         private final AutoCompletePopup<T> control;
