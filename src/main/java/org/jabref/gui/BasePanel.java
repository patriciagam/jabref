package org.jabref.gui;

import java.awt.Toolkit;
import java.awt.datatransfer.Clipboard;
import java.awt.datatransfer.ClipboardOwner;
import java.awt.datatransfer.StringSelection;
import java.awt.datatransfer.Transferable;
import java.io.File;
import java.io.IOException;
import java.io.StringReader;
import java.lang.reflect.InvocationTargetException;
import java.nio.charset.Charset;
import java.nio.charset.UnsupportedCharsetException;
import java.nio.file.Path;
import java.util.ArrayList;
import java.util.Collections;
import java.util.HashMap;
import java.util.List;
import java.util.Locale;
import java.util.Map;
import java.util.Objects;
import java.util.Optional;
import java.util.Set;
import java.util.stream.Collectors;

import javax.swing.JOptionPane;
import javax.swing.JTextArea;
import javax.swing.SwingUtilities;
import javax.swing.undo.CannotRedoException;
import javax.swing.undo.CannotUndoException;

import javafx.beans.binding.Bindings;
import javafx.geometry.Orientation;
import javafx.scene.Node;
import javafx.scene.control.ScrollPane;
import javafx.scene.control.SplitPane;
import javafx.scene.layout.AnchorPane;
import javafx.scene.layout.StackPane;

import org.jabref.Globals;
import org.jabref.JabRefExecutorService;
import org.jabref.gui.actions.Actions;
import org.jabref.gui.actions.BaseAction;
import org.jabref.gui.actions.CleanupAction;
import org.jabref.gui.actions.CopyBibTeXKeyAndLinkAction;
import org.jabref.gui.autocompleter.AutoCompletePreferences;
import org.jabref.gui.autocompleter.AutoCompleteUpdater;
import org.jabref.gui.autocompleter.PersonNameSuggestionProvider;
import org.jabref.gui.autocompleter.SuggestionProviders;
import org.jabref.gui.bibtexkeypattern.SearchFixDuplicateLabels;
import org.jabref.gui.collab.DatabaseChangeMonitor;
import org.jabref.gui.collab.FileUpdatePanel;
import org.jabref.gui.contentselector.ContentSelectorDialog;
import org.jabref.gui.desktop.JabRefDesktop;
import org.jabref.gui.entryeditor.EntryEditor;
import org.jabref.gui.exporter.ExportToClipboardAction;
import org.jabref.gui.exporter.SaveDatabaseAction;
import org.jabref.gui.externalfiles.FindFullTextAction;
import org.jabref.gui.externalfiles.WriteXMPActionWorker;
import org.jabref.gui.externalfiletype.ExternalFileMenuItem;
import org.jabref.gui.externalfiletype.ExternalFileType;
import org.jabref.gui.externalfiletype.ExternalFileTypes;
import org.jabref.gui.filelist.FileListEntry;
import org.jabref.gui.filelist.FileListTableModel;
import org.jabref.gui.groups.GroupAddRemoveDialog;
import org.jabref.gui.importer.actions.AppendDatabaseAction;
import org.jabref.gui.journals.AbbreviateAction;
import org.jabref.gui.journals.UnabbreviateAction;
import org.jabref.gui.maintable.MainTable;
import org.jabref.gui.maintable.MainTableDataModel;
import org.jabref.gui.mergeentries.MergeEntriesDialog;
import org.jabref.gui.mergeentries.MergeWithFetchedEntryAction;
import org.jabref.gui.specialfields.SpecialFieldDatabaseChangeListener;
import org.jabref.gui.specialfields.SpecialFieldValueViewModel;
import org.jabref.gui.specialfields.SpecialFieldViewModel;
import org.jabref.gui.undo.CountingUndoManager;
import org.jabref.gui.undo.NamedCompound;
import org.jabref.gui.undo.UndoableChangeType;
import org.jabref.gui.undo.UndoableFieldChange;
import org.jabref.gui.undo.UndoableInsertEntry;
import org.jabref.gui.undo.UndoableKeyChange;
import org.jabref.gui.undo.UndoableRemoveEntry;
import org.jabref.gui.util.DefaultTaskExecutor;
import org.jabref.gui.util.FileDialogConfiguration;
import org.jabref.gui.worker.AbstractWorker;
import org.jabref.gui.worker.CallBack;
import org.jabref.gui.worker.CitationStyleToClipboardWorker;
import org.jabref.gui.worker.SendAsEMailAction;
import org.jabref.logic.bibtexkeypattern.BibtexKeyGenerator;
import org.jabref.logic.citationstyle.CitationStyleCache;
import org.jabref.logic.citationstyle.CitationStyleOutputFormat;
import org.jabref.logic.exporter.BibtexDatabaseWriter;
import org.jabref.logic.exporter.FileSaveSession;
import org.jabref.logic.exporter.SaveException;
import org.jabref.logic.exporter.SavePreferences;
import org.jabref.logic.exporter.SaveSession;
import org.jabref.logic.l10n.Encodings;
import org.jabref.logic.l10n.Localization;
import org.jabref.logic.layout.Layout;
import org.jabref.logic.layout.LayoutHelper;
import org.jabref.logic.pdf.FileAnnotationCache;
import org.jabref.logic.search.SearchQuery;
import org.jabref.logic.util.FileType;
import org.jabref.logic.util.UpdateField;
import org.jabref.logic.util.io.FileFinder;
import org.jabref.logic.util.io.FileFinders;
import org.jabref.logic.util.io.FileUtil;
import org.jabref.model.FieldChange;
import org.jabref.model.database.BibDatabase;
import org.jabref.model.database.BibDatabaseContext;
import org.jabref.model.database.KeyCollisionException;
import org.jabref.model.database.event.BibDatabaseContextChangedEvent;
import org.jabref.model.database.event.CoarseChangeFilter;
import org.jabref.model.database.event.EntryAddedEvent;
import org.jabref.model.database.event.EntryRemovedEvent;
import org.jabref.model.database.shared.DatabaseLocation;
import org.jabref.model.database.shared.DatabaseSynchronizer;
import org.jabref.model.entry.BibEntry;
import org.jabref.model.entry.EntryType;
import org.jabref.model.entry.FieldName;
import org.jabref.model.entry.InternalBibtexFields;
import org.jabref.model.entry.LinkedFile;
import org.jabref.model.entry.event.EntryChangedEvent;
import org.jabref.model.entry.event.EntryEventSource;
import org.jabref.model.entry.specialfields.SpecialField;
import org.jabref.model.entry.specialfields.SpecialFieldValue;
import org.jabref.model.strings.StringUtil;
import org.jabref.preferences.JabRefPreferences;
import org.jabref.preferences.PreviewPreferences;

import com.google.common.eventbus.Subscribe;
import com.jgoodies.forms.builder.FormBuilder;
import com.jgoodies.forms.layout.FormLayout;
import org.apache.commons.lang3.NotImplementedException;
import org.fxmisc.easybind.EasyBind;
import org.fxmisc.easybind.Subscription;
import org.slf4j.Logger;
import org.slf4j.LoggerFactory;

public class BasePanel extends StackPane implements ClipboardOwner {

    private static final Logger LOGGER = LoggerFactory.getLogger(BasePanel.class);

    private final BibDatabaseContext bibDatabaseContext;
    private final MainTableDataModel tableModel;

    private final CitationStyleCache citationStyleCache;
    private final FileAnnotationCache annotationCache;

    private final JabRefFrame frame;
    // The undo manager.
    private final UndoAction undoAction = new UndoAction();
    private final RedoAction redoAction = new RedoAction();
    private final CountingUndoManager undoManager;
    // Keeps track of the string dialog if it is open.
    private final Map<Actions, Object> actions = new HashMap<>();
    private final SidePaneManager sidePaneManager;
    private PreviewPanel preview;
    private final BasePanelPreferences preferences;
    private final ExternalFileTypes externalFileTypes;

    private final EntryEditor entryEditor;
    private MainTable mainTable;
    // To contain instantiated entry editors. This is to save time
    // As most enums, this must not be null
    private BasePanelMode mode = BasePanelMode.SHOWING_NOTHING;
    private SplitPane splitPane;
    private boolean saving;

    // AutoCompleter used in the search bar
    private PersonNameSuggestionProvider searchAutoCompleter;
    private boolean baseChanged;
    private boolean nonUndoableChange;
    // Used to track whether the base has changed since last save.
    private BibEntry showing;

    private StringDialog stringDialog;
    private SuggestionProviders suggestionProviders;

    @SuppressWarnings({"FieldCanBeLocal", "unused"}) private Subscription dividerPositionSubscription;

    // the query the user searches when this BasePanel is active
    private Optional<SearchQuery> currentSearchQuery = Optional.empty();

    private Optional<DatabaseChangeMonitor> changeMonitor = Optional.empty();
    private final DialogService dialogService;

    public BasePanel(JabRefFrame frame, BasePanelPreferences preferences, BibDatabaseContext bibDatabaseContext, ExternalFileTypes externalFileTypes) {
        this.preferences = Objects.requireNonNull(preferences);
        this.frame = Objects.requireNonNull(frame);
        this.bibDatabaseContext = Objects.requireNonNull(bibDatabaseContext);
        this.externalFileTypes = Objects.requireNonNull(externalFileTypes);
        this.undoManager = frame.getUndoManager();
        this.dialogService = frame.getDialogService();

        bibDatabaseContext.getDatabase().registerListener(this);
        bibDatabaseContext.getMetaData().registerListener(this);

        this.sidePaneManager = frame.getSidePaneManager();
        this.tableModel = new MainTableDataModel(getBibDatabaseContext());

        citationStyleCache = new CitationStyleCache(bibDatabaseContext);
        annotationCache = new FileAnnotationCache(bibDatabaseContext);

        setupMainPanel();

        setupActions();

        this.getDatabase().registerListener(new SearchListener());
        this.getDatabase().registerListener(new EntryRemovedListener());

        // ensure that at each addition of a new entry, the entry is added to the groups interface
        this.bibDatabaseContext.getDatabase().registerListener(new GroupTreeListener());
        // ensure that all entry changes mark the panel as changed
        this.bibDatabaseContext.getDatabase().registerListener(this);

        Optional<File> file = bibDatabaseContext.getDatabaseFile();
        if (file.isPresent()) {
            // Register so we get notifications about outside changes to the file.
            changeMonitor = Optional.of(new DatabaseChangeMonitor(bibDatabaseContext, Globals.getFileUpdateMonitor(), this));
        } else {
            if (bibDatabaseContext.getDatabase().hasEntries()) {
                // if the database is not empty and no file is assigned,
                // the database came from an import and has to be treated somehow
                // -> mark as changed
                this.baseChanged = true;
            }
        }

        this.getDatabase().registerListener(new UpdateTimestampListener(Globals.prefs));

        this.entryEditor = new EntryEditor(this, preferences.getEntryEditorPreferences(), Globals.getFileUpdateMonitor(), dialogService);

        DefaultTaskExecutor.runInJavaFXThread(() -> this.preview = new PreviewPanel(this, getBibDatabaseContext(), preferences.getKeyBindings(), preferences.getPreviewPreferences(), dialogService));
        DefaultTaskExecutor.runInJavaFXThread(() -> frame().getGlobalSearchBar().getSearchQueryHighlightObservable().addSearchListener(preview));
    }

    public static void runWorker(AbstractWorker worker) throws Exception {
        // This part uses Spin's features:
        Runnable wrk = worker.getWorker();
        // The Worker returned by getWorker() has been wrapped
        // by Spin.off(), which makes its methods be run in
        // a different thread from the EDT.
        CallBack clb = worker.getCallBack();

        worker.init(); // This method runs in this same thread, the EDT.
        // Useful for initial GUI actions, like printing a message.

        // The CallBack returned by getCallBack() has been wrapped
        // by Spin.over(), which makes its methods be run on
        // the EDT.
        wrk.run(); // Runs the potentially time-consuming action
        // without freezing the GUI. The magic is that THIS line
        // of execution will not continue until run() is finished.
        clb.update(); // Runs the update() method on the EDT.
    }

    @Subscribe
    public void listen(BibDatabaseContextChangedEvent event) {
        // TODO:
        //SwingUtilities.invokeLater(() -> this.markBaseChanged());

    }

    /**
     * Returns a collection of suggestion providers, which are populated from the current library.
     */
    public SuggestionProviders getSuggestionProviders() {
        return suggestionProviders;
    }

    public String getTabTitle() {
        StringBuilder title = new StringBuilder();
        DatabaseLocation databaseLocation = this.bibDatabaseContext.getLocation();
        boolean isAutosaveEnabled = Globals.prefs.getBoolean(JabRefPreferences.LOCAL_AUTO_SAVE);

        if (databaseLocation == DatabaseLocation.LOCAL) {
            if (this.bibDatabaseContext.getDatabaseFile().isPresent()) {
                // check if file is modified
                String changeFlag = isModified() && !isAutosaveEnabled ? "*" : "";
                title.append(this.bibDatabaseContext.getDatabaseFile().get().getName()).append(changeFlag);
            } else {
                title.append(GUIGlobals.UNTITLED_TITLE);

                if (getDatabase().hasEntries()) {
                    // if the database is not empty and no file is assigned,
                    // the database came from an import and has to be treated somehow
                    // -> mark as changed
                    // This also happens internally at basepanel to ensure consistency line 224
                    title.append('*');
                }
            }
        } else if (databaseLocation == DatabaseLocation.SHARED) {
            title.append(this.bibDatabaseContext.getDBMSSynchronizer().getDBName() + " [" + Localization.lang("shared") + "]");
        }

        return title.toString();
    }

    public boolean isModified() {
        return baseChanged;
    }

    public BasePanelMode getMode() {
        return mode;
    }

    public void setMode(BasePanelMode mode) {
        this.mode = mode;
    }

    public JabRefFrame frame() {
        return frame;
    }

    public void output(String s) {
        frame.output(s);
    }

    private void setupActions() {
        SaveDatabaseAction saveAction = new SaveDatabaseAction(this);
        CleanupAction cleanUpAction = new CleanupAction(this, Globals.prefs);

        actions.put(Actions.UNDO, undoAction);
        actions.put(Actions.REDO, redoAction);

        // The action for opening an entry editor.
        actions.put(Actions.EDIT, (BaseAction) this::showAndEdit);

        // The action for saving a database.
        actions.put(Actions.SAVE, saveAction);

        actions.put(Actions.SAVE_AS, (BaseAction) saveAction::saveAs);

        actions.put(Actions.SAVE_SELECTED_AS_PLAIN, new SaveSelectedAction(SavePreferences.DatabaseSaveType.PLAIN_BIBTEX));

        // The action for copying selected entries.
        actions.put(Actions.COPY, (BaseAction) mainTable::copy);

        actions.put(Actions.PRINT_PREVIEW, new PrintPreviewAction());

        actions.put(Actions.CUT, (BaseAction) mainTable::cut);

        actions.put(Actions.DELETE, (BaseAction) () -> delete(false));

        // The action for pasting entries or cell contents.
        //  - more robust detection of available content flavors (doesn't only look at first one offered)
        //  - support for parsing string-flavor clipboard contents which are bibtex entries.
        //    This allows you to (a) paste entire bibtex entries from a text editor, web browser, etc
        //                       (b) copy and paste entries between multiple instances of JabRef (since
        //         only the text representation seems to get as far as the X clipboard, at least on my system)
        actions.put(Actions.PASTE, (BaseAction) mainTable::paste);

        actions.put(Actions.SELECT_ALL, (BaseAction) mainTable.getSelectionModel()::selectAll);

        // The action for opening the string editor
        actions.put(Actions.EDIT_STRINGS, (BaseAction) () -> {
            if (stringDialog == null) {
                StringDialog form = new StringDialog(frame, BasePanel.this, bibDatabaseContext.getDatabase());
                form.setVisible(true);
                stringDialog = form;
            } else {
                stringDialog.setVisible(true);
            }
        });

        /*   actions.put(Actions.findUnlinkedFiles, (BaseAction) () -> {
            final FindUnlinkedFilesDialog dialog = new FindUnlinkedFilesDialog(null, frame, BasePanel.this);
            dialog.setVisible(true);
        });*/

        // The action for auto-generating keys.
        actions.put(Actions.MAKE_KEY, new AbstractWorker() {

            List<BibEntry> entries;
            int numSelected;
            boolean canceled;

            // Run first, in EDT:
            @Override
            public void init() {
                entries = getSelectedEntries();
                numSelected = entries.size();

                if (entries.isEmpty()) { // None selected. Inform the user to select entries first.
                    dialogService.showWarningDialogAndWait(Localization.lang("Autogenerate BibTeX keys"),
                                                           Localization.lang("First select the entries you want keys to be generated for."));
                    return;
                }
                output(formatOutputMessage(Localization.lang("Generating BibTeX key for"), numSelected));
            }

            // Run second, on a different thread:
            @Override
            public void run() {
                // We don't want to generate keys for entries which already have one thus remove the entries
                if (Globals.prefs.getBoolean(JabRefPreferences.AVOID_OVERWRITING_KEY)) {
                    entries.removeIf(BibEntry::hasCiteKey);

                    // if we're going to override some cite keys warn the user about it
                } else if (Globals.prefs.getBoolean(JabRefPreferences.WARN_BEFORE_OVERWRITING_KEY)) {
                    if (entries.parallelStream().anyMatch(BibEntry::hasCiteKey)) {

                        boolean overwriteKeysPressed = dialogService.showConfirmationDialogWithOptOutAndWait(
                                                                                                             Localization.lang("Overwrite keys"),
                                                                                                             Localization.lang("One or more keys will be overwritten. Continue?"),
                                                                                                             Localization.lang("Overwrite keys"),
                                                                                                             Localization.lang("Cancel"),
                                                                                                             Localization.lang("Disable this confirmation dialog"),
                                                                                                             optOut -> Globals.prefs.putBoolean(JabRefPreferences.WARN_BEFORE_OVERWRITING_KEY, !optOut));

                        // The user doesn't want to overide cite keys
                        if (!overwriteKeysPressed) {
                            canceled = true;
                            return;
                        }
                    }
                }

                // generate the new cite keys for each entry
                final NamedCompound ce = new NamedCompound(Localization.lang("Autogenerate BibTeX keys"));
                BibtexKeyGenerator keyGenerator = new BibtexKeyGenerator(bibDatabaseContext, Globals.prefs.getBibtexKeyPatternPreferences());
                for (BibEntry entry : entries) {
                    Optional<FieldChange> change = keyGenerator.generateAndSetKey(entry);
                    change.ifPresent(fieldChange -> ce.addEdit(new UndoableKeyChange(fieldChange)));
                }
                ce.end();

                // register the undo event only if new cite keys were generated
                if (ce.hasEdits()) {
                    getUndoManager().addEdit(ce);
                }
            }

            // Run third, on EDT:
            @Override
            public void update() {
                if (canceled) {
                    return;
                }
                markBaseChanged();
                numSelected = entries.size();
                output(formatOutputMessage(Localization.lang("Generated BibTeX key for"), numSelected));
            }
        });

        // The action for cleaning up entry.
        actions.put(Actions.CLEANUP, cleanUpAction);

        actions.put(Actions.MERGE_ENTRIES, (BaseAction) () -> new MergeEntriesDialog(BasePanel.this, dialogService));

        actions.put(Actions.SEARCH, (BaseAction) frame.getGlobalSearchBar()::focus);
        actions.put(Actions.GLOBAL_SEARCH, (BaseAction) frame.getGlobalSearchBar()::performGlobalSearch);

        // The action for copying the selected entry's key.
        actions.put(Actions.COPY_KEY, (BaseAction) () -> copyKey());

        // The action for copying the selected entry's title.
        actions.put(Actions.COPY_TITLE, (BaseAction) () -> copyTitle());

        // The action for copying a cite for the selected entry.
        actions.put(Actions.COPY_CITE_KEY, (BaseAction) () -> copyCiteKey());

        // The action for copying the BibTeX key and the title for the first selected entry
        actions.put(Actions.COPY_KEY_AND_TITLE, (BaseAction) () -> copyKeyAndTitle());

        actions.put(Actions.COPY_CITATION_ASCII_DOC, (BaseAction) () -> copyCitationToClipboard(CitationStyleOutputFormat.ASCII_DOC));
        actions.put(Actions.COPY_CITATION_XSLFO, (BaseAction) () -> copyCitationToClipboard(CitationStyleOutputFormat.XSL_FO));
        actions.put(Actions.COPY_CITATION_HTML, (BaseAction) () -> copyCitationToClipboard(CitationStyleOutputFormat.HTML));
        actions.put(Actions.COPY_CITATION_RTF, (BaseAction) () -> copyCitationToClipboard(CitationStyleOutputFormat.RTF));
        actions.put(Actions.COPY_CITATION_TEXT, (BaseAction) () -> copyCitationToClipboard(CitationStyleOutputFormat.TEXT));

        // The action for copying the BibTeX keys as hyperlinks to the urls of the selected entries
        actions.put(Actions.COPY_KEY_AND_LINK, new CopyBibTeXKeyAndLinkAction(mainTable));

        actions.put(Actions.MERGE_DATABASE, new AppendDatabaseAction(frame, this));

        actions.put(Actions.OPEN_EXTERNAL_FILE, (BaseAction) () -> openExternalFile());

        actions.put(Actions.OPEN_FOLDER, (BaseAction) () -> JabRefExecutorService.INSTANCE.execute(() -> {
            final List<Path> files = FileUtil.getListOfLinkedFiles(mainTable.getSelectedEntries(), bibDatabaseContext.getFileDirectoriesAsPaths(Globals.prefs.getFileDirectoryPreferences()));
            for (final Path f : files) {
                try {
                    JabRefDesktop.openFolderAndSelectFile(f.toAbsolutePath());
                } catch (IOException e) {
                    LOGGER.info("Could not open folder", e);
                }
            }
        }));

        actions.put(Actions.OPEN_CONSOLE, (BaseAction) () -> JabRefDesktop
                                                                          .openConsole(frame.getCurrentBasePanel().getBibDatabaseContext().getDatabaseFile().orElse(null)));

        actions.put(Actions.PULL_CHANGES_FROM_SHARED_DATABASE, (BaseAction) () -> {
            DatabaseSynchronizer dbmsSynchronizer = frame.getCurrentBasePanel().getBibDatabaseContext().getDBMSSynchronizer();
            dbmsSynchronizer.pullChanges();
        });

        actions.put(Actions.OPEN_URL, new OpenURLAction());

        actions.put(Actions.MERGE_WITH_FETCHED_ENTRY, new MergeWithFetchedEntryAction(this, frame.getDialogService()));

        actions.put(Actions.REPLACE_ALL, (BaseAction) () -> {
            final ReplaceStringDialog rsd = new ReplaceStringDialog(frame);
            rsd.setVisible(true);
            if (!rsd.okPressed()) {
                return;
            }
            int counter = 0;
            final NamedCompound ce = new NamedCompound(Localization.lang("Replace string"));
            if (rsd.selOnly()) {
                for (BibEntry be : mainTable.getSelectedEntries()) {
                    counter += rsd.replace(be, ce);
                }
            } else {
                for (BibEntry entry : bibDatabaseContext.getDatabase().getEntries()) {
                    counter += rsd.replace(entry, ce);
                }
            }

            output(Localization.lang("Replaced") + ' ' + counter + ' '
                    + (counter == 1 ? Localization.lang("occurrence") : Localization.lang("occurrences")) + '.');
            if (counter > 0) {
                ce.end();
                getUndoManager().addEdit(ce);
                markBaseChanged();
            }
        });

        /*     actions.put(Actions.DUPLI_CHECK,
                (BaseAction) () -> JabRefExecutorService.INSTANCE.execute(new DuplicateSearch(BasePanel.this)));
        */

        // Note that we can't put the number of entries that have been reverted into the undoText as the concrete number cannot be injected
        actions.put(new SpecialFieldValueViewModel(SpecialField.RELEVANCE.getValues().get(0)).getCommand(),
                    new SpecialFieldViewModel(SpecialField.RELEVANCE, undoManager).getSpecialFieldAction(SpecialField.RELEVANCE.getValues().get(0), frame));

        actions.put(new SpecialFieldValueViewModel(SpecialField.QUALITY.getValues().get(0)).getCommand(),
                    new SpecialFieldViewModel(SpecialField.QUALITY, undoManager).getSpecialFieldAction(SpecialField.QUALITY.getValues().get(0), frame));

        actions.put(new SpecialFieldValueViewModel(SpecialField.PRINTED.getValues().get(0)).getCommand(),
                    new SpecialFieldViewModel(SpecialField.PRINTED, undoManager).getSpecialFieldAction(SpecialField.PRINTED.getValues().get(0), frame));

        for (SpecialFieldValue prio : SpecialField.PRIORITY.getValues()) {
            actions.put(new SpecialFieldValueViewModel(prio).getCommand(),
                        new SpecialFieldViewModel(SpecialField.PRIORITY, undoManager).getSpecialFieldAction(prio, this.frame));
        }
        for (SpecialFieldValue rank : SpecialField.RANKING.getValues()) {
            actions.put(new SpecialFieldValueViewModel(rank).getCommand(),
                        new SpecialFieldViewModel(SpecialField.RANKING, undoManager).getSpecialFieldAction(rank, this.frame));
        }
        for (SpecialFieldValue status : SpecialField.READ_STATUS.getValues()) {
            actions.put(new SpecialFieldValueViewModel(status).getCommand(),
                        new SpecialFieldViewModel(SpecialField.READ_STATUS, undoManager).getSpecialFieldAction(status, this.frame));
        }

        actions.put(Actions.TOGGLE_PREVIEW, (BaseAction) () -> {
            PreviewPreferences previewPreferences = Globals.prefs.getPreviewPreferences();
            boolean enabled = !previewPreferences.isPreviewPanelEnabled();
            PreviewPreferences newPreviewPreferences = previewPreferences.getBuilder()
                                                                         .withPreviewPanelEnabled(enabled)
                                                                         .build();
            Globals.prefs.storePreviewPreferences(newPreviewPreferences);
            DefaultTaskExecutor.runInJavaFXThread(() -> setPreviewActiveBasePanels(enabled));
        });

        actions.put(Actions.NEXT_PREVIEW_STYLE, (BaseAction) this::nextPreviewStyle);
        actions.put(Actions.PREVIOUS_PREVIEW_STYLE, (BaseAction) this::previousPreviewStyle);

        actions.put(Actions.MANAGE_SELECTORS, (BaseAction) () -> {
            ContentSelectorDialog csd = new ContentSelectorDialog(null, frame, BasePanel.this, false, null);
            csd.setVisible(true);
        });

        actions.put(Actions.EXPORT_TO_CLIPBOARD, new ExportToClipboardAction(frame));
        actions.put(Actions.SEND_AS_EMAIL, new SendAsEMailAction(frame));

        actions.put(Actions.WRITE_XMP, new WriteXMPActionWorker(this));

        actions.put(Actions.ABBREVIATE_ISO, new AbbreviateAction(this, true));
        actions.put(Actions.ABBREVIATE_MEDLINE, new AbbreviateAction(this, false));
        actions.put(Actions.UNABBREVIATE, new UnabbreviateAction(this));

        actions.put(Actions.RESOLVE_DUPLICATE_KEYS, new SearchFixDuplicateLabels(this));

        actions.put(Actions.ADD_TO_GROUP, new GroupAddRemoveDialog(this, true, false));
        actions.put(Actions.REMOVE_FROM_GROUP, new GroupAddRemoveDialog(this, false, false));
        actions.put(Actions.MOVE_TO_GROUP, new GroupAddRemoveDialog(this, true, true));

        actions.put(Actions.DOWNLOAD_FULL_TEXT, new FindFullTextAction(frame.getDialogService(), this));
    }

    /**
     * Generates and copies citations based on the selected entries to the clipboard
     *
     * @param outputFormat the desired {@link CitationStyleOutputFormat}
     */
    private void copyCitationToClipboard(CitationStyleOutputFormat outputFormat) {
        new CitationStyleToClipboardWorker(this, outputFormat).execute();
    }

    /**
     * Removes the selected entries from the database
     *
     * @param cut If false the user will get asked if he really wants to delete the entries, and it will be localized as
     *            "deleted". If true the action will be localized as "cut"
     */
    public void delete(boolean cut) {
        delete(cut, mainTable.getSelectedEntries());
    }

    /**
     * Removes the selected entries from the database
     *
     * @param cut If false the user will get asked if he really wants to delete the entries, and it will be localized as
     *            "deleted". If true the action will be localized as "cut"
     */
    private void delete(boolean cut, List<BibEntry> entries) {
        if (entries.isEmpty()) {
            return;
        }
        if (!cut && !showDeleteConfirmationDialog(entries.size())) {
            return;
        }

        // TODO: check if needed
        // select the next entry to stay at the same place as before (or the previous if we're already at the end)
        //if (mainTable.getSelectedRow() != (mainTable.getRowCount() - 1)) {
        //    selectNextEntry();
        //} else {
        //    selectPreviousEntry();
        //}

        NamedCompound compound;
        if (cut) {
            compound = new NamedCompound((entries.size() > 1 ? Localization.lang("cut entries") : Localization.lang("cut entry")));
        } else {
            compound = new NamedCompound((entries.size() > 1 ? Localization.lang("delete entries") : Localization.lang("delete entry")));
        }
        for (BibEntry entry : entries) {
            compound.addEdit(new UndoableRemoveEntry(bibDatabaseContext.getDatabase(), entry, BasePanel.this));
            bibDatabaseContext.getDatabase().removeEntry(entry);
            ensureNotShowingBottomPanel(entry);
        }
        compound.end();
        getUndoManager().addEdit(compound);

        markBaseChanged();
        frame.output(formatOutputMessage(cut ? Localization.lang("Cut") : Localization.lang("Deleted"), entries.size()));

        // prevent the main table from loosing focus
        mainTable.requestFocus();
    }

    public void delete(BibEntry entry) {
        delete(false, Collections.singletonList(entry));
    }

    private void copyTitle() {
        List<BibEntry> selectedBibEntries = mainTable.getSelectedEntries();
        if (!selectedBibEntries.isEmpty()) {
            // Collect all non-null titles.
            List<String> titles = selectedBibEntries.stream()
                                                    .filter(bibEntry -> bibEntry.getTitle().isPresent())
                                                    .map(bibEntry -> bibEntry.getTitle().get())
                                                    .collect(Collectors.toList());

            if (titles.isEmpty()) {
                output(Localization.lang("None of the selected entries have titles."));
                return;
            }
            StringSelection ss = new StringSelection(String.join("\n", titles));
            Toolkit.getDefaultToolkit().getSystemClipboard().setContents(ss, BasePanel.this);

            if (titles.size() == selectedBibEntries.size()) {
                // All entries had titles.
                output((selectedBibEntries.size() > 1 ? Localization.lang("Copied titles") : Localization.lang("Copied title")) + '.');
            } else {
                output(Localization.lang("Warning: %0 out of %1 entries have undefined title.", Integer.toString(selectedBibEntries.size() - titles.size()), Integer.toString(selectedBibEntries.size())));
            }
        }
    }

    private void copyCiteKey() {
        List<BibEntry> bes = mainTable.getSelectedEntries();
        if (!bes.isEmpty()) {
            List<String> keys = new ArrayList<>(bes.size());
            // Collect all non-null keys.
            for (BibEntry be : bes) {
                be.getCiteKeyOptional().ifPresent(keys::add);
            }
            if (keys.isEmpty()) {
                output(Localization.lang("None of the selected entries have BibTeX keys."));
                return;
            }

            String sb = String.join(",", keys);
            String citeCommand = Optional.ofNullable(Globals.prefs.get(JabRefPreferences.CITE_COMMAND))
                                         .filter(cite -> cite.contains("\\")) // must contain \
                                         .orElse("\\cite");
            StringSelection ss = new StringSelection(citeCommand + "{" + sb + '}');
            Toolkit.getDefaultToolkit().getSystemClipboard().setContents(ss, BasePanel.this);

            if (keys.size() == bes.size()) {
                // All entries had keys.
                output(bes.size() > 1 ? Localization.lang("Copied keys") : Localization.lang("Copied key") + '.');
            } else {
                output(Localization.lang("Warning: %0 out of %1 entries have undefined BibTeX key.", Integer.toString(bes.size() - keys.size()), Integer.toString(bes.size())));
            }
        }
    }

    private void copyKey() {
        List<BibEntry> bes = mainTable.getSelectedEntries();
        if (!bes.isEmpty()) {
            List<String> keys = new ArrayList<>(bes.size());
            // Collect all non-null keys.
            for (BibEntry be : bes) {
                be.getCiteKeyOptional().ifPresent(keys::add);
            }
            if (keys.isEmpty()) {
                output(Localization.lang("None of the selected entries have BibTeX keys."));
                return;
            }

            StringSelection ss = new StringSelection(String.join(",", keys));
            Toolkit.getDefaultToolkit().getSystemClipboard().setContents(ss, BasePanel.this);

            if (keys.size() == bes.size()) {
                // All entries had keys.
                output((bes.size() > 1 ? Localization.lang("Copied keys") : Localization.lang("Copied key")) + '.');
            } else {
                output(Localization.lang("Warning: %0 out of %1 entries have undefined BibTeX key.", Integer.toString(bes.size() - keys.size()), Integer.toString(bes.size())));
            }
        }
    }

    private void copyKeyAndTitle() {
        List<BibEntry> bes = mainTable.getSelectedEntries();
        if (!bes.isEmpty()) {
            // OK: in a future version, this string should be configurable to allow arbitrary exports
            StringReader sr = new StringReader("\\bibtexkey - \\begin{title}\\format[RemoveBrackets]{\\title}\\end{title}\n");
            Layout layout;
            try {
                layout = new LayoutHelper(sr, Globals.prefs.getLayoutFormatterPreferences(Globals.journalAbbreviationLoader))
                                                                                                                             .getLayoutFromText();
            } catch (IOException e) {
                LOGGER.info("Could not get layout", e);
                return;
            }

            StringBuilder sb = new StringBuilder();

            int copied = 0;
            // Collect all non-null keys.
            for (BibEntry be : bes) {
                if (be.hasCiteKey()) {
                    copied++;
                    sb.append(layout.doLayout(be, bibDatabaseContext.getDatabase()));
                }
            }

            if (copied == 0) {
                output(Localization.lang("None of the selected entries have BibTeX keys."));
                return;
            }

            final StringSelection ss = new StringSelection(sb.toString());
            Toolkit.getDefaultToolkit().getSystemClipboard().setContents(ss, BasePanel.this);

            if (copied == bes.size()) {
                // All entries had keys.
                output((bes.size() > 1 ? Localization.lang("Copied keys") : Localization.lang("Copied key")) + '.');
            } else {
                output(Localization.lang("Warning: %0 out of %1 entries have undefined BibTeX key.", Integer.toString(bes.size() - copied), Integer.toString(bes.size())));
            }
        }
    }

    private void openExternalFile() {
        JabRefExecutorService.INSTANCE.execute(() -> {
            final List<BibEntry> selectedEntries = mainTable.getSelectedEntries();
            if (selectedEntries.size() != 1) {
                output(Localization.lang("This operation requires exactly one item to be selected."));
                return;
            }

            final BibEntry entry = selectedEntries.get(0);
            if (!entry.hasField(FieldName.FILE)) {
                // no bibtex field
                new SearchAndOpenFile(entry, BasePanel.this).searchAndOpen();
                return;
            }
            FileListTableModel fileListTableModel = new FileListTableModel();
            entry.getField(FieldName.FILE).ifPresent(fileListTableModel::setContent);
            if (fileListTableModel.getRowCount() == 0) {
                // content in BibTeX field is not readable
                new SearchAndOpenFile(entry, BasePanel.this).searchAndOpen();
                return;
            }
            FileListEntry flEntry = fileListTableModel.getEntry(0);
            ExternalFileMenuItem item = new ExternalFileMenuItem(frame(), "", flEntry.getLink(), flEntry.getType().get().getIcon().getSmallIcon(), bibDatabaseContext, flEntry.getType());
            item.doClick();
        });
    }

    /**
     * This method is called from JabRefFrame if a database specific action is requested by the user. Runs the command
     * if it is defined, or prints an error message to the standard error stream.
     *
     * @param command The name of the command to run.
     */
    public void runCommand(final Actions command) {
        if (!actions.containsKey(command)) {
            LOGGER.info("No action defined for '" + command + '\'');
            return;
        }

        Object o = actions.get(command);
        try {
            if (o instanceof BaseAction) {
                ((BaseAction) o).action();
            } else {
                runWorker((AbstractWorker) o);
            }
        } catch (Throwable ex) {
            LOGGER.error("runCommand error: " + ex.getMessage(), ex);
        }
    }

    private boolean saveDatabase(File file, boolean selectedOnly, Charset enc,
                                 SavePreferences.DatabaseSaveType saveType)
            throws SaveException {
        SaveSession session;
        final String SAVE_DATABASE = Localization.lang("Save library");
        try {
            SavePreferences prefs = SavePreferences.loadForSaveFromPreferences(Globals.prefs)
<<<<<<< HEAD
                                                   .withEncoding(enc)
                                                   .withSaveType(saveType);
            BibtexDatabaseWriter<SaveSession> databaseWriter = new BibtexDatabaseWriter<>(FileSaveSession::new);
=======
                    .withEncoding(enc)
                    .withSaveType(saveType);
            BibtexDatabaseWriter<SaveSession> databaseWriter = new BibtexDatabaseWriter<>(
                    FileSaveSession::new);
>>>>>>> fe90b1a0
            if (selectedOnly) {
                session = databaseWriter.savePartOfDatabase(bibDatabaseContext, mainTable.getSelectedEntries(), prefs);
            } else {
                session = databaseWriter.saveDatabase(bibDatabaseContext, prefs);
            }

            registerUndoableChanges(session);
        }
        // FIXME: not sure if this is really thrown anywhere
        catch (UnsupportedCharsetException ex) {
            JOptionPane.showMessageDialog(null, Localization.lang("Could not save file.") + ' '
                    + Localization.lang("Character encoding '%0' is not supported.", enc.displayName()), SAVE_DATABASE, JOptionPane.ERROR_MESSAGE);
            throw new SaveException("rt");
        } catch (SaveException ex) {
            if (ex.specificEntry()) {
                // Error occurred during processing of the entry. Highlight it:
                clearAndSelect(ex.getEntry());
                showAndEdit(ex.getEntry());
            } else {
                LOGGER.warn("Could not save", ex);
            }

            dialogService.showErrorDialogAndWait(SAVE_DATABASE, Localization.lang("Could not save file."), ex);
            throw new SaveException("rt");
        }

        boolean commit = true;
        if (!session.getWriter().couldEncodeAll()) {
            FormBuilder builder = FormBuilder.create()
                                             .layout(new FormLayout("left:pref, 4dlu, fill:pref", "pref, 4dlu, pref"));
            JTextArea ta = new JTextArea(session.getWriter().getProblemCharacters());
            ta.setEditable(false);
            builder.add(Localization.lang("The chosen encoding '%0' could not encode the following characters:", session.getEncoding().displayName())).xy(1, 1);
            builder.add(ta).xy(3, 1);
            builder.add(Localization.lang("What do you want to do?")).xy(1, 3);
            String tryDiff = Localization.lang("Try different encoding");
            int answer = JOptionPane.showOptionDialog(null, builder.getPanel(), SAVE_DATABASE, JOptionPane.YES_NO_CANCEL_OPTION, JOptionPane.WARNING_MESSAGE, null, new String[] {Localization.lang("Save"), tryDiff, Localization.lang("Cancel")}, tryDiff);

            if (answer == JOptionPane.NO_OPTION) {

                // The user wants to use another encoding.
                Object choice = JOptionPane.showInputDialog(null, Localization.lang("Select encoding"), SAVE_DATABASE, JOptionPane.QUESTION_MESSAGE, null, Encodings.ENCODINGS_DISPLAYNAMES, enc);
                if (choice == null) {
                    commit = false;
                } else {
                    Charset newEncoding = Charset.forName((String) choice);
                    return saveDatabase(file, selectedOnly, newEncoding, saveType);
                }
            } else if (answer == JOptionPane.CANCEL_OPTION) {
                commit = false;
            }
        }

        if (commit) {
            session.commit(file.toPath());
            this.bibDatabaseContext.getMetaData().setEncoding(enc); // Make sure to remember which encoding we used.
        } else {
            session.cancel();
        }

        return commit;
    }

    public void registerUndoableChanges(SaveSession session) {
        NamedCompound ce = new NamedCompound(Localization.lang("Save actions"));
        for (FieldChange change : session.getFieldChanges()) {
            ce.addEdit(new UndoableFieldChange(change));
        }
        ce.end();
        if (ce.hasEdits()) {
            getUndoManager().addEdit(ce);
        }
    }

    /**
     * This method is called from JabRefFrame when the user wants to create a new entry. If the argument is null, the
     * user is prompted for an entry type.
     *
     * @param type The type of the entry to create.
     * @return The newly created BibEntry or null the operation was canceled by the user.
     */
    public BibEntry newEntry(EntryType type) {
        EntryType actualType = type;
        if (actualType == null) {
            // Find out what type is wanted.
            final EntryTypeDialog etd = new EntryTypeDialog(frame);
            // We want to center the dialog, to make it look nicer.
            etd.setVisible(true);
            actualType = etd.getChoice();
        }
        if (actualType != null) { // Only if the dialog was not canceled.
            final BibEntry be = new BibEntry(actualType.getName());
            try {
                bibDatabaseContext.getDatabase().insertEntry(be);
                // Set owner/timestamp if options are enabled:
                List<BibEntry> list = new ArrayList<>();
                list.add(be);
                UpdateField.setAutomaticFields(list, true, true, Globals.prefs.getUpdateFieldPreferences());

                // Create an UndoableInsertEntry object.
                getUndoManager().addEdit(new UndoableInsertEntry(bibDatabaseContext.getDatabase(), be));
                output(Localization.lang("Added new '%0' entry.", actualType.getName().toLowerCase(Locale.ROOT)));

                // We are going to select the new entry. Before that, make sure that we are in
                // show-entry mode. If we aren't already in that mode, enter the WILL_SHOW_EDITOR
                // mode which makes sure the selection will trigger display of the entry editor
                // and adjustment of the splitter.
                if (mode != BasePanelMode.SHOWING_EDITOR) {
                    mode = BasePanelMode.WILL_SHOW_EDITOR;
                }

                clearAndSelect(be);

                // The database just changed.
                markBaseChanged();

                this.showAndEdit(be);

                return be;
            } catch (KeyCollisionException ex) {
                LOGGER.info(ex.getMessage(), ex);
            }
        }
        return null;
    }

    /**
     * This method is called from JabRefFrame when the user wants to create a new entry.
     *
     * @param bibEntry The new entry.
     */
    public void insertEntry(final BibEntry bibEntry) {
        if (bibEntry != null) {
            try {
                bibDatabaseContext.getDatabase().insertEntry(bibEntry);
                if (Globals.prefs.getBoolean(JabRefPreferences.USE_OWNER)) {
                    // Set owner field to default value
                    UpdateField.setAutomaticFields(bibEntry, true, true, Globals.prefs.getUpdateFieldPreferences());
                }
                // Create an UndoableInsertEntry object.
                getUndoManager().addEdit(new UndoableInsertEntry(bibDatabaseContext.getDatabase(), bibEntry));
                output(Localization.lang("Added new '%0' entry.", bibEntry.getType()));

                markBaseChanged(); // The database just changed.
                if (Globals.prefs.getBoolean(JabRefPreferences.AUTO_OPEN_FORM)) {
                    showAndEdit(bibEntry);
                }
                clearAndSelect(bibEntry);
            } catch (KeyCollisionException ex) {
                LOGGER.info("Collision for bibtex key" + bibEntry.getId(), ex);
            }
        }
    }

    public void editEntryByIdAndFocusField(final String entryId, final String fieldName) {
        bibDatabaseContext.getDatabase().getEntryById(entryId).ifPresent(entry -> {
            clearAndSelect(entry);
            //selectionListener.editSignalled();
            showAndEdit(entry);
            entryEditor.setFocusToField(fieldName);
        });
    }

    public void updateTableFont() {
        mainTable.updateFont();
    }

    private void createMainTable() {
        bibDatabaseContext.getDatabase().registerListener(SpecialFieldDatabaseChangeListener.INSTANCE);

        mainTable = new MainTable(tableModel, frame, this, bibDatabaseContext, preferences.getTablePreferences(), externalFileTypes, preferences.getKeyBindings());

        mainTable.updateFont();

        // Add the listener that binds selection to state manager (TODO: should be replaced by proper JavaFX binding as soon as table is implemented in JavaFX)
        mainTable.addSelectionListener(listEvent -> Globals.stateManager.setSelectedEntries(mainTable.getSelectedEntries()));

        // Update entry editor and preview according to selected entries
        mainTable.addSelectionListener(event -> mainTable.getSelectedEntries()
                                                         .stream()
                                                         .findFirst()
                                                         .ifPresent(entry -> {
                                                             preview.setEntry(entry);
                                                             entryEditor.setEntry(entry);
                                                         }));

        // TODO: Register these actions globally
        /*
        String clearSearch = "clearSearch";
        mainTable.getInputMap().put(Globals.getKeyPrefs().getKey(KeyBinding.CLEAR_SEARCH), clearSearch);
        mainTable.getActionMap().put(clearSearch, new AbstractAction() {

            @Override
            public void actionPerformed(ActionEvent e) {
                // need to close these here, b/c this action overshadows the responsible actions when the main table is selected
                switch (mode) {
                    case SHOWING_NOTHING:
                        frame.getGlobalSearchBar().endSearch();
                        break;
                    case SHOWING_PREVIEW:
                        getPreviewPanel().close();
                        break;
                    case SHOWING_EDITOR:
                    case WILL_SHOW_EDITOR:
                        entryEditorClosing(getEntryEditor());
                        break;
                    default:
                        LOGGER.warn("unknown BasePanelMode: '" + mode + "', doing nothing");
                        break;
                }
            }
        });

        mainTable.getActionMap().put(Actions.CUT, new AbstractAction() {

            @Override
            public void actionPerformed(ActionEvent e) {
                try {
                    runCommand(Actions.CUT);
                } catch (Throwable ex) {
                    LOGGER.warn("Could not cut", ex);
                }
            }
        });
        mainTable.getActionMap().put(Actions.COPY, new AbstractAction() {

            @Override
            public void actionPerformed(ActionEvent e) {
                try {
                    runCommand(Actions.COPY);
                } catch (Throwable ex) {
                    LOGGER.warn("Could not copy", ex);
                }
            }
        });
        mainTable.getActionMap().put(Actions.PASTE, new AbstractAction() {

            @Override
            public void actionPerformed(ActionEvent e) {
                try {
                    runCommand(Actions.PASTE);
                } catch (Throwable ex) {
                    LOGGER.warn("Could not paste", ex);
                }
            }
        });

        mainTable.addKeyListener(new KeyAdapter() {

            @Override
            public void keyPressed(KeyEvent e) {
                final int keyCode = e.getKeyCode();

                if (e.isControlDown()) {
                    switch (keyCode) {
                        case KeyEvent.VK_PAGE_DOWN:
                            frame.nextTab.actionPerformed(null);
                            e.consume();
                            break;
                        case KeyEvent.VK_PAGE_UP:
                            frame.prevTab.actionPerformed(null);
                            e.consume();
                            break;
                        default:
                            break;
                    }
                } else if (keyCode == KeyEvent.VK_ENTER) {
                    e.consume();
                    try {
                        runCommand(Actions.EDIT);
                    } catch (Throwable ex) {
                        LOGGER.warn("Could not run action based on key press", ex);
                    }
                }
            }
        });
        */
    }

    public void setupMainPanel() {
        splitPane = new SplitPane();
        splitPane.setOrientation(Orientation.VERTICAL);
        adjustSplitter(); // restore last splitting state (before mainTable is created as creation affects the stored size of the entryEditors)

        // TODO: check whether a mainTable already existed and a floatSearch was active
        //boolean floatSearchActive = (mainTable != null) && (this.tableModel.getSearchState() == MainTableDataModel.DisplayOption.FLOAT);

        createMainTable();

        ScrollPane pane = mainTable.getPane();
        AnchorPane anchorPane = new AnchorPane(pane);
        AnchorPane.setBottomAnchor(pane, 0.0);
        AnchorPane.setTopAnchor(pane, 0.0);
        AnchorPane.setLeftAnchor(pane, 0.0);
        AnchorPane.setRightAnchor(pane, 0.0);
        splitPane.getItems().add(anchorPane);
        this.getChildren().setAll(splitPane);

        // Set up name autocompleter for search:
        instantiateSearchAutoCompleter();
        this.getDatabase().registerListener(new SearchAutoCompleteListener());

        setupAutoCompletion();

        // TODO: restore floating search result
        // (needed if preferences have been changed which causes a recreation of the main table)
        //if (floatSearchActive) {
        //    mainTable.showFloatSearch();
        //}
        // Saves the divider position as soon as it changes
        // We need to keep a reference to the subscription, otherwise the binding gets garbage collected
        dividerPositionSubscription = EasyBind.monadic(Bindings.valueAt(splitPane.getDividers(), 0))
                                              .flatMap(SplitPane.Divider::positionProperty)
                                              .subscribe((observable, oldValue, newValue) -> saveDividerLocation(newValue));
    }

    /**
     * Set up auto completion for this database
     */
    private void setupAutoCompletion() {
        AutoCompletePreferences autoCompletePreferences = preferences.getAutoCompletePreferences();
        if (autoCompletePreferences.shouldAutoComplete()) {
            suggestionProviders = new SuggestionProviders(autoCompletePreferences, Globals.journalAbbreviationLoader);
            suggestionProviders.indexDatabase(getDatabase());
            // Ensure that the suggestion providers are in sync with entries
            CoarseChangeFilter changeFilter = new CoarseChangeFilter(bibDatabaseContext);
            changeFilter.registerListener(new AutoCompleteUpdater(suggestionProviders));
        } else {
            // Create empty suggestion providers if auto completion is deactivated
            suggestionProviders = new SuggestionProviders();
        }
    }

    public void updateSearchManager() {
        frame.getGlobalSearchBar().setAutoCompleter(searchAutoCompleter);
    }

    private void instantiateSearchAutoCompleter() {
        searchAutoCompleter = new PersonNameSuggestionProvider(InternalBibtexFields.getPersonNameFields());
        for (BibEntry entry : bibDatabaseContext.getDatabase().getEntries()) {
            searchAutoCompleter.indexEntry(entry);
        }
    }

    public void assureStringDialogNotEditing() {
        if (stringDialog != null) {
            stringDialog.assureNotEditing();
        }
    }

    public void updateStringDialog() {
        if (stringDialog != null) {
            stringDialog.refreshTable();
        }
    }

    private void adjustSplitter() {
        if (mode == BasePanelMode.SHOWING_PREVIEW) {
            splitPane.setDividerPositions(Globals.prefs.getPreviewPreferences().getPreviewPanelDividerPosition().doubleValue());
        } else if (mode == BasePanelMode.SHOWING_EDITOR) {
            splitPane.setDividerPositions(preferences.getEntryEditorDividerPosition());
        }
    }

    public EntryEditor getEntryEditor() {
        return entryEditor;
    }

    /**
     * Sets the entry editor as the bottom component in the split pane. If an entry editor already was shown,
     * makes sure that the divider doesn't move. Updates the mode to SHOWING_EDITOR.
     * Then shows the given entry.
     *
     * @param entry The entry to edit.
     */
    public void showAndEdit(BibEntry entry) {
<<<<<<< HEAD
        DefaultTaskExecutor.runInJavaFXThread(() -> {

            showBottomPane(BasePanelMode.SHOWING_EDITOR);

            if (entry != getShowing()) {
                entryEditor.setEntry(entry);
                showing = entry;
            }
            entryEditor.requestFocus();

        });
    }

    private void showBottomPane(BasePanelMode newMode) {
        Node pane;
        switch (newMode) {
            case SHOWING_PREVIEW:
                pane = preview;
                break;
            case SHOWING_EDITOR:
                pane = entryEditor;
                break;
            default:
                throw new NotImplementedException("new mode not recognized: " + newMode.name());
        }

        if (splitPane.getItems().size() == 2) {
            splitPane.getItems().set(1, pane);
        } else {
            splitPane.getItems().add(1, pane);
        }

        mode = newMode;

=======

        if (mode == BasePanelMode.SHOWING_EDITOR) {
            Globals.prefs.putInt(JabRefPreferences.ENTRY_EDITOR_HEIGHT, splitPane.getHeight() - splitPane.getDividerLocation());
        }
        mode = BasePanelMode.SHOWING_EDITOR;
        splitPane.setBottomComponent(entryEditorContainer);
        DefaultTaskExecutor.runInJavaFXThread(() -> {
            if (entry != getShowing()) {
                entryEditor.setEntry(entry);
                newEntryShowing(entry);
            }
            entryEditor.requestFocus();

        });
>>>>>>> fe90b1a0
        adjustSplitter();
    }

    private void showAndEdit() {
        if (!mainTable.getSelectedEntries().isEmpty()) {
            showAndEdit(mainTable.getSelectedEntries().get(0));
        }
    }

    /**
     * Sets the given preview panel as the bottom component in the split panel. Updates the mode to SHOWING_PREVIEW.
     *
     * @param entry The entry to show in the preview.
     */
    private void showPreview(BibEntry entry) {
        showBottomPane(BasePanelMode.SHOWING_PREVIEW);

        preview.setEntry(entry);
    }

    private void showPreview() {
        if (!mainTable.getSelectedEntries().isEmpty()) {
            showPreview(mainTable.getSelectedEntries().get(0));
        }
    }

    public void nextPreviewStyle() {
        cyclePreview(Globals.prefs.getPreviewPreferences().getPreviewCyclePosition() + 1);
    }

    public void previousPreviewStyle() {
        cyclePreview(Globals.prefs.getPreviewPreferences().getPreviewCyclePosition() - 1);
    }

    private void cyclePreview(int newPosition) {
        PreviewPreferences previewPreferences = Globals.prefs.getPreviewPreferences()
                                                             .getBuilder()
                                                             .withPreviewCyclePosition(newPosition)
                                                             .build();
        Globals.prefs.storePreviewPreferences(previewPreferences);

        preview.updateLayout(previewPreferences);
    }

    /**
     * Removes the bottom component.
     */
    public void closeBottomPane() {
        mode = BasePanelMode.SHOWING_NOTHING;
        splitPane.getItems().removeAll(entryEditor, preview);
    }

    /**
     * This method selects the given entry, and scrolls it into view in the table. If an entryEditor is shown, it is
     * given focus afterwards.
     */
    public void clearAndSelect(final BibEntry bibEntry) {
        mainTable.clearAndSelect(bibEntry);
    }

    /**
     * This method selects the entry on the given position, and scrolls it into view in the table.
     * If an entryEditor is shown, it is given focus afterwards.
     *
     * @deprecated use select by entry not by row
     */
    @Deprecated
    private void clearAndSelect(int pos) {
        if ((pos >= 0) && (pos < mainTable.getItems().size())) {
            mainTable.getSelectionModel().clearAndSelect(pos);
        }
    }

    public void selectPreviousEntry() {
        mainTable.getSelectionModel().clearSelection();
        mainTable.getSelectionModel().selectPrevious();
    }

    public void selectNextEntry() {
        mainTable.getSelectionModel().clearSelection();
        mainTable.getSelectionModel().selectNext();
    }

    public void selectFirstEntry() {
        clearAndSelect(0);
    }

    public void selectLastEntry() {
        mainTable.getSelectionModel().clearSelection();
        mainTable.getSelectionModel().selectLast();
    }

    /**
     * This method is called from an EntryEditor when it should be closed. We relay to the selection listener, which
     * takes care of the rest.
     *
     * @param editor The entry editor to close.
     */
    public void entryEditorClosing(EntryEditor editor) {
        if (Globals.prefs.getPreviewPreferences().isPreviewPanelEnabled()) {
            showPreview(editor.getEntry());
        } else {
            closeBottomPane();
        }
        mainTable.requestFocus();
    }

    /**
     * Closes the entry editor or preview panel if it is showing the given entry.
     */
    public void ensureNotShowingBottomPanel(BibEntry entry) {
        if (((mode == BasePanelMode.SHOWING_EDITOR) && (entryEditor.getEntry() == entry))
                || ((mode == BasePanelMode.SHOWING_PREVIEW) && (preview.getEntry() == entry))) {
            closeBottomPane();
        }
    }

    public void updateEntryEditorIfShowing() {
        if (mode == BasePanelMode.SHOWING_EDITOR) {
            BibEntry currentEntry = entryEditor.getEntry();
            showAndEdit(currentEntry);
        }
    }

    public void markBaseChanged() {
        baseChanged = true;

        if (SwingUtilities.isEventDispatchThread()) {
            markBasedChangedInternal();
        } else {
            try {
                SwingUtilities.invokeAndWait(() -> markBasedChangedInternal());
            } catch (InvocationTargetException | InterruptedException e) {
                LOGGER.info("Problem marking database as changed", e);
            }
        }
    }

    private void markBasedChangedInternal() {
        // Put an asterisk behind the filename to indicate the database has changed.
        frame.setWindowTitle();
        DefaultTaskExecutor.runInJavaFXThread(frame::updateAllTabTitles);
        // If the status line states that the base has been saved, we
        // remove this message, since it is no longer relevant. If a
        // different message is shown, we leave it.
        if (frame.getStatusLineText().startsWith(Localization.lang("Saved library"))) {
            frame.output(" ");
        }
    }

    public void markNonUndoableBaseChanged() {
        nonUndoableChange = true;
        markBaseChanged();
    }

    private synchronized void markChangedOrUnChanged() {
        if (getUndoManager().hasChanged()) {
            if (!baseChanged) {
                markBaseChanged();
            }
        } else if (baseChanged && !nonUndoableChange) {
            baseChanged = false;
            if (getBibDatabaseContext().getDatabaseFile().isPresent()) {
                frame.setTabTitle(this, getTabTitle(), getBibDatabaseContext().getDatabaseFile().get().getAbsolutePath());
            } else {
                frame.setTabTitle(this, GUIGlobals.UNTITLED_TITLE, null);
            }
        }
        frame.setWindowTitle();
    }

    public BibDatabase getDatabase() {
        return bibDatabaseContext.getDatabase();
    }

    public void stringsClosing() {
        stringDialog = null;
    }

    public void changeTypeOfSelectedEntries(String newType) {
        List<BibEntry> bes = mainTable.getSelectedEntries();
        changeType(bes, newType);
    }

    private void changeType(List<BibEntry> entries, String newType) {
        if ((entries == null) || (entries.isEmpty())) {
            LOGGER.error("At least one entry must be selected to be able to change the type.");
            return;
        }

        if (entries.size() > 1) {
            boolean proceed = dialogService.showConfirmationDialogAndWait(Localization.lang("Change entry type"), Localization.lang("Multiple entries selected. Do you want to change the type of all these to '%0'?"));
            if (!proceed) {
                return;
            }
        }

        NamedCompound compound = new NamedCompound(Localization.lang("Change entry type"));
        for (BibEntry entry : entries) {
            compound.addEdit(new UndoableChangeType(entry, entry.getType(), newType));
            DefaultTaskExecutor.runInJavaFXThread(() -> {
                entry.setType(newType);
            });
        }

        output(formatOutputMessage(Localization.lang("Changed type to '%0' for", newType), entries.size()));
        compound.end();
        getUndoManager().addEdit(compound);
        markBaseChanged();
        updateEntryEditorIfShowing();
    }

    public boolean showDeleteConfirmationDialog(int numberOfEntries) {
        if (Globals.prefs.getBoolean(JabRefPreferences.CONFIRM_DELETE)) {
            String title = Localization.lang("Delete entry");
            String message = Localization.lang("Really delete the selected entry?");
            String okButton = Localization.lang("Delete entry");
            String cancelButton = Localization.lang("Keep entry");
            if (numberOfEntries > 1) {
                title = Localization.lang("Delete multiple entries");
                message = Localization.lang("Really delete the %0 selected entries?", Integer.toString(numberOfEntries));
                okButton = Localization.lang("Delete entries");
                cancelButton = Localization.lang("Keep entries");
            }

            return dialogService.showConfirmationDialogWithOptOutAndWait(title,
                                                                         message,
                                                                         okButton,
                                                                         cancelButton,
                                                                         Localization.lang("Disable this confirmation dialog"),
                                                                         optOut -> Globals.prefs.putBoolean(JabRefPreferences.CONFIRM_DELETE, !optOut));
        } else {
            return true;
        }
    }

    /**
     * If the relevant option is set, autogenerate keys for all entries that are lacking keys.
     */
    public void autoGenerateKeysBeforeSaving() {
        if (Globals.prefs.getBoolean(JabRefPreferences.GENERATE_KEYS_BEFORE_SAVING)) {
            NamedCompound ce = new NamedCompound(Localization.lang("Autogenerate BibTeX keys"));

            BibtexKeyGenerator keyGenerator = new BibtexKeyGenerator(bibDatabaseContext, Globals.prefs.getBibtexKeyPatternPreferences());
            for (BibEntry bes : bibDatabaseContext.getDatabase().getEntries()) {
                Optional<String> oldKey = bes.getCiteKeyOptional();
                if (StringUtil.isBlank(oldKey)) {
                    Optional<FieldChange> change = keyGenerator.generateAndSetKey(bes);
                    change.ifPresent(fieldChange -> ce.addEdit(new UndoableKeyChange(fieldChange)));
                }
            }

            // Store undo information, if any:
            if (ce.hasEdits()) {
                ce.end();
                getUndoManager().addEdit(ce);
            }
        }
    }

    /**
     * Depending on whether a preview or an entry editor is showing, save the current divider location in the correct preference setting.
     */
    private void saveDividerLocation(Number position) {
        if (position == null) {
            return;
        }

        if (mode == BasePanelMode.SHOWING_PREVIEW) {
            PreviewPreferences previewPreferences = Globals.prefs.getPreviewPreferences()
                                                                 .getBuilder()
                                                                 .withPreviewPanelDividerPosition(position)
                                                                 .build();
            Globals.prefs.storePreviewPreferences(previewPreferences);
        } else if (mode == BasePanelMode.SHOWING_EDITOR) {
            preferences.setEntryEditorDividerPosition(position.doubleValue());
        }
    }

    // Method pertaining to the ClipboardOwner interface.
    @Override
    public void lostOwnership(Clipboard clipboard, Transferable contents) {
        // Nothing
    }

    /**
     * Perform necessary cleanup when this BasePanel is closed.
     */
    public void cleanUp() {
        changeMonitor.ifPresent(DatabaseChangeMonitor::unregister);

        // Check if there is a FileUpdatePanel for this BasePanel being shown. If so remove it:
        if (sidePaneManager.isComponentVisible(SidePaneType.FILE_UPDATE_NOTIFICATION)) {
            FileUpdatePanel fup = (FileUpdatePanel) sidePaneManager.getComponent(SidePaneType.FILE_UPDATE_NOTIFICATION);
            if (fup.getPanel() == this) {
                sidePaneManager.hide(SidePaneType.FILE_UPDATE_NOTIFICATION);
            }
        }
    }

    /**
     * Get an array containing the currently selected entries. The array is stable and not changed if the selection
     * changes
     *
     * @return A list containing the selected entries. Is never null.
     */
    public List<BibEntry> getSelectedEntries() {
        return mainTable.getSelectedEntries();
    }

    public BibDatabaseContext getBibDatabaseContext() {
        return this.bibDatabaseContext;
    }

    public boolean isUpdatedExternally() {
        return changeMonitor.map(DatabaseChangeMonitor::hasBeenModifiedExternally).orElse(false);
    }

    public void markExternalChangesAsResolved() {
        changeMonitor.ifPresent(DatabaseChangeMonitor::markExternalChangesAsResolved);
    }

    public SidePaneManager getSidePaneManager() {
        return sidePaneManager;
    }

    public void setNonUndoableChange(boolean nonUndoableChange) {
        this.nonUndoableChange = nonUndoableChange;
    }

    public void setBaseChanged(boolean baseChanged) {
        this.baseChanged = baseChanged;
    }

    public boolean isSaving() {
        return saving;
    }

    public void setSaving(boolean saving) {
        this.saving = saving;
    }

    private BibEntry getShowing() {
        return showing;
    }

    public String formatOutputMessage(String start, int count) {
        return String.format("%s %d %s.", start, count, (count > 1 ? Localization.lang("entries") : Localization.lang("entry")));
    }

    /**
     * Set the preview active state for all BasePanel instances.
     */
    private void setPreviewActiveBasePanels(boolean enabled) {
        for (int i = 0; i < frame.getTabbedPane().getTabs().size(); i++) {
            frame.getBasePanelAt(i).setPreviewActive(enabled);
        }
    }

    private void setPreviewActive(boolean enabled) {
        if (enabled) {
            showPreview();
        } else {
            preview.close();
        }
    }

    public CountingUndoManager getUndoManager() {
        return undoManager;
    }

    public MainTable getMainTable() {
        return mainTable;
    }

    public Optional<SearchQuery> getCurrentSearchQuery() {
        return currentSearchQuery;
    }

    /**
     * Set the query the user currently searches while this basepanel is active
     *
     * @param currentSearchQuery can be null
     */
    public void setCurrentSearchQuery(SearchQuery currentSearchQuery) {
        this.currentSearchQuery = Optional.ofNullable(currentSearchQuery);
    }

    public CitationStyleCache getCitationStyleCache() {
        return citationStyleCache;
    }

    public PreviewPanel getPreviewPanel() {
        return preview;
    }

    public FileAnnotationCache getAnnotationCache() {
        return annotationCache;
    }

    public void resetChangeMonitor() {
        changeMonitor.ifPresent(DatabaseChangeMonitor::unregister);
        changeMonitor = Optional.of(new DatabaseChangeMonitor(bibDatabaseContext, Globals.getFileUpdateMonitor(), this));
    }

    public void updateTimeStamp() {
        changeMonitor.ifPresent(DatabaseChangeMonitor::markAsSaved);
    }

    public Path getTempFile() {
        return changeMonitor.map(DatabaseChangeMonitor::getTempFile).orElse(null);
    }

    private static class SearchAndOpenFile {

        private final BibEntry entry;
        private final BasePanel basePanel;

        public SearchAndOpenFile(final BibEntry entry, final BasePanel basePanel) {
            this.entry = entry;
            this.basePanel = basePanel;
        }

        public void searchAndOpen() {
            if (!Globals.prefs.getBoolean(JabRefPreferences.RUN_AUTOMATIC_FILE_SEARCH)) {
                /*  The search can lead to an unexpected 100% CPU usage which is perceived
                    as a bug, if the search incidentally starts at a directory with lots
                    of stuff below. It is now disabled by default. */
                return;
            }

            final Set<ExternalFileType> types = ExternalFileTypes.getInstance().getExternalFileTypeSelection();
            final List<Path> dirs = basePanel.getBibDatabaseContext().getFileDirectoriesAsPaths(Globals.prefs.getFileDirectoryPreferences());
            final List<String> extensions = types.stream().map(ExternalFileType::getExtension).collect(Collectors.toList());

            // Run the search operation:
            FileFinder fileFinder = FileFinders.constructFromConfiguration(Globals.prefs.getAutoLinkPreferences());
            try {
                List<Path> files = fileFinder.findAssociatedFiles(entry, dirs, extensions);
                if (!files.isEmpty()) {
                    Path file = files.get(0);
                    Optional<ExternalFileType> type = ExternalFileTypes.getInstance().getExternalFileTypeByFile(file);
                    if (type.isPresent()) {
                        JabRefDesktop.openExternalFileAnyFormat(file, basePanel.getBibDatabaseContext(), type);
                        basePanel.output(Localization.lang("External viewer called") + '.');
                    }
                }
            } catch (IOException ex) {
                LOGGER.error("Problems with finding/or opening files ", ex);
                basePanel.output(Localization.lang("Error") + ": " + ex.getMessage());
            }
        }
    }

    private class GroupTreeListener {

        @Subscribe
        public void listen(EntryAddedEvent addedEntryEvent) {
            // if the added entry is an undo don't add it to the current group
            if (addedEntryEvent.getEntryEventSource() == EntryEventSource.UNDO) {
                return;
            }

            // TODO:
            // Automatically add new entry to the selected group (or set of groups)
            /*
            if (Globals.prefs.getBoolean(JabRefPreferences.AUTO_ASSIGN_GROUP)) {
                final List<BibEntry> entries = Collections.singletonList(addedEntryEvent.getBibEntry());
                Globals.stateManager.getSelectedGroup(bibDatabaseContext).forEach(
                        selectedGroup -> selectedGroup.addEntriesToGroup(entries));
            }
            */
        }
    }

    private class EntryRemovedListener {

        @Subscribe
        public void listen(EntryRemovedEvent entryRemovedEvent) {
            ensureNotShowingBottomPanel(entryRemovedEvent.getBibEntry());
        }
    }

    /**
     * Ensures that the search auto completer is up to date when entries are changed AKA Let the auto completer, if any,
     * harvest words from the entry
     */
    private class SearchAutoCompleteListener {

        @Subscribe
        public void listen(EntryAddedEvent addedEntryEvent) {
            searchAutoCompleter.indexEntry(addedEntryEvent.getBibEntry());
        }

        @Subscribe
        public void listen(EntryChangedEvent entryChangedEvent) {
            searchAutoCompleter.indexEntry(entryChangedEvent.getBibEntry());
        }
    }

    /**
     * Ensures that the results of the current search are updated when a new entry is inserted into the database
     */
    private class SearchListener {

        @Subscribe
        public void listen(EntryAddedEvent addedEntryEvent) {
            frame.getGlobalSearchBar().performSearch();
        }

        @Subscribe
        public void listen(EntryChangedEvent entryChangedEvent) {
            frame.getGlobalSearchBar().performSearch();
        }

        @Subscribe
        public void listen(EntryRemovedEvent removedEntryEvent) {
            // IMO only used to update the status (found X entries)
            frame.getGlobalSearchBar().performSearch();
        }
    }

    @Subscribe
    public void listen(EntryChangedEvent entryChangedEvent) {
        this.markBaseChanged();
    }

    private class UndoAction implements BaseAction {

        @Override
        public void action() {
            try {
                getUndoManager().undo();
                markBaseChanged();
                frame.output(Localization.lang("Undo"));
            } catch (CannotUndoException ex) {
                LOGGER.warn("Nothing to undo", ex);
                frame.output(Localization.lang("Nothing to undo") + '.');
            }

            markChangedOrUnChanged();
        }
    }

    private class OpenURLAction implements BaseAction {

        @Override
        public void action() {
            final List<BibEntry> bes = mainTable.getSelectedEntries();
            if (bes.size() == 1) {
                String field = FieldName.DOI;
                Optional<String> link = bes.get(0).getField(FieldName.DOI);
                if (bes.get(0).hasField(FieldName.URL)) {
                    link = bes.get(0).getField(FieldName.URL);
                    field = FieldName.URL;
                }
                if (link.isPresent()) {
                    try {
                        JabRefDesktop.openExternalViewer(bibDatabaseContext, link.get(), field);
                        output(Localization.lang("External viewer called") + '.');
                    } catch (IOException ex) {
                        output(Localization.lang("Error") + ": " + ex.getMessage());
                    }
                } else {
                    // No URL or DOI found in the "url" and "doi" fields.
                    // Look for web links in the "file" field as a fallback:

                    List<LinkedFile> files = bes.get(0).getFiles();

                    Optional<LinkedFile> linkedFile = files.stream()
                                                           .filter(file -> (FieldName.URL.equalsIgnoreCase(file.getFileType())
                                                                   || FieldName.PS.equalsIgnoreCase(file.getFileType())
                                                                   || FieldName.PDF.equalsIgnoreCase(file.getFileType())))
                                                           .findFirst();

                    if (linkedFile.isPresent()) {

                        try {

                            JabRefDesktop.openExternalFileAnyFormat(bibDatabaseContext,
                                                                    linkedFile.get().getLink(),
                                                                    ExternalFileTypes.getInstance().fromLinkedFile(linkedFile.get(), true));

                            output(Localization.lang("External viewer called") + '.');
                        } catch (IOException e) {
                            output(Localization.lang("Could not open link"));
                            LOGGER.info("Could not open link", e);
                        }
                    } else {
                        output(Localization.lang("No URL defined") + '.');
                    }
                }
            } else {
                output(Localization.lang("This operation requires exactly one item to be selected."));
            }
        }
    }

    private class RedoAction implements BaseAction {

        @Override
        public void action() {
            try {
                getUndoManager().redo();
                markBaseChanged();
                frame.output(Localization.lang("Redo"));
            } catch (CannotRedoException ex) {
                frame.output(Localization.lang("Nothing to redo") + '.');
            }

            markChangedOrUnChanged();
        }
    }

    private class PrintPreviewAction implements BaseAction {

        @Override
        public void action() throws Exception {
            showPreview();
            preview.print();
        }
    }

    private class SaveSelectedAction implements BaseAction {

        private final SavePreferences.DatabaseSaveType saveType;

        public SaveSelectedAction(SavePreferences.DatabaseSaveType saveType) {
            this.saveType = saveType;
        }

        @Override
        public void action() throws SaveException {
            FileDialogConfiguration fileDialogConfiguration = new FileDialogConfiguration.Builder()
                    .withDefaultExtension(FileType.BIBTEX_DB)
                    .addExtensionFilter(FileType.BIBTEX_DB)
                    .withInitialDirectory(Globals.prefs.get(JabRefPreferences.WORKING_DIRECTORY))
                    .build();
<<<<<<< HEAD
=======

            DialogService ds = new FXDialogService();

            Optional<Path> chosenFile = DefaultTaskExecutor
                    .runInJavaFXThread(() -> ds.showFileSaveDialog(fileDialogConfiguration));
>>>>>>> fe90b1a0

            Optional<Path> chosenFile = dialogService.showFileSaveDialog(fileDialogConfiguration);
            if (chosenFile.isPresent()) {
                Path path = chosenFile.get();
                saveDatabase(path.toFile(), true, Globals.prefs.getDefaultEncoding(), saveType);
                frame.getFileHistory().newFile(path.toString());
                frame.output(Localization.lang("Saved selected to '%0'.", path.toString()));
            }
        }
    }
}<|MERGE_RESOLUTION|>--- conflicted
+++ resolved
@@ -835,16 +835,10 @@
         final String SAVE_DATABASE = Localization.lang("Save library");
         try {
             SavePreferences prefs = SavePreferences.loadForSaveFromPreferences(Globals.prefs)
-<<<<<<< HEAD
-                                                   .withEncoding(enc)
-                                                   .withSaveType(saveType);
-            BibtexDatabaseWriter<SaveSession> databaseWriter = new BibtexDatabaseWriter<>(FileSaveSession::new);
-=======
                     .withEncoding(enc)
                     .withSaveType(saveType);
             BibtexDatabaseWriter<SaveSession> databaseWriter = new BibtexDatabaseWriter<>(
                     FileSaveSession::new);
->>>>>>> fe90b1a0
             if (selectedOnly) {
                 session = databaseWriter.savePartOfDatabase(bibDatabaseContext, mainTable.getSelectedEntries(), prefs);
             } else {
@@ -1221,7 +1215,6 @@
      * @param entry The entry to edit.
      */
     public void showAndEdit(BibEntry entry) {
-<<<<<<< HEAD
         DefaultTaskExecutor.runInJavaFXThread(() -> {
 
             showBottomPane(BasePanelMode.SHOWING_EDITOR);
@@ -1248,6 +1241,8 @@
                 throw new NotImplementedException("new mode not recognized: " + newMode.name());
         }
 
+
+
         if (splitPane.getItems().size() == 2) {
             splitPane.getItems().set(1, pane);
         } else {
@@ -1256,22 +1251,6 @@
 
         mode = newMode;
 
-=======
-
-        if (mode == BasePanelMode.SHOWING_EDITOR) {
-            Globals.prefs.putInt(JabRefPreferences.ENTRY_EDITOR_HEIGHT, splitPane.getHeight() - splitPane.getDividerLocation());
-        }
-        mode = BasePanelMode.SHOWING_EDITOR;
-        splitPane.setBottomComponent(entryEditorContainer);
-        DefaultTaskExecutor.runInJavaFXThread(() -> {
-            if (entry != getShowing()) {
-                entryEditor.setEntry(entry);
-                newEntryShowing(entry);
-            }
-            entryEditor.requestFocus();
-
-        });
->>>>>>> fe90b1a0
         adjustSplitter();
     }
 
@@ -1910,14 +1889,6 @@
                     .addExtensionFilter(FileType.BIBTEX_DB)
                     .withInitialDirectory(Globals.prefs.get(JabRefPreferences.WORKING_DIRECTORY))
                     .build();
-<<<<<<< HEAD
-=======
-
-            DialogService ds = new FXDialogService();
-
-            Optional<Path> chosenFile = DefaultTaskExecutor
-                    .runInJavaFXThread(() -> ds.showFileSaveDialog(fileDialogConfiguration));
->>>>>>> fe90b1a0
 
             Optional<Path> chosenFile = dialogService.showFileSaveDialog(fileDialogConfiguration);
             if (chosenFile.isPresent()) {
