package org.jabref.gui.preftabs;

import java.awt.BorderLayout;
import java.awt.CardLayout;
import java.awt.Component;
import java.awt.GridLayout;
import java.awt.event.ActionEvent;
import java.nio.file.Path;
import java.util.ArrayList;
import java.util.List;
import java.util.Optional;
import java.util.prefs.BackingStoreException;

import javax.swing.AbstractAction;
import javax.swing.BorderFactory;
import javax.swing.JButton;
import javax.swing.JComponent;
import javax.swing.JList;
import javax.swing.JPanel;
import javax.swing.JScrollPane;
import javax.swing.ListSelectionModel;

import javafx.scene.control.ButtonBar.ButtonData;
import javafx.scene.control.ButtonType;
import javafx.scene.layout.Region;

import org.jabref.Globals;
import org.jabref.JabRefException;
import org.jabref.gui.DialogService;
import org.jabref.gui.GUIGlobals;
import org.jabref.gui.JabRefFrame;
import org.jabref.gui.util.BaseDialog;
import org.jabref.gui.util.ControlHelper;
import org.jabref.gui.util.DefaultTaskExecutor;
import org.jabref.gui.util.FileDialogConfiguration;
import org.jabref.logic.l10n.Localization;
import org.jabref.logic.shared.prefs.SharedDatabasePreferences;
import org.jabref.logic.util.FileType;
import org.jabref.preferences.JabRefPreferences;
import org.jabref.preferences.JabRefPreferencesFilter;

import org.slf4j.Logger;
import org.slf4j.LoggerFactory;


/**
 * Preferences dialog. Contains a TabbedPane, and tabs will be defined in
 * separate classes. Tabs MUST implement the PrefsTab interface, since this
 * dialog will call the storeSettings() method of all tabs when the user presses
 * ok.
 *
 * With this design, it should be very easy to add new tabs later.
 *
 */
public class PreferencesDialog extends BaseDialog<Void> {

    private static final Logger LOGGER = LoggerFactory.getLogger(PreferencesDialog.class);

    private final JPanel main;

    private final DialogService dialogService;
    private final JabRefFrame frame;
    private final JabRefPreferences prefs;

    public PreferencesDialog(JabRefFrame parent) {
        setTitle(Localization.lang("JabRef preferences"));
        getDialogPane().setPrefSize(1000, 800);
        getDialogPane().setMinHeight(Region.USE_PREF_SIZE);
        setResizable(true);

        ButtonType save = new ButtonType(Localization.lang("Save"), ButtonData.OK_DONE);

        getDialogPane().getButtonTypes().addAll(save, ButtonType.CANCEL);
        ControlHelper.setAction(save, getDialogPane(), event -> {
            storeAllSettings();
            close();
        });


        prefs = JabRefPreferences.getInstance();
        frame = parent;
        dialogService = frame.getDialogService();

        main = new JPanel();

        ControlHelper.setSwingContent(getDialogPane(), constructSwingContent());
    }

    private JComponent constructSwingContent() {
        JPanel mainPanel = new JPanel();
        final CardLayout cardLayout = new CardLayout();
        main.setLayout(cardLayout);

        List<PrefsTab> tabs = new ArrayList<>();
        tabs.add(new GeneralTab(dialogService, prefs));
        tabs.add(new FileTab(dialogService, prefs));
        tabs.add(new TablePrefsTab(prefs));
        tabs.add(new TableColumnsTab(prefs, frame));
        tabs.add(new PreviewPrefsTab(dialogService));
        tabs.add(new ExternalTab(frame, this, prefs));
        tabs.add(new GroupsPrefsTab(prefs));
        tabs.add(new EntryEditorPrefsTab(prefs));
        tabs.add(new BibtexKeyPatternPrefTab(prefs, frame.getCurrentBasePanel()));
        tabs.add(new ImportSettingsTab(prefs));
        tabs.add(new ExportSortingPrefsTab(prefs));
        tabs.add(new NameFormatterTab(prefs));
        tabs.add(new XmpPrefsTab(prefs));
        tabs.add(new NetworkTab(dialogService, prefs));
        tabs.add(new AdvancedTab(dialogService, prefs));
        tabs.add(new AppearancePrefsTab(dialogService, prefs));

        // add all tabs
        tabs.forEach(tab -> main.add((Component) tab, tab.getTabName()));

        mainPanel.setBorder(BorderFactory.createEtchedBorder());

        String[] tabNames = tabs.stream().map(PrefsTab::getTabName).toArray(String[]::new);
        JList<String> chooser = new JList<>(tabNames);
        chooser.setBorder(BorderFactory.createEtchedBorder());
        // Set a prototype value to control the width of the list:
        chooser.setPrototypeCellValue("This should be wide enough");
        chooser.setSelectedIndex(0);
        chooser.setSelectionMode(ListSelectionModel.SINGLE_SELECTION);

        // Add the selection listener that will show the correct panel when
        // selection changes:
        chooser.addListSelectionListener(e -> {
            if (e.getValueIsAdjusting()) {
                return;
            }
            String o = chooser.getSelectedValue();
            cardLayout.show(main, o);
        });

        JPanel buttons = new JPanel();
        buttons.setLayout(new GridLayout(4, 1));
        JButton importPreferences = new JButton(Localization.lang("Import preferences"));
        buttons.add(importPreferences, 0);
        JButton exportPreferences = new JButton(Localization.lang("Export preferences"));
        buttons.add(exportPreferences, 1);
        JButton showPreferences = new JButton(Localization.lang("Show preferences"));
        buttons.add(showPreferences, 2);
        JButton resetPreferences = new JButton(Localization.lang("Reset preferences"));
        buttons.add(resetPreferences, 3);

        JPanel westPanel = new JPanel();
        westPanel.setLayout(new BorderLayout());
        westPanel.add(chooser, BorderLayout.CENTER);
        westPanel.add(buttons, BorderLayout.SOUTH);
        mainPanel.setLayout(new BorderLayout());
        mainPanel.add(putPanelInScrollPane(main), BorderLayout.CENTER);
        mainPanel.add(putPanelInScrollPane(westPanel), BorderLayout.WEST);

        // TODO: Key bindings:
        // KeyBinder.bindCloseDialogKeyToCancelAction(this.getRootPane(), cancelAction);

        // Import and export actions:
        exportPreferences.setToolTipText(Localization.lang("Export preferences to file"));
        exportPreferences.addActionListener(new ExportAction());

        importPreferences.setToolTipText(Localization.lang("Import preferences from file"));
        importPreferences.addActionListener(e -> {

            FileDialogConfiguration fileDialogConfiguration = new FileDialogConfiguration.Builder()
                    .addExtensionFilter(FileType.XML)
                    .withDefaultExtension(FileType.XML)
                    .withInitialDirectory(getPrefsExportPath())
                    .build();

            Optional<Path> fileName = DefaultTaskExecutor
                    .runInJavaFXThread(() -> dialogService.showFileOpenDialog(fileDialogConfiguration));

            if (fileName.isPresent()) {
                try {
                    prefs.importPreferences(fileName.get().toString());
                    updateAfterPreferenceChanges();

                    DefaultTaskExecutor.runInJavaFXThread(() -> dialogService.showWarningDialogAndWait(Localization.lang("Import preferences"),
                            Localization.lang("You must restart JabRef for this to come into effect.")));
                } catch (JabRefException ex) {
                    LOGGER.warn(ex.getMessage(), ex);
                    DefaultTaskExecutor.runInJavaFXThread(() -> dialogService.showErrorDialogAndWait(Localization.lang("Import preferences"), ex));
                }
            }
        });

        showPreferences.addActionListener(
                e -> new PreferencesFilterDialog(new JabRefPreferencesFilter(prefs), null).setVisible(true));
        resetPreferences.addActionListener(e -> {

            boolean resetPreferencesClicked = DefaultTaskExecutor.runInJavaFXThread(() -> dialogService.showConfirmationDialogAndWait(Localization.lang("Reset preferences"),
                    Localization.lang("Are you sure you want to reset all settings to default values?"),
                    Localization.lang("Reset preferences"), Localization.lang("Cancel")));

            if (resetPreferencesClicked) {
                try {
                    prefs.clear();
                    new SharedDatabasePreferences().clear();

                    DefaultTaskExecutor.runInJavaFXThread(() -> dialogService.showWarningDialogAndWait(Localization.lang("Reset preferences"),
                            Localization.lang("You must restart JabRef for this to come into effect.")));
                } catch (BackingStoreException ex) {
                    LOGGER.warn(ex.getMessage(), ex);
                    DefaultTaskExecutor.runInJavaFXThread(() -> dialogService.showErrorDialogAndWait(Localization.lang("Reset preferences"), ex));
                }
                updateAfterPreferenceChanges();
            }
        });

        setValues();

        return mainPanel;
    }

    private JScrollPane putPanelInScrollPane(JPanel panel) {
        JScrollPane scrollPane = new JScrollPane(panel);
        scrollPane.setHorizontalScrollBarPolicy(JScrollPane.HORIZONTAL_SCROLLBAR_AS_NEEDED);
        scrollPane.setVerticalScrollBarPolicy(JScrollPane.VERTICAL_SCROLLBAR_AS_NEEDED);
        scrollPane.setBorder(null);
        return scrollPane;
    }

    private String getPrefsExportPath() {
        return prefs.get(JabRefPreferences.PREFS_EXPORT_PATH);
    }

    private void updateAfterPreferenceChanges() {
        setValues();

<<<<<<< HEAD
        Globals.exportFactory = ExporterFactory.create(prefs, Globals.journalAbbreviationLoader);
=======
        Globals.exportFactory = Globals.prefs.getExporterFactory(Globals.journalAbbreviationLoader);
>>>>>>> e690d439

        prefs.updateEntryEditorTabList();
    }

    private void storeAllSettings() {
        // First check that all tabs are ready to close:
        Component[] preferenceTabs = main.getComponents();
        for (Component tab : preferenceTabs) {
            if (!((PrefsTab) tab).validateSettings()) {
                return; // If not, break off.
            }
        }
        // Then store settings and close:
        for (Component tab : preferenceTabs) {
            ((PrefsTab) tab).storeSettings();
        }
        prefs.flush();

        GUIGlobals.updateEntryEditorColors();
        frame.setupAllTables();
        frame.output(Localization.lang("Preferences recorded."));
    }

    public void setValues() {
        // Update all field values in the tabs:
        int count = main.getComponentCount();
        Component[] comps = main.getComponents();
        for (int i = 0; i < count; i++) {
            ((PrefsTab) comps[i]).setValues();
        }
    }

    class ExportAction extends AbstractAction {

        public ExportAction() {
            super("Export");
        }

        @Override
        public void actionPerformed(ActionEvent e) {

            FileDialogConfiguration fileDialogConfiguration = new FileDialogConfiguration.Builder()
                    .addExtensionFilter(FileType.XML)
                    .withDefaultExtension(FileType.XML)
                    .withInitialDirectory(prefs.get(JabRefPreferences.WORKING_DIRECTORY))
                    .build();
            Optional<Path> path = DefaultTaskExecutor.runInJavaFXThread(() -> dialogService.showFileSaveDialog(fileDialogConfiguration));

            path.ifPresent(exportFile -> {
                try {
                    storeAllSettings();
                    prefs.exportPreferences(exportFile.toString());
                    prefs.put(JabRefPreferences.PREFS_EXPORT_PATH, exportFile.toString());
                } catch (JabRefException ex) {
                    LOGGER.warn(ex.getMessage(), ex);
                    dialogService.showErrorDialogAndWait(Localization.lang("Export preferences"), ex);

                }
            });
        }
    }
}<|MERGE_RESOLUTION|>--- conflicted
+++ resolved
@@ -227,11 +227,7 @@
     private void updateAfterPreferenceChanges() {
         setValues();
 
-<<<<<<< HEAD
         Globals.exportFactory = ExporterFactory.create(prefs, Globals.journalAbbreviationLoader);
-=======
-        Globals.exportFactory = Globals.prefs.getExporterFactory(Globals.journalAbbreviationLoader);
->>>>>>> e690d439
 
         prefs.updateEntryEditorTabList();
     }
