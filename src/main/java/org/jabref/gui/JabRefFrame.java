package org.jabref.gui;

import java.io.File;
import java.io.IOException;
import java.nio.file.Path;
import java.nio.file.Paths;
import java.util.ArrayList;
import java.util.HashMap;
import java.util.List;
import java.util.Map;
import java.util.Objects;
import java.util.Optional;
import java.util.TimerTask;

import javafx.application.Platform;
import javafx.beans.value.ChangeListener;
import javafx.beans.value.ObservableValue;
import javafx.geometry.Orientation;
import javafx.scene.Node;
import javafx.scene.control.Alert;
import javafx.scene.control.Button;
import javafx.scene.control.ButtonBar;
import javafx.scene.control.ButtonType;
import javafx.scene.control.Menu;
import javafx.scene.control.MenuBar;
import javafx.scene.control.MenuItem;
import javafx.scene.control.ProgressBar;
import javafx.scene.control.Separator;
import javafx.scene.control.SeparatorMenuItem;
import javafx.scene.control.SplitPane;
import javafx.scene.control.Tab;
import javafx.scene.control.TabPane;
import javafx.scene.control.ToolBar;
import javafx.scene.control.Tooltip;
import javafx.scene.control.skin.TabPaneSkin;
import javafx.scene.input.KeyEvent;
import javafx.scene.input.TransferMode;
import javafx.scene.layout.BorderPane;
import javafx.scene.layout.HBox;
import javafx.scene.layout.Pane;
import javafx.scene.layout.Priority;
import javafx.scene.layout.VBox;
import javafx.stage.Stage;

import org.jabref.Globals;
import org.jabref.JabRefExecutorService;
import org.jabref.gui.actions.ActionFactory;
import org.jabref.gui.actions.Actions;
import org.jabref.gui.actions.OldDatabaseCommandWrapper;
import org.jabref.gui.actions.SimpleCommand;
import org.jabref.gui.actions.StandardActions;
import org.jabref.gui.auximport.NewSubLibraryAction;
import org.jabref.gui.bibtexextractor.ExtractBibtexAction;
import org.jabref.gui.bibtexkeypattern.BibtexKeyPatternAction;
import org.jabref.gui.contentselector.ManageContentSelectorAction;
import org.jabref.gui.copyfiles.CopyFilesAction;
import org.jabref.gui.customentrytypes.CustomizeEntryAction;
import org.jabref.gui.customizefields.SetupGeneralFieldsAction;
import org.jabref.gui.dialogs.AutosaveUIManager;
import org.jabref.gui.documentviewer.ShowDocumentViewerAction;
import org.jabref.gui.duplicationFinder.DuplicateSearch;
import org.jabref.gui.edit.CopyMoreAction;
import org.jabref.gui.edit.EditAction;
import org.jabref.gui.edit.ManageKeywordsAction;
import org.jabref.gui.edit.MassSetFieldsAction;
import org.jabref.gui.edit.OpenBrowserAction;
import org.jabref.gui.entryeditor.PreviewSwitchAction;
import org.jabref.gui.exporter.ExportCommand;
import org.jabref.gui.exporter.ExportToClipboardAction;
import org.jabref.gui.exporter.ManageCustomExportsAction;
import org.jabref.gui.exporter.SaveAllAction;
import org.jabref.gui.exporter.SaveDatabaseAction;
import org.jabref.gui.exporter.WriteXMPAction;
import org.jabref.gui.externalfiles.AutoLinkFilesAction;
import org.jabref.gui.externalfiles.FindUnlinkedFilesAction;
import org.jabref.gui.externalfiletype.EditExternalFileTypesAction;
import org.jabref.gui.externalfiletype.ExternalFileTypes;
import org.jabref.gui.help.AboutAction;
import org.jabref.gui.help.ErrorConsoleAction;
import org.jabref.gui.help.HelpAction;
import org.jabref.gui.help.SearchForUpdateAction;
import org.jabref.gui.importer.ImportCommand;
import org.jabref.gui.importer.ImportEntriesDialog;
import org.jabref.gui.importer.ManageCustomImportsAction;
import org.jabref.gui.importer.NewDatabaseAction;
import org.jabref.gui.importer.NewEntryAction;
import org.jabref.gui.importer.actions.OpenDatabaseAction;
import org.jabref.gui.importer.fetcher.LookupIdentifierAction;
import org.jabref.gui.integrity.IntegrityCheckAction;
import org.jabref.gui.journals.ManageJournalsAction;
import org.jabref.gui.keyboard.CustomizeKeyBindingAction;
import org.jabref.gui.keyboard.KeyBinding;
import org.jabref.gui.libraryproperties.LibraryPropertiesAction;
import org.jabref.gui.menus.FileHistoryMenu;
import org.jabref.gui.metadata.BibtexStringEditorAction;
import org.jabref.gui.metadata.PreambleEditor;
import org.jabref.gui.preferences.ShowPreferencesAction;
import org.jabref.gui.preview.CopyCitationAction;
import org.jabref.gui.protectedterms.ManageProtectedTermsAction;
import org.jabref.gui.push.PushToApplicationAction;
import org.jabref.gui.push.PushToApplicationsManager;
import org.jabref.gui.search.GlobalSearchBar;
import org.jabref.gui.shared.ConnectToSharedDatabaseCommand;
import org.jabref.gui.specialfields.SpecialFieldMenuItemFactory;
import org.jabref.gui.texparser.ParseTexAction;
import org.jabref.gui.undo.CountingUndoManager;
import org.jabref.gui.util.BackgroundTask;
import org.jabref.gui.util.DefaultTaskExecutor;
import org.jabref.logic.autosaveandbackup.AutosaveManager;
import org.jabref.logic.autosaveandbackup.BackupManager;
import org.jabref.logic.citationstyle.CitationStyleOutputFormat;
import org.jabref.logic.importer.IdFetcher;
import org.jabref.logic.importer.ParserResult;
import org.jabref.logic.importer.WebFetchers;
import org.jabref.logic.l10n.Localization;
import org.jabref.logic.undo.AddUndoableActionEvent;
import org.jabref.logic.undo.UndoChangeEvent;
import org.jabref.logic.undo.UndoRedoEvent;
import org.jabref.logic.util.io.FileUtil;
import org.jabref.model.database.BibDatabaseContext;
import org.jabref.model.database.BibDatabaseMode;
import org.jabref.model.database.shared.DatabaseLocation;
import org.jabref.model.entry.BibEntry;
import org.jabref.model.entry.field.SpecialField;
import org.jabref.model.entry.field.StandardField;
import org.jabref.model.entry.types.StandardEntryType;
import org.jabref.preferences.JabRefPreferences;
import org.jabref.preferences.LastFocusedTabPreferences;

import com.google.common.eventbus.Subscribe;
import org.fxmisc.easybind.EasyBind;
import org.slf4j.Logger;
import org.slf4j.LoggerFactory;

/**
 * The main window of the application.
 */
public class JabRefFrame extends BorderPane {

    // Frame titles.
    public static final String FRAME_TITLE = "JabRef";

    private static final Logger LOGGER = LoggerFactory.getLogger(JabRefFrame.class);

    private final SplitPane splitPane = new SplitPane();
    private final JabRefPreferences prefs = Globals.prefs;
    private final GlobalSearchBar globalSearchBar = new GlobalSearchBar(this, Globals.stateManager);

    private final ProgressBar progressBar = new ProgressBar();
    private final FileHistoryMenu fileHistory;

    private final Stage mainStage;
    private final StateManager stateManager;
    private final CountingUndoManager undoManager;
    private final PushToApplicationsManager pushToApplicationsManager;
    private final DialogService dialogService;
    private final JabRefExecutorService executorService;
    private SidePaneManager sidePaneManager;
    private TabPane tabbedPane;
    private SidePane sidePane;

    public JabRefFrame(Stage mainStage) {
        this.mainStage = mainStage;
        this.dialogService = new JabRefDialogService(mainStage, this);
        this.stateManager = Globals.stateManager;
        this.pushToApplicationsManager = new PushToApplicationsManager(dialogService, stateManager);
        this.undoManager = Globals.undoManager;
        this.fileHistory = new FileHistoryMenu(prefs, dialogService, getOpenDatabaseAction());
        this.executorService = JabRefExecutorService.INSTANCE;
    }

    private static BasePanel getBasePanel(Tab tab) {
        return (BasePanel) tab.getContent();
    }

    private void initDragAndDrop() {
        Tab dndIndicator = new Tab(Localization.lang("Open files..."), null);
        dndIndicator.getStyleClass().add("drop");

        EasyBind.subscribe(tabbedPane.skinProperty(), skin -> {
            if (!(skin instanceof TabPaneSkin)) {
                return;
            }

            // We need to get the tab header, the following is a ugly workaround
            Node tabHeaderArea = ((TabPaneSkin) this.tabbedPane.getSkin())
                    .getChildren()
                    .stream()
                    .filter(node -> node.getStyleClass().contains("tab-header-area"))
                    .findFirst()
                    .orElseThrow();

            tabHeaderArea.setOnDragOver(event -> {
                if (DragAndDropHelper.hasBibFiles(event.getDragboard())) {
                    event.acceptTransferModes(TransferMode.ANY);
                    if (!tabbedPane.getTabs().contains(dndIndicator)) {
                        tabbedPane.getTabs().add(dndIndicator);
                    }
                    event.consume();
                } else {
                    tabbedPane.getTabs().remove(dndIndicator);
                }
            });

            tabHeaderArea.setOnDragExited(event -> tabbedPane.getTabs().remove(dndIndicator));

            tabHeaderArea.setOnDragDropped(event -> {
                tabbedPane.getTabs().remove(dndIndicator);

                List<Path> bibFiles = DragAndDropHelper.getBibFiles(event.getDragboard());
                OpenDatabaseAction openDatabaseAction = this.getOpenDatabaseAction();
                openDatabaseAction.openFiles(bibFiles, true);
                event.setDropCompleted(true);
                event.consume();
            });
        });
    }

    private void initKeyBindings() {
        addEventFilter(KeyEvent.KEY_PRESSED, event -> {
            Optional<KeyBinding> keyBinding = Globals.getKeyPrefs().mapToKeyBinding(event);
            if (keyBinding.isPresent()) {
                switch (keyBinding.get()) {
                    case FOCUS_ENTRY_TABLE:
                        getCurrentBasePanel().getMainTable().requestFocus();
                        event.consume();
                        break;
                    case NEXT_LIBRARY:
                        tabbedPane.getSelectionModel().selectNext();
                        event.consume();
                        break;
                    case PREVIOUS_LIBRARY:
                        tabbedPane.getSelectionModel().selectPrevious();
                        event.consume();
                        break;
                    case INCREASE_TABLE_FONT_SIZE:
                        increaseTableFontSize();
                        event.consume();
                        break;
                    case DECREASE_TABLE_FONT_SIZE:
                        decreaseTableFontSize();
                        event.consume();
                        break;
                    case DEFAULT_TABLE_FONT_SIZE:
                        setDefaultTableFontSize();
                        event.consume();
                        break;
                    case SEARCH:
                        getGlobalSearchBar().focus();
                        break;
                    default:
                }
            }
        });
    }

    private void initShowTrackingNotification() {
        if (!Globals.prefs.shouldAskToCollectTelemetry()) {
            JabRefExecutorService.INSTANCE.submit(new TimerTask() {

                @Override
                public void run() {
                    DefaultTaskExecutor.runInJavaFXThread(JabRefFrame.this::showTrackingNotification);
                }
            }, 60000); // run in one minute
        }
    }

    private Void showTrackingNotification() {
        if (!Globals.prefs.shouldCollectTelemetry()) {
            boolean shouldCollect = dialogService.showConfirmationDialogAndWait(
                    Localization.lang("Telemetry: Help make JabRef better"),
                    Localization.lang("To improve the user experience, we would like to collect anonymous statistics on the features you use. We will only record what features you access and how often you do it. We will neither collect any personal data nor the content of bibliographic items. If you choose to allow data collection, you can later disable it via Options -> Preferences -> General."),
                    Localization.lang("Share anonymous statistics"),
                    Localization.lang("Don't share"));
            Globals.prefs.setShouldCollectTelemetry(shouldCollect);
        }

        Globals.prefs.askedToCollectTelemetry();

        return null;
    }

    public void refreshTitleAndTabs() {
        DefaultTaskExecutor.runInJavaFXThread(() -> {

            setWindowTitle();
            updateAllTabTitles();
        });
    }

    /**
     * Sets the title of the main window.
     */
    public void setWindowTitle() {
        BasePanel panel = getCurrentBasePanel();

        // no database open
        if (panel == null) {
            //setTitle(FRAME_TITLE);
            return;
        }

        String mode = panel.getBibDatabaseContext().getMode().getFormattedName();
        String modeInfo = String.format(" (%s)", Localization.lang("%0 mode", mode));
        boolean isAutosaveEnabled = Globals.prefs.getBoolean(JabRefPreferences.LOCAL_AUTO_SAVE);

        if (panel.getBibDatabaseContext().getLocation() == DatabaseLocation.LOCAL) {
            String changeFlag = panel.isModified() && !isAutosaveEnabled ? "*" : "";
            String databaseFile = panel.getBibDatabaseContext()
                                       .getDatabaseFile()
                                       .map(File::getPath)
                                       .orElse(GUIGlobals.UNTITLED_TITLE);
            //setTitle(FRAME_TITLE + " - " + databaseFile + changeFlag + modeInfo);
        } else if (panel.getBibDatabaseContext().getLocation() == DatabaseLocation.SHARED) {
            //setTitle(FRAME_TITLE + " - " + panel.getBibDatabaseContext().getDBMSSynchronizer().getDBName() + " ["
            //        + Localization.lang("shared") + "]" + modeInfo);
        }
    }

    /**
     * The MacAdapter calls this method when a "BIB" file has been double-clicked from the Finder.
     */
    public void openAction(String filePath) {
        Path file = Paths.get(filePath);
        // all the logic is done in openIt. Even raising an existing panel
        getOpenDatabaseAction().openFile(file, true);
    }

    /**
     * The MacAdapter calls this method when "About" is selected from the application menu.
     */
    public void about() {
        HelpAction.getMainHelpPageCommand().execute();
    }

    public JabRefPreferences prefs() {
        return prefs;
    }

    /**
     * Tears down all things started by JabRef
     * <p>
     * FIXME: Currently some threads remain and therefore hinder JabRef to be closed properly
     *
     * @param filenames the filenames of all currently opened files - used for storing them if prefs openLastEdited is
     *                  set to true
     */
    private void tearDownJabRef(List<String> filenames) {
        //prefs.putBoolean(JabRefPreferences.WINDOW_MAXIMISED, getExtendedState() == Frame.MAXIMIZED_BOTH);

        if (prefs.getBoolean(JabRefPreferences.OPEN_LAST_EDITED)) {
            // Here we store the names of all current files. If
            // there is no current file, we remove any
            // previously stored filename.
            if (filenames.isEmpty()) {
                prefs.remove(JabRefPreferences.LAST_EDITED);
            } else {
                prefs.putStringList(JabRefPreferences.LAST_EDITED, filenames);
                File focusedDatabase = getCurrentBasePanel().getBibDatabaseContext().getDatabaseFile().orElse(null);
                new LastFocusedTabPreferences(prefs).setLastFocusedTab(focusedDatabase);
            }
        }

        fileHistory.storeHistory();
        prefs.flush();
    }

    /**
     * General info dialog.  The MacAdapter calls this method when "Quit" is selected from the application menu, Cmd-Q
     * is pressed, or "Quit" is selected from the Dock. The function returns a boolean indicating if quitting is ok or
     * not.
     * <p>
     * Non-OSX JabRef calls this when choosing "Quit" from the menu
     * <p>
     * SIDE EFFECT: tears down JabRef
     *
     * @return true if the user chose to quit; false otherwise
     */
    public boolean quit() {
        // First ask if the user really wants to close, if the library has not been saved since last save.
        List<String> filenames = new ArrayList<>();
        for (int i = 0; i < tabbedPane.getTabs().size(); i++) {
            BasePanel panel = getBasePanelAt(i);
            BibDatabaseContext context = panel.getBibDatabaseContext();

            if (panel.isModified() && (context.getLocation() == DatabaseLocation.LOCAL)) {
                tabbedPane.getSelectionModel().select(i);
                if (!confirmClose(panel)) {
                    return false;
                }
            } else if (context.getLocation() == DatabaseLocation.SHARED) {
                context.convertToLocalDatabase();
                context.getDBMSSynchronizer().closeSharedDatabase();
                context.clearDBMSSynchronizer();
            }
            AutosaveManager.shutdown(context);
            BackupManager.shutdown(context);
            context.getDatabaseFile().map(File::getAbsolutePath).ifPresent(filenames::add);
        }

        WaitForSaveFinishedDialog waitForSaveFinishedDialog = new WaitForSaveFinishedDialog(dialogService);
        waitForSaveFinishedDialog.showAndWait(getBasePanelList());

        // Good bye!
        tearDownJabRef(filenames);
        Platform.exit();
        return true;
    }

    private void initLayout() {
        setProgressBarVisible(false);

        setId("frame");

        VBox head = new VBox(createMenu(), createToolbar());
        head.setSpacing(0d);
        setTop(head);

        splitPane.getItems().addAll(sidePane, tabbedPane);

        // We need to wait with setting the divider since it gets reset a few times during the initial set-up
        mainStage.showingProperty().addListener(new ChangeListener<Boolean>() {

            @Override
            public void changed(ObservableValue<? extends Boolean> observable, Boolean oldValue, Boolean showing) {
                if (showing) {
                    setDividerPosition();

                    EasyBind.subscribe(sidePane.visibleProperty(), visible -> {
                        if (visible) {
                            if (!splitPane.getItems().contains(sidePane)) {
                                splitPane.getItems().add(0, sidePane);
                                setDividerPosition();
                            }
                        } else {
                            splitPane.getItems().remove(sidePane);
                        }
                    });

                    mainStage.showingProperty().removeListener(this);
                    observable.removeListener(this);
                }
            }
        });

        setCenter(splitPane);
    }

    private void setDividerPosition() {
        splitPane.setDividerPositions(prefs.getDouble(JabRefPreferences.SIDE_PANE_WIDTH));
        if (!splitPane.getDividers().isEmpty()) {
            EasyBind.subscribe(splitPane.getDividers().get(0).positionProperty(),
                    position -> prefs.putDouble(JabRefPreferences.SIDE_PANE_WIDTH, position.doubleValue()));
        }
    }

    private Node createToolbar() {
        Pane leftSpacer = new Pane();
        leftSpacer.setMinWidth(50);
        HBox.setHgrow(leftSpacer, Priority.SOMETIMES);
        Pane rightSpacer = new Pane();
        HBox.setHgrow(rightSpacer, Priority.SOMETIMES);

        ActionFactory factory = new ActionFactory(Globals.getKeyPrefs());

        Button newLibrary;
        if (Globals.prefs.getBoolean(JabRefPreferences.BIBLATEX_DEFAULT_MODE)) {
            newLibrary = factory.createIconButton(StandardActions.NEW_LIBRARY_BIBLATEX, new NewDatabaseAction(this, BibDatabaseMode.BIBLATEX));
        } else {
            newLibrary = factory.createIconButton(StandardActions.NEW_LIBRARY_BIBTEX, new NewDatabaseAction(this, BibDatabaseMode.BIBTEX));
        }

        HBox leftSide = new HBox(
                newLibrary,
                factory.createIconButton(StandardActions.OPEN_LIBRARY, new OpenDatabaseAction(this)),
                factory.createIconButton(StandardActions.SAVE_LIBRARY, new OldDatabaseCommandWrapper(Actions.SAVE, this, stateManager)),
                leftSpacer
        );

        final PushToApplicationAction pushToApplicationAction = getPushToApplicationsManager().getPushToApplicationAction();
        final Button pushToApplicationButton = factory.createIconButton(pushToApplicationAction.getActionInformation(), pushToApplicationAction);
        pushToApplicationsManager.setToolBarButton(pushToApplicationButton);

        HBox rightSide = new HBox(
                factory.createIconButton(StandardActions.NEW_ARTICLE, new NewEntryAction(this, StandardEntryType.Article, dialogService, Globals.prefs, stateManager)),
                factory.createIconButton(StandardActions.NEW_ENTRY, new NewEntryAction(this, dialogService, Globals.prefs, stateManager)),
                factory.createIconButton(StandardActions.NEW_ENTRY_FROM_PLAIN_TEXT, new ExtractBibtexAction(stateManager)),
                factory.createIconButton(StandardActions.DELETE_ENTRY, new EditAction(StandardActions.DELETE_ENTRY, this, stateManager)),
                new Separator(Orientation.VERTICAL),
                factory.createIconButton(StandardActions.UNDO, new OldDatabaseCommandWrapper(Actions.UNDO, this, stateManager)),
                factory.createIconButton(StandardActions.REDO, new OldDatabaseCommandWrapper(Actions.REDO, this, stateManager)),
                factory.createIconButton(StandardActions.CUT, new EditAction(StandardActions.CUT,this, stateManager)),
                factory.createIconButton(StandardActions.COPY, new EditAction(StandardActions.COPY,this, stateManager)),
                factory.createIconButton(StandardActions.PASTE, new EditAction(StandardActions.PASTE,this, stateManager)),
                new Separator(Orientation.VERTICAL),
                pushToApplicationButton,
                factory.createIconButton(StandardActions.GENERATE_CITE_KEYS, new OldDatabaseCommandWrapper(Actions.MAKE_KEY, this, stateManager)),
                factory.createIconButton(StandardActions.CLEANUP_ENTRIES, new OldDatabaseCommandWrapper(Actions.CLEANUP, this, stateManager)),
                new Separator(Orientation.VERTICAL),
                factory.createIconButton(StandardActions.OPEN_GITHUB, new OpenBrowserAction("https://github.com/JabRef/jabref")),
                factory.createIconButton(StandardActions.OPEN_FACEBOOK, new OpenBrowserAction("https://www.facebook.com/JabRef/")),
                factory.createIconButton(StandardActions.OPEN_TWITTER, new OpenBrowserAction("https://twitter.com/jabref_org"))
        );

        HBox.setHgrow(globalSearchBar, Priority.ALWAYS);

        ToolBar toolBar = new ToolBar(
                leftSide,

                globalSearchBar,

                rightSpacer,
                rightSide);
        toolBar.getStyleClass().add("mainToolbar");

        return toolBar;
    }

    /**
     * Returns the indexed BasePanel.
     *
     * @param i Index of base
     */
    public BasePanel getBasePanelAt(int i) {
        return (BasePanel) tabbedPane.getTabs().get(i).getContent();
    }

    /**
     * Returns a list of BasePanel.
     */
    public List<BasePanel> getBasePanelList() {
        List<BasePanel> returnList = new ArrayList<>();
        for (int i = 0; i < getBasePanelCount(); i++) {
            returnList.add(getBasePanelAt(i));
        }
        return returnList;
    }

    public void showBasePanelAt(int i) {
        tabbedPane.getSelectionModel().select(i);
    }

    public void showBasePanel(BasePanel bp) {
        tabbedPane.getSelectionModel().select(getTab(bp));
    }

    public void init() {
        sidePaneManager = new SidePaneManager(Globals.prefs, this);
        sidePane = sidePaneManager.getPane();

        tabbedPane = new TabPane();
        tabbedPane.setTabDragPolicy(TabPane.TabDragPolicy.REORDER);

        initLayout();

        initKeyBindings();

        initDragAndDrop();

        //setBounds(GraphicsEnvironment.getLocalGraphicsEnvironment().getMaximumWindowBounds());
        //WindowLocation pw = new WindowLocation(this, JabRefPreferences.POS_X, JabRefPreferences.POS_Y, JabRefPreferences.SIZE_X,
        //        JabRefPreferences.SIZE_Y);
        //pw.displayWindowAtStoredLocation();

        // Bind global state
        stateManager.activeDatabaseProperty().bind(
                EasyBind.map(tabbedPane.getSelectionModel().selectedItemProperty(),
                        tab -> Optional.ofNullable(tab).map(JabRefFrame::getBasePanel).map(BasePanel::getBibDatabaseContext)));

        // Subscribe to the search
        EasyBind.subscribe(stateManager.activeSearchQueryProperty(),
                query -> {
                    if (getCurrentBasePanel() != null) {
                        getCurrentBasePanel().setCurrentSearchQuery(query);
                    }
                });

        // Wait for the scene to be created, otherwise focusOwnerProperty is not provided
        Platform.runLater(() -> stateManager.focusOwnerProperty().bind(
                EasyBind.map(mainStage.getScene().focusOwnerProperty(), Optional::ofNullable)));
        /*
         * The following state listener makes sure focus is registered with the
         * correct database when the user switches tabs. Without this,
         * cut/paste/copy operations would some times occur in the wrong tab.
         */
        EasyBind.subscribe(tabbedPane.getSelectionModel().selectedItemProperty(), tab -> {
            if (tab == null) {
                return;
            }

            BasePanel newBasePanel = getBasePanel(tab);

            // Poor-mans binding to global state
            stateManager.setSelectedEntries(newBasePanel.getSelectedEntries());

            // Update active search query when switching between databases
            stateManager.activeSearchQueryProperty().set(newBasePanel.getCurrentSearchQuery());

            // groupSidePane.getToggleCommand().setSelected(sidePaneManager.isComponentVisible(GroupSidePane.class));
            //previewToggle.setSelected(Globals.prefs.getPreviewPreferences().isPreviewPanelEnabled());
            //generalFetcher.getToggleCommand().setSelected(sidePaneManager.isComponentVisible(WebSearchPane.class));
            //openOfficePanel.getToggleCommand().setSelected(sidePaneManager.isComponentVisible(OpenOfficeSidePanel.class));

            setWindowTitle();
            // Update search autocompleter with information for the correct database:
            newBasePanel.updateSearchManager();

            newBasePanel.getUndoManager().postUndoRedoEvent();
            newBasePanel.getMainTable().requestFocus();
        });
        initShowTrackingNotification();
    }

    /**
     * Returns the currently viewed BasePanel.
     */
    public BasePanel getCurrentBasePanel() {
        if ((tabbedPane == null) || (tabbedPane.getSelectionModel().getSelectedItem() == null)) {
            return null;
        }
        return getBasePanel(tabbedPane.getSelectionModel().getSelectedItem());
    }

    /**
     * @return the BasePanel count.
     */
    public int getBasePanelCount() {
        return tabbedPane.getTabs().size();
    }

    private Tab getTab(BasePanel comp) {
        for (Tab tab : tabbedPane.getTabs()) {
            if (tab.getContent() == comp) {
                return tab;
            }
        }
        return null;
    }

    /**
     * @deprecated do not operate on tabs but on BibDatabaseContexts
     */
    @Deprecated
    public TabPane getTabbedPane() {
        return tabbedPane;
    }

    public void setTabTitle(BasePanel comp, String title, String toolTip) {
        DefaultTaskExecutor.runInJavaFXThread(() -> {
            Tab tab = getTab(comp);
            tab.setText(title);
            tab.setTooltip(new Tooltip(toolTip));
        });
    }

    private MenuBar createMenu() {
        ActionFactory factory = new ActionFactory(Globals.getKeyPrefs());
        Menu file = new Menu(Localization.lang("File"));
        Menu edit = new Menu(Localization.lang("Edit"));
        Menu library = new Menu(Localization.lang("Library"));
        Menu quality = new Menu(Localization.lang("Quality"));
        Menu lookup = new Menu(Localization.lang("Lookup"));
        Menu view = new Menu(Localization.lang("View"));
        Menu tools = new Menu(Localization.lang("Tools"));
        Menu options = new Menu(Localization.lang("Options"));
        Menu help = new Menu(Localization.lang("Help"));

        file.getItems().addAll(
                factory.createSubMenu(StandardActions.NEW_LIBRARY,
                        factory.createMenuItem(StandardActions.NEW_LIBRARY_BIBTEX, new NewDatabaseAction(this, BibDatabaseMode.BIBTEX)),
                        factory.createMenuItem(StandardActions.NEW_LIBRARY_BIBLATEX, new NewDatabaseAction(this, BibDatabaseMode.BIBLATEX))),

                factory.createMenuItem(StandardActions.OPEN_LIBRARY, getOpenDatabaseAction()),
                fileHistory,
                factory.createMenuItem(StandardActions.SAVE_LIBRARY, new OldDatabaseCommandWrapper(Actions.SAVE, this, stateManager)),
                factory.createMenuItem(StandardActions.SAVE_LIBRARY_AS, new OldDatabaseCommandWrapper(Actions.SAVE_AS, this, stateManager)),
                factory.createMenuItem(StandardActions.SAVE_ALL, new SaveAllAction(this)),

                new SeparatorMenuItem(),

                factory.createSubMenu(StandardActions.IMPORT,
                        factory.createMenuItem(StandardActions.MERGE_DATABASE, new OldDatabaseCommandWrapper(Actions.MERGE_DATABASE, this, stateManager)), // TODO: merge with import
                        factory.createMenuItem(StandardActions.IMPORT_INTO_CURRENT_LIBRARY, new ImportCommand(this, false, stateManager)),
                        factory.createMenuItem(StandardActions.IMPORT_INTO_NEW_LIBRARY, new ImportCommand(this, true, stateManager))),

                factory.createSubMenu(StandardActions.EXPORT,
                        factory.createMenuItem(StandardActions.EXPORT_ALL, new ExportCommand(this, false, Globals.prefs)),
                        factory.createMenuItem(StandardActions.EXPORT_SELECTED, new ExportCommand(this, true, Globals.prefs)),
                        factory.createMenuItem(StandardActions.SAVE_SELECTED_AS_PLAIN_BIBTEX, new OldDatabaseCommandWrapper(Actions.SAVE_SELECTED_AS_PLAIN, this, stateManager))),

                new SeparatorMenuItem(),

                factory.createSubMenu(StandardActions.REMOTE_DB,
                        factory.createMenuItem(StandardActions.CONNECT_TO_SHARED_DB, new ConnectToSharedDatabaseCommand(this)),
                        factory.createMenuItem(StandardActions.PULL_CHANGES_FROM_SHARED_DB, new OldDatabaseCommandWrapper(Actions.PULL_CHANGES_FROM_SHARED_DATABASE, this, stateManager))
                ),

                new SeparatorMenuItem(),

                factory.createMenuItem(StandardActions.CLOSE_LIBRARY, new CloseDatabaseAction()),
                factory.createMenuItem(StandardActions.QUIT, new CloseAction())
        );

        edit.getItems().addAll(
                factory.createMenuItem(StandardActions.UNDO, new OldDatabaseCommandWrapper(Actions.UNDO, this, stateManager)),
                factory.createMenuItem(StandardActions.REDO, new OldDatabaseCommandWrapper(Actions.REDO, this, stateManager)),

                new SeparatorMenuItem(),

                factory.createMenuItem(StandardActions.CUT, new EditAction(StandardActions.CUT, this, stateManager)),

                factory.createMenuItem(StandardActions.COPY, new EditAction(StandardActions.COPY, this, stateManager)),
                factory.createSubMenu(StandardActions.COPY_MORE,
                        factory.createMenuItem(StandardActions.COPY_TITLE, new CopyMoreAction(StandardActions.COPY_TITLE, dialogService, stateManager, Globals.clipboardManager, prefs)),
                        factory.createMenuItem(StandardActions.COPY_KEY, new CopyMoreAction(StandardActions.COPY_KEY, dialogService, stateManager, Globals.clipboardManager, prefs)),
                        factory.createMenuItem(StandardActions.COPY_CITE_KEY, new CopyMoreAction(StandardActions.COPY_CITE_KEY, dialogService, stateManager, Globals.clipboardManager, prefs)),
                        factory.createMenuItem(StandardActions.COPY_KEY_AND_TITLE, new CopyMoreAction(StandardActions.COPY_KEY_AND_TITLE, dialogService, stateManager, Globals.clipboardManager, prefs)),
                        factory.createMenuItem(StandardActions.COPY_KEY_AND_LINK, new CopyMoreAction(StandardActions.COPY_KEY_AND_LINK, dialogService, stateManager, Globals.clipboardManager, prefs)),
                        factory.createMenuItem(StandardActions.COPY_CITATION_PREVIEW, new CopyCitationAction(CitationStyleOutputFormat.HTML, dialogService, stateManager, Globals.clipboardManager, prefs.getPreviewPreferences())),
                        factory.createMenuItem(StandardActions.EXPORT_SELECTED_TO_CLIPBOARD, new ExportToClipboardAction(this, dialogService))),

                factory.createMenuItem(StandardActions.PASTE, new EditAction(StandardActions.PASTE, this, stateManager)),

                new SeparatorMenuItem(),

                factory.createMenuItem(StandardActions.REPLACE_ALL, new OldDatabaseCommandWrapper(Actions.REPLACE_ALL, this, stateManager)),
                factory.createMenuItem(StandardActions.GENERATE_CITE_KEYS, new OldDatabaseCommandWrapper(Actions.MAKE_KEY, this, stateManager)),

                new SeparatorMenuItem(),

                factory.createMenuItem(StandardActions.MANAGE_KEYWORDS, new ManageKeywordsAction(stateManager))
        );

        if (Globals.prefs.getBoolean(JabRefPreferences.SPECIALFIELDSENABLED)) {
            edit.getItems().addAll(
                    new SeparatorMenuItem(),
                    // ToDo: SpecialField needs the active BasePanel to mark it as changed.
                    //  Refactor BasePanel, should mark the BibDatabaseContext or the UndoManager as dirty instead!
                    SpecialFieldMenuItemFactory.createSpecialFieldMenu(SpecialField.RANKING, factory, this, dialogService, stateManager),
                    SpecialFieldMenuItemFactory.getSpecialFieldSingleItem(SpecialField.RELEVANCE, factory, this, dialogService, stateManager),
                    SpecialFieldMenuItemFactory.getSpecialFieldSingleItem(SpecialField.QUALITY, factory, this, dialogService, stateManager),
                    SpecialFieldMenuItemFactory.getSpecialFieldSingleItem(SpecialField.PRINTED, factory, this, dialogService, stateManager),
                    SpecialFieldMenuItemFactory.createSpecialFieldMenu(SpecialField.PRIORITY, factory, this, dialogService, stateManager),
                    SpecialFieldMenuItemFactory.createSpecialFieldMenu(SpecialField.READ_STATUS, factory, this, dialogService, stateManager)
            );
        }

        //@formatter:off
        library.getItems().addAll(
                factory.createMenuItem(StandardActions.NEW_ENTRY, new NewEntryAction(this, dialogService, Globals.prefs, stateManager)),
                factory.createMenuItem(StandardActions.NEW_ENTRY_FROM_PLAIN_TEXT, new ExtractBibtexAction(stateManager)),
                factory.createMenuItem(StandardActions.DELETE_ENTRY, new EditAction(StandardActions.DELETE_ENTRY, this, stateManager)),

                new SeparatorMenuItem(),

                factory.createMenuItem(StandardActions.LIBRARY_PROPERTIES, new LibraryPropertiesAction(this, dialogService, stateManager)),
                factory.createMenuItem(StandardActions.EDIT_PREAMBLE, new PreambleEditor(stateManager, undoManager, this.getDialogService())),
                factory.createMenuItem(StandardActions.EDIT_STRINGS, new BibtexStringEditorAction(stateManager)),
                factory.createMenuItem(StandardActions.MANAGE_CITE_KEY_PATTERNS, new BibtexKeyPatternAction(this, stateManager)),
                factory.createMenuItem(StandardActions.MASS_SET_FIELDS, new MassSetFieldsAction(stateManager, dialogService, undoManager))
        );

        Menu lookupIdentifiers = factory.createSubMenu(StandardActions.LOOKUP_DOC_IDENTIFIER);
        for (IdFetcher<?> fetcher : WebFetchers.getIdFetchers(Globals.prefs.getImportFormatPreferences())) {
            LookupIdentifierAction<?> identifierAction = new LookupIdentifierAction<>(this, fetcher, stateManager, undoManager);
            lookupIdentifiers.getItems().add(factory.createMenuItem(identifierAction.getAction(), identifierAction));
        }

        quality.getItems().addAll(
                factory.createMenuItem(StandardActions.FIND_DUPLICATES, new DuplicateSearch(this, dialogService, stateManager)),
<<<<<<< HEAD
                factory.createMenuItem(StandardActions.MERGE_ENTRIES, new MergeEntriesAction(this, dialogService, stateManager)),
=======
>>>>>>> 9424777b
                factory.createMenuItem(StandardActions.CHECK_INTEGRITY, new IntegrityCheckAction(this, stateManager, Globals.TASK_EXECUTOR)),
                factory.createMenuItem(StandardActions.CLEANUP_ENTRIES, new OldDatabaseCommandWrapper(Actions.CLEANUP, this, stateManager)),

                new SeparatorMenuItem(),

                factory.createMenuItem(StandardActions.SET_FILE_LINKS, new AutoLinkFilesAction(this, prefs, stateManager, undoManager, Globals.TASK_EXECUTOR)),

                new SeparatorMenuItem(),

                factory.createSubMenu(StandardActions.ABBREVIATE,
                        factory.createMenuItem(StandardActions.ABBREVIATE_DEFAULT, new OldDatabaseCommandWrapper(Actions.ABBREVIATE_DEFAULT, this, stateManager)),
                        factory.createMenuItem(StandardActions.ABBREVIATE_MEDLINE, new OldDatabaseCommandWrapper(Actions.ABBREVIATE_MEDLINE, this, stateManager)),
                        factory.createMenuItem(StandardActions.ABBREVIATE_SHORTEST_UNIQUE, new OldDatabaseCommandWrapper(Actions.ABBREVIATE_SHORTEST_UNIQUE, this, stateManager))),

                factory.createMenuItem(StandardActions.UNABBREVIATE, new OldDatabaseCommandWrapper(Actions.UNABBREVIATE, this, stateManager))
        );

        lookup.getItems().addAll(
                factory.createMenuItem(StandardActions.FIND_DUPLICATES, new DuplicateSearch(this, dialogService, stateManager))
        );

        // PushToApplication
        final PushToApplicationAction pushToApplicationAction = pushToApplicationsManager.getPushToApplicationAction();
        final MenuItem pushToApplicationMenuItem = factory.createMenuItem(pushToApplicationAction.getActionInformation(), pushToApplicationAction);
        pushToApplicationsManager.setMenuItem(pushToApplicationMenuItem);

        tools.getItems().addAll(
                factory.createMenuItem(StandardActions.PARSE_TEX, new ParseTexAction(stateManager)),
                factory.createMenuItem(StandardActions.NEW_SUB_LIBRARY_FROM_AUX, new NewSubLibraryAction(this, stateManager)),

                new SeparatorMenuItem(),

                factory.createMenuItem(StandardActions.FIND_UNLINKED_FILES, new FindUnlinkedFilesAction(this, stateManager)),
                factory.createMenuItem(StandardActions.WRITE_XMP, new WriteXMPAction(stateManager, dialogService)),
                factory.createMenuItem(StandardActions.COPY_LINKED_FILES, new CopyFilesAction(stateManager, this.getDialogService())),

                new SeparatorMenuItem(),

                lookupIdentifiers,
                factory.createMenuItem(StandardActions.DOWNLOAD_FULL_TEXT, new OldDatabaseCommandWrapper(Actions.DOWNLOAD_FULL_TEXT, this, stateManager)),

                new SeparatorMenuItem(),

<<<<<<< HEAD
                factory.createMenuItem(StandardActions.SEND_AS_EMAIL, new SendAsEMailAction(dialogService, stateManager)),
                pushToApplicationMenuItem,

                factory.createSubMenu(StandardActions.ABBREVIATE,
                        factory.createMenuItem(StandardActions.ABBREVIATE_DEFAULT, new OldDatabaseCommandWrapper(Actions.ABBREVIATE_DEFAULT, this, stateManager)),
                        factory.createMenuItem(StandardActions.ABBREVIATE_MEDLINE, new OldDatabaseCommandWrapper(Actions.ABBREVIATE_MEDLINE, this, stateManager)),
                        factory.createMenuItem(StandardActions.ABBREVIATE_SHORTEST_UNIQUE, new OldDatabaseCommandWrapper(Actions.ABBREVIATE_SHORTEST_UNIQUE, this, stateManager))),

                factory.createMenuItem(StandardActions.UNABBREVIATE, new OldDatabaseCommandWrapper(Actions.UNABBREVIATE, this, stateManager))
=======
                factory.createMenuItem(StandardActions.SEND_AS_EMAIL, new OldDatabaseCommandWrapper(Actions.SEND_AS_EMAIL, this, stateManager)),
                pushToApplicationMenuItem
>>>>>>> 9424777b
        );

        SidePaneComponent webSearch = sidePaneManager.getComponent(SidePaneType.WEB_SEARCH);
        SidePaneComponent groups = sidePaneManager.getComponent(SidePaneType.GROUPS);
        SidePaneComponent openOffice = sidePaneManager.getComponent(SidePaneType.OPEN_OFFICE);

        view.getItems().add(new SeparatorMenuItem());
        view.setOnShowing(event -> {
            view.getItems().clear();
            view.getItems().addAll(
                    factory.createCheckMenuItem(webSearch.getToggleAction(), webSearch.getToggleCommand(), sidePaneManager.isComponentVisible(SidePaneType.WEB_SEARCH)),
                    factory.createCheckMenuItem(groups.getToggleAction(), groups.getToggleCommand(), sidePaneManager.isComponentVisible(SidePaneType.GROUPS)),
                    factory.createCheckMenuItem(openOffice.getToggleAction(), openOffice.getToggleCommand(), sidePaneManager.isComponentVisible(SidePaneType.OPEN_OFFICE)),

                    new SeparatorMenuItem(),

                    factory.createMenuItem(StandardActions.NEXT_PREVIEW_STYLE, new PreviewSwitchAction(PreviewSwitchAction.Direction.NEXT, this, stateManager)),
                    factory.createMenuItem(StandardActions.PREVIOUS_PREVIEW_STYLE, new PreviewSwitchAction(PreviewSwitchAction.Direction.PREVIOUS, this, stateManager)),

                    new SeparatorMenuItem(),

                    factory.createMenuItem(StandardActions.SHOW_PDF_VIEWER, new ShowDocumentViewerAction()),
                    factory.createMenuItem(StandardActions.EDIT_ENTRY, new OldDatabaseCommandWrapper(Actions.EDIT, this, stateManager)),
                    factory.createMenuItem(StandardActions.OPEN_CONSOLE, new OpenConsoleAction(stateManager))
            );
        });

        options.getItems().addAll(
                factory.createMenuItem(StandardActions.SHOW_PREFS, new ShowPreferencesAction(this, Globals.TASK_EXECUTOR)),

                new SeparatorMenuItem(),

                factory.createMenuItem(StandardActions.SETUP_GENERAL_FIELDS, new SetupGeneralFieldsAction()),
                factory.createMenuItem(StandardActions.MANAGE_CUSTOM_IMPORTS, new ManageCustomImportsAction()),
                factory.createMenuItem(StandardActions.MANAGE_CUSTOM_EXPORTS, new ManageCustomExportsAction()),
                factory.createMenuItem(StandardActions.MANAGE_EXTERNAL_FILETYPES, new EditExternalFileTypesAction()),
                factory.createMenuItem(StandardActions.MANAGE_JOURNALS, new ManageJournalsAction()),
                factory.createMenuItem(StandardActions.CUSTOMIZE_KEYBINDING, new CustomizeKeyBindingAction()),
                factory.createMenuItem(StandardActions.MANAGE_PROTECTED_TERMS, new ManageProtectedTermsAction()),

                new SeparatorMenuItem(),

                factory.createMenuItem(StandardActions.MANAGE_CONTENT_SELECTORS, new ManageContentSelectorAction(this, stateManager)),
                factory.createMenuItem(StandardActions.CUSTOMIZE_ENTRY_TYPES, new CustomizeEntryAction(stateManager, Globals.entryTypesManager))
        );

        help.getItems().addAll(
                factory.createMenuItem(StandardActions.HELP, HelpAction.getMainHelpPageCommand()),
                factory.createMenuItem(StandardActions.OPEN_FORUM, new OpenBrowserAction("http://discourse.jabref.org/")),

                new SeparatorMenuItem(),

                factory.createMenuItem(StandardActions.ERROR_CONSOLE, new ErrorConsoleAction()),

                new SeparatorMenuItem(),

                factory.createMenuItem(StandardActions.DONATE, new OpenBrowserAction("https://donations.jabref.org")),
                factory.createMenuItem(StandardActions.SEARCH_FOR_UPDATES, new SearchForUpdateAction(Globals.BUILD_INFO, prefs.getVersionPreferences(), dialogService, Globals.TASK_EXECUTOR)),
                factory.createSubMenu(StandardActions.WEB_MENU,
                        factory.createMenuItem(StandardActions.OPEN_WEBPAGE, new OpenBrowserAction("https://jabref.org/")),
                        factory.createMenuItem(StandardActions.OPEN_BLOG, new OpenBrowserAction("https://blog.jabref.org/")),
                        factory.createMenuItem(StandardActions.OPEN_FACEBOOK, new OpenBrowserAction("https://www.facebook.com/JabRef/")),
                        factory.createMenuItem(StandardActions.OPEN_TWITTER, new OpenBrowserAction("https://twitter.com/jabref_org")),
                        factory.createMenuItem(StandardActions.OPEN_GITHUB, new OpenBrowserAction("https://github.com/JabRef/jabref")),

                        new SeparatorMenuItem(),

                        factory.createMenuItem(StandardActions.OPEN_DEV_VERSION_LINK, new OpenBrowserAction("https://builds.jabref.org/master/")),
                        factory.createMenuItem(StandardActions.OPEN_CHANGELOG, new OpenBrowserAction("https://github.com/JabRef/jabref/blob/master/CHANGELOG.md"))
                ),
                factory.createMenuItem(StandardActions.ABOUT, new AboutAction())
        );

        //@formatter:on
        MenuBar menu = new MenuBar();
        menu.getStyleClass().add("mainMenu");
        menu.getMenus().addAll(
                file,
                edit,
                library,
                quality,
                tools,
                view,
                options,
                help);
        menu.setUseSystemMenuBar(true);
        return menu;
    }

    public void addParserResult(ParserResult pr, boolean focusPanel) {
        if (pr.toOpenTab()) {
            // Add the entries to the open tab.
            BasePanel panel = getCurrentBasePanel();
            if (panel == null) {
                // There is no open tab to add to, so we create a new tab:
                addTab(pr.getDatabaseContext(), focusPanel);
            } else {
                List<BibEntry> entries = new ArrayList<>(pr.getDatabase().getEntries());
                addImportedEntries(panel, entries);
            }
        } else {
            // only add tab if DB is not already open
            Optional<BasePanel> panel = getBasePanelList().stream()
                                                          .filter(p -> p.getBibDatabaseContext().getDatabasePath().equals(pr.getFile()))
                                                          .findFirst();

            if (panel.isPresent()) {
                tabbedPane.getSelectionModel().select(getTab(panel.get()));
            } else {
                addTab(pr.getDatabaseContext(), focusPanel);
            }
        }
    }

    /**
     * This method causes all open BasePanels to set up their tables anew. When called from PrefsDialog3, this updates
     * to the new settings.
     */
    public void setupAllTables() {
        // This action can be invoked without an open database, so
        // we have to check if we have one before trying to invoke
        // methods to execute changes in the preferences.

        // We want to notify all tabs about the changes to
        // avoid problems when changing the column set.
        for (int i = 0; i < tabbedPane.getTabs().size(); i++) {
            BasePanel bf = getBasePanelAt(i);

            // Update tables:
            if (bf.getDatabase() != null) {
                DefaultTaskExecutor.runInJavaFXThread(bf::setupMainPanel);
            }
        }
    }

    private List<String> collectDatabaseFilePaths() {
        List<String> dbPaths = new ArrayList<>(getBasePanelCount());

        for (BasePanel basePanel : getBasePanelList()) {
            try {
                // db file exists
                if (basePanel.getBibDatabaseContext().getDatabaseFile().isPresent()) {
                    dbPaths.add(basePanel.getBibDatabaseContext().getDatabaseFile().get().getCanonicalPath());
                } else {
                    dbPaths.add("");
                }
            } catch (IOException ex) {
                LOGGER.error("Invalid database file path: " + ex.getMessage());
            }
        }
        return dbPaths;
    }

    private List<String> getUniquePathParts() {
        List<String> dbPaths = collectDatabaseFilePaths();

        return FileUtil.uniquePathSubstrings(dbPaths);
    }

    public void updateAllTabTitles() {
        List<String> paths = getUniquePathParts();
        for (int i = 0; i < getBasePanelCount(); i++) {
            String uniqPath = paths.get(i);
            Optional<File> file = getBasePanelAt(i).getBibDatabaseContext().getDatabaseFile();

            if (file.isPresent()) {
                if (!uniqPath.equals(file.get().getName()) && uniqPath.contains(File.separator)) {
                    // remove filename
                    uniqPath = uniqPath.substring(0, uniqPath.lastIndexOf(File.separator));
                    tabbedPane.getTabs().get(i).setText(getBasePanelAt(i).getTabTitle() + " \u2014 " + uniqPath);
                } else {
                    // set original filename (again)
                    tabbedPane.getTabs().get(i).setText(getBasePanelAt(i).getTabTitle());
                }
            } else {
                tabbedPane.getTabs().get(i).setText(getBasePanelAt(i).getTabTitle());
            }
            tabbedPane.getTabs().get(i).setTooltip(new Tooltip(file.map(File::getAbsolutePath).orElse(null)));
        }
    }

    public void addTab(BasePanel basePanel, boolean raisePanel) {
        // add tab
        Tab newTab = new Tab(basePanel.getTabTitle(), basePanel);
        tabbedPane.getTabs().add(newTab);
        newTab.setOnCloseRequest(event -> {
            closeTab((BasePanel) newTab.getContent());
            event.consume();
        });

        // update all tab titles
        updateAllTabTitles();

        if (raisePanel) {
            tabbedPane.getSelectionModel().select(newTab);
        }

        // Register undo/redo listener
        basePanel.getUndoManager().registerListener(new UndoRedoEventManager());

        BibDatabaseContext context = basePanel.getBibDatabaseContext();

        if (readyForAutosave(context)) {
            AutosaveManager autosaver = AutosaveManager.start(context);
            autosaver.registerListener(new AutosaveUIManager(basePanel));
        }

        BackupManager.start(context, Globals.entryTypesManager, prefs);

        // Track opening
        trackOpenNewDatabase(basePanel);
    }

    private void trackOpenNewDatabase(BasePanel basePanel) {
        Map<String, String> properties = new HashMap<>();
        Map<String, Double> measurements = new HashMap<>();
        measurements.put("NumberOfEntries", (double) basePanel.getBibDatabaseContext().getDatabase().getEntryCount());

        Globals.getTelemetryClient().ifPresent(client -> client.trackEvent("OpenNewDatabase", properties, measurements));
    }

    public BasePanel addTab(BibDatabaseContext databaseContext, boolean raisePanel) {
        Objects.requireNonNull(databaseContext);

        BasePanel bp = new BasePanel(this, BasePanelPreferences.from(Globals.prefs), databaseContext, ExternalFileTypes.getInstance());
        addTab(bp, raisePanel);
        return bp;
    }

    private boolean readyForAutosave(BibDatabaseContext context) {
        return ((context.getLocation() == DatabaseLocation.SHARED) ||
                ((context.getLocation() == DatabaseLocation.LOCAL) && Globals.prefs.getBoolean(JabRefPreferences.LOCAL_AUTO_SAVE)))
                &&
                context.getDatabaseFile().isPresent();
    }

    /**
     * Opens the import inspection dialog to let the user decide which of the given entries to import.
     *
     * @param panel   The BasePanel to add to.
     * @param entries The entries to add.
     */
    private void addImportedEntries(final BasePanel panel, final List<BibEntry> entries) {
        BackgroundTask<List<BibEntry>> task = BackgroundTask.wrap(() -> entries);
        ImportEntriesDialog dialog = new ImportEntriesDialog(panel.getBibDatabaseContext(), task);
        dialog.setTitle(Localization.lang("Import"));
        dialog.showAndWait();
    }

    public FileHistoryMenu getFileHistory() {
        return fileHistory;
    }

    /**
     * Set the visibility of the progress bar in the right end of the status line at the bottom of the frame.
     */
    public void setProgressBarVisible(final boolean visible) {
        progressBar.setVisible(visible);
    }

    /**
     * Sets the indeterminate status of the progress bar.
     * <p>
     */
    public void setProgressBarIndeterminate(final boolean value) {
        progressBar.setProgress(ProgressBar.INDETERMINATE_PROGRESS);
    }

    /**
     * Return a boolean, if the selected entry have file
     *
     * @param selectEntryList A selected entries list of the current base pane
     * @return true, if the selected entry contains file. false, if multiple entries are selected or the selected entry
     * doesn't contains file
     */
    private boolean isExistFile(List<BibEntry> selectEntryList) {
        if (selectEntryList.size() == 1) {
            BibEntry selectedEntry = selectEntryList.get(0);
            return selectedEntry.getField(StandardField.FILE).isPresent();
        }
        return false;
    }

    /**
     * Return a boolean, if the selected entry have url or doi
     *
     * @param selectEntryList A selected entries list of the current base pane
     * @return true, if the selected entry contains url or doi. false, if multiple entries are selected or the selected
     * entry doesn't contains url or doi
     */
    private boolean isExistURLorDOI(List<BibEntry> selectEntryList) {
        if (selectEntryList.size() == 1) {
            BibEntry selectedEntry = selectEntryList.get(0);
            return (selectedEntry.getField(StandardField.URL).isPresent() || selectedEntry.getField(StandardField.DOI).isPresent());
        }
        return false;
    }

    /**
     * Ask if the user really wants to close the given database
     *
     * @return true if the user choose to close the database
     */
    private boolean confirmClose(BasePanel panel) {
        String filename = panel.getBibDatabaseContext()
                               .getDatabasePath()
                               .map(Path::toAbsolutePath)
                               .map(Path::toString)
                               .orElse(GUIGlobals.UNTITLED_TITLE);

        ButtonType saveChanges = new ButtonType(Localization.lang("Save changes"), ButtonBar.ButtonData.YES);
        ButtonType discardChanges = new ButtonType(Localization.lang("Discard changes"), ButtonBar.ButtonData.NO);
        ButtonType cancel = new ButtonType(Localization.lang("Return to JabRef"), ButtonBar.ButtonData.CANCEL_CLOSE);

        Optional<ButtonType> response = dialogService.showCustomButtonDialogAndWait(Alert.AlertType.CONFIRMATION,
                Localization.lang("Save before closing"),
                Localization.lang("Library '%0' has changed.", filename),
                saveChanges, discardChanges, cancel);

        if (response.isPresent() && response.get().equals(saveChanges)) {
            // The user wants to save.
            try {
                SaveDatabaseAction saveAction = new SaveDatabaseAction(panel, Globals.prefs, Globals.entryTypesManager);
                if (saveAction.save()) {
                    // Saved, now exit.
                    return true;
                }
                // The action was either canceled or unsuccessful.
                dialogService.notify(Localization.lang("Unable to save library"));
            } catch (Throwable ex) {
                LOGGER.error("A problem occurred when trying to save the file", ex);
                dialogService.showErrorDialogAndWait(Localization.lang("Save library"), Localization.lang("Could not save file."), ex);
            }
            // Save was cancelled or an error occurred.
            return false;
        }
        return !response.isPresent() || !response.get().equals(cancel);
    }

    private void closeTab(BasePanel panel) {
        // empty tab without database
        if (panel == null) {
            return;
        }

        BibDatabaseContext context = panel.getBibDatabaseContext();

        if (panel.isModified() && (context.getLocation() == DatabaseLocation.LOCAL)) {
            if (confirmClose(panel)) {
                removeTab(panel);
            } else {
                return;
            }
        } else if (context.getLocation() == DatabaseLocation.SHARED) {
            context.convertToLocalDatabase();
            context.getDBMSSynchronizer().closeSharedDatabase();
            context.clearDBMSSynchronizer();
            removeTab(panel);
        } else {
            removeTab(panel);
        }
        AutosaveManager.shutdown(context);
        BackupManager.shutdown(context);
    }

    private void removeTab(BasePanel panel) {
        DefaultTaskExecutor.runInJavaFXThread(() -> {
            panel.cleanUp();
            tabbedPane.getTabs().remove(getTab(panel));
            setWindowTitle();
            // update tab titles
            updateAllTabTitles();
        });
    }

    public void closeCurrentTab() {
        removeTab(getCurrentBasePanel());
    }

    public OpenDatabaseAction getOpenDatabaseAction() {
        return new OpenDatabaseAction(this);
    }

    public SidePaneManager getSidePaneManager() {
        return sidePaneManager;
    }

    public PushToApplicationsManager getPushToApplicationsManager() {
        return pushToApplicationsManager;
    }

    public GlobalSearchBar getGlobalSearchBar() {
        return globalSearchBar;
    }

    public CountingUndoManager getUndoManager() {
        return undoManager;
    }

    public DialogService getDialogService() {
        return dialogService;
    }

    private void setDefaultTableFontSize() {
        GUIGlobals.setFont(Globals.prefs.getIntDefault(JabRefPreferences.FONT_SIZE));
        for (BasePanel basePanel : getBasePanelList()) {
            basePanel.updateTableFont();
        }
        dialogService.notify(Localization.lang("Table font size is %0", String.valueOf(GUIGlobals.currentFont.getSize())));
    }

    private void increaseTableFontSize() {
        GUIGlobals.setFont(GUIGlobals.currentFont.getSize() + 1);
        for (BasePanel basePanel : getBasePanelList()) {
            basePanel.updateTableFont();
        }
        dialogService.notify(Localization.lang("Table font size is %0", String.valueOf(GUIGlobals.currentFont.getSize())));
    }

    private void decreaseTableFontSize() {
        double currentSize = GUIGlobals.currentFont.getSize();
        if (currentSize < 2) {
            return;
        }
        GUIGlobals.setFont(currentSize - 1);
        for (BasePanel basePanel : getBasePanelList()) {
            basePanel.updateTableFont();
        }
        dialogService.notify(Localization.lang("Table font size is %0", String.valueOf(GUIGlobals.currentFont.getSize())));
    }

    /**
     * The action concerned with closing the window.
     */
    private class CloseAction extends SimpleCommand {

        @Override
        public void execute() {
            quit();
        }
    }

    private class CloseDatabaseAction extends SimpleCommand {

        @Override
        public void execute() {
            closeTab(getCurrentBasePanel());
        }
    }

    private class UndoRedoEventManager {

        @Subscribe
        public void listen(UndoRedoEvent event) {
            updateTexts(event);
            JabRefFrame.this.getCurrentBasePanel().updateEntryEditorIfShowing();
        }

        @Subscribe
        public void listen(AddUndoableActionEvent event) {
            updateTexts(event);
        }

        private void updateTexts(UndoChangeEvent event) {
            /* TODO
            SwingUtilities.invokeLater(() -> {
                undo.putValue(Action.SHORT_DESCRIPTION, event.getUndoDescription());
                undo.setEnabled(event.isCanUndo());
                redo.putValue(Action.SHORT_DESCRIPTION, event.getRedoDescription());
                redo.setEnabled(event.isCanRedo());
            });
            */
        }
    }
}<|MERGE_RESOLUTION|>--- conflicted
+++ resolved
@@ -769,10 +769,7 @@
 
         quality.getItems().addAll(
                 factory.createMenuItem(StandardActions.FIND_DUPLICATES, new DuplicateSearch(this, dialogService, stateManager)),
-<<<<<<< HEAD
                 factory.createMenuItem(StandardActions.MERGE_ENTRIES, new MergeEntriesAction(this, dialogService, stateManager)),
-=======
->>>>>>> 9424777b
                 factory.createMenuItem(StandardActions.CHECK_INTEGRITY, new IntegrityCheckAction(this, stateManager, Globals.TASK_EXECUTOR)),
                 factory.createMenuItem(StandardActions.CLEANUP_ENTRIES, new OldDatabaseCommandWrapper(Actions.CLEANUP, this, stateManager)),
 
@@ -816,20 +813,8 @@
 
                 new SeparatorMenuItem(),
 
-<<<<<<< HEAD
                 factory.createMenuItem(StandardActions.SEND_AS_EMAIL, new SendAsEMailAction(dialogService, stateManager)),
-                pushToApplicationMenuItem,
-
-                factory.createSubMenu(StandardActions.ABBREVIATE,
-                        factory.createMenuItem(StandardActions.ABBREVIATE_DEFAULT, new OldDatabaseCommandWrapper(Actions.ABBREVIATE_DEFAULT, this, stateManager)),
-                        factory.createMenuItem(StandardActions.ABBREVIATE_MEDLINE, new OldDatabaseCommandWrapper(Actions.ABBREVIATE_MEDLINE, this, stateManager)),
-                        factory.createMenuItem(StandardActions.ABBREVIATE_SHORTEST_UNIQUE, new OldDatabaseCommandWrapper(Actions.ABBREVIATE_SHORTEST_UNIQUE, this, stateManager))),
-
-                factory.createMenuItem(StandardActions.UNABBREVIATE, new OldDatabaseCommandWrapper(Actions.UNABBREVIATE, this, stateManager))
-=======
-                factory.createMenuItem(StandardActions.SEND_AS_EMAIL, new OldDatabaseCommandWrapper(Actions.SEND_AS_EMAIL, this, stateManager)),
                 pushToApplicationMenuItem
->>>>>>> 9424777b
         );
 
         SidePaneComponent webSearch = sidePaneManager.getComponent(SidePaneType.WEB_SEARCH);
