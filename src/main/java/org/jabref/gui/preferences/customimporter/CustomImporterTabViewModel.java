--- conflicted
+++ resolved
@@ -54,12 +54,8 @@
                                                       .map(ImporterViewModel::getLogic)
                                                       .collect(Collectors.toSet()));
         Globals.IMPORT_FORMAT_READER.resetImportFormats(
-<<<<<<< HEAD
-                preferences.getImportSettingsPreferences(),
+                preferences.getImporterPreferences(),
                 preferences.getGeneralPreferences(),
-=======
-                preferences.getImporterPreferences(),
->>>>>>> 1a08b386
                 preferences.getImportFormatPreferences(),
                 preferences.getXmpPreferences(),
                 Globals.getFileUpdateMonitor());
