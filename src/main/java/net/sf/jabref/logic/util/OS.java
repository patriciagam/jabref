package net.sf.jabref.logic.util;

/***
 * Operating system (OS) detection
 */
public class OS {
    // TODO: what OS do we support?
    // https://commons.apache.org/proper/commons-lang/javadocs/api-2.6/org/apache/commons/lang/SystemUtils.html
    public static final String osName = System.getProperty("os.name", "unknown").toLowerCase();

<<<<<<< HEAD
    public static final boolean LINUX = osName.startsWith("linux");
    public static final boolean WINDOWS = osName.startsWith("win");
    public static final boolean OS_X = osName.startsWith("mac");

    public static boolean isWindows7OrLater() {
        if (!WINDOWS) {
            return false;
        }

        try {
            Float version = Float.parseFloat(System.getProperty("os.version"));
            // Windows 7 == 6.1
            return version >= 6.1;
        } catch (NumberFormatException ex) {
            return false;
        }
=======
    public static final boolean LINUX = OS.osName.startsWith("linux");
    public static final boolean WINDOWS = OS.osName.startsWith("win");
    public static final boolean OS_X = OS.osName.startsWith("mac");
    
    public static final String guessProgramPath(String programName, String windowsDirectory) {
        if (OS.WINDOWS) {
            String progFiles = System.getenv("ProgramFiles(x86)");
            if (progFiles == null) {
                progFiles = System.getenv("ProgramFiles");
            }
            if ((windowsDirectory != null) && !windowsDirectory.isEmpty()) {
                return progFiles + "\\" + windowsDirectory + "\\" + programName + ".exe";
            } else {
                return progFiles + "\\" + programName + ".exe";
            }
        } else {
            return programName;
        }
    }

    public static final String guessProgramPath(String programName) {
        return OS.guessProgramPath(programName, null);
>>>>>>> aded6882
    }
}<|MERGE_RESOLUTION|>--- conflicted
+++ resolved
@@ -8,7 +8,6 @@
     // https://commons.apache.org/proper/commons-lang/javadocs/api-2.6/org/apache/commons/lang/SystemUtils.html
     public static final String osName = System.getProperty("os.name", "unknown").toLowerCase();
 
-<<<<<<< HEAD
     public static final boolean LINUX = osName.startsWith("linux");
     public static final boolean WINDOWS = osName.startsWith("win");
     public static final boolean OS_X = osName.startsWith("mac");
@@ -25,10 +24,7 @@
         } catch (NumberFormatException ex) {
             return false;
         }
-=======
-    public static final boolean LINUX = OS.osName.startsWith("linux");
-    public static final boolean WINDOWS = OS.osName.startsWith("win");
-    public static final boolean OS_X = OS.osName.startsWith("mac");
+    }
     
     public static final String guessProgramPath(String programName, String windowsDirectory) {
         if (OS.WINDOWS) {
@@ -48,6 +44,5 @@
 
     public static final String guessProgramPath(String programName) {
         return OS.guessProgramPath(programName, null);
->>>>>>> aded6882
     }
 }