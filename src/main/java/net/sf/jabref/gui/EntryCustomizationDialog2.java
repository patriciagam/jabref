--- conflicted
+++ resolved
@@ -29,13 +29,7 @@
 import net.sf.jabref.*;
 
 import com.jgoodies.forms.builder.ButtonBarBuilder;
-<<<<<<< HEAD
 import net.sf.jabref.logic.util.StringUtil;
-=======
-
-import net.sf.jabref.util.StringUtil;
->>>>>>> 6a79977c
-import net.sf.jabref.util.Util;
 
 public class EntryCustomizationDialog2 extends JDialog implements ListSelectionListener, ActionListener {
 
@@ -183,12 +177,8 @@
             if (type != null) {
                 String[] rf = type.getRequiredFieldsForCustomization();
                 String[] of = type.getOptionalFields();
-<<<<<<< HEAD
                 List<String> req;
                 List<String> opt;
-=======
-                List<String> req, opt;
->>>>>>> 6a79977c
                 if (rf != null) {
                     req = java.util.Arrays.asList(rf);
                 } else {
@@ -448,13 +438,9 @@
             if (type != null) {
                 String[] rf = type.getRequiredFieldsForCustomization();
                 String[] of = type.getOptionalFields();
-<<<<<<< HEAD
                 List<String> req;
                 List<String> opt1;
                 List<String> opt2;
-=======
-                List<String> req, opt1, opt2;
->>>>>>> 6a79977c
                 if (rf != null) {
                     req = java.util.Arrays.asList(rf);
                 } else {
