--- conflicted
+++ resolved
@@ -48,11 +48,8 @@
 import javax.swing.*;
 import javax.swing.event.ChangeEvent;
 import javax.swing.event.ChangeListener;
-<<<<<<< HEAD
 import javax.swing.event.ListSelectionEvent;
 import javax.swing.event.ListSelectionListener;
-=======
->>>>>>> 01b6ccd5
 import javax.swing.table.TableColumn;
 
 import net.sf.jabref.*;
@@ -155,7 +152,6 @@
                         model,
                         new Object[] {"key", "field", "message"}
                 );
-<<<<<<< HEAD
 
                 table.setSelectionMode(ListSelectionModel.SINGLE_SELECTION);
                 ListSelectionModel selectionModel = table.getSelectionModel();
@@ -175,17 +171,11 @@
                 table.getColumnModel().getColumn(1).setPreferredWidth(30);
                 table.getColumnModel().getColumn(2).setPreferredWidth(250);
                 table.setAutoResizeMode(JTable.AUTO_RESIZE_LAST_COLUMN);
-=======
->>>>>>> 01b6ccd5
                 JScrollPane scrollPane = new JScrollPane(table);
                 String title = Localization.lang("%0 problem(s) found", String.valueOf(messages.size()));
                 JDialog dialog = new JDialog(JabRefFrame.this, title, false);
                 dialog.add(scrollPane);
-<<<<<<< HEAD
                 dialog.setSize(600, 500);
-=======
-                dialog.setSize(600, 800);
->>>>>>> 01b6ccd5
 
                 // show view
                 dialog.setVisible(true);
@@ -528,16 +518,6 @@
 
     public GroupSelector groupSelector;
 
-<<<<<<< HEAD
-    // The menus for importing/appending other formats
-    private final JMenu importMenu = JabRefFrame.subMenu("Import into current database");
-    private final JMenu importNewMenu = JabRefFrame.subMenu("Import into new database");
-    private final JMenu exportMenu = JabRefFrame.subMenu("Export");
-    JMenu customExportMenu = JabRefFrame.subMenu("Custom export");
-    private final JMenu newDatabaseMenu = JabRefFrame.subMenu("New database");
-
-=======
->>>>>>> 01b6ccd5
     // The action for adding a new entry of unspecified type.
     private final NewEntryAction newEntryAction = new NewEntryAction(this, prefs.getKey("New entry"));
     private final NewEntryAction[] newSpecificEntryAction = new NewEntryAction[]
