--- conflicted
+++ resolved
@@ -26,8 +26,10 @@
 import net.sf.jabref.groups.GroupSelector;
 import net.sf.jabref.gui.actions.*;
 import net.sf.jabref.gui.desktop.JabRefDesktop;
+import net.sf.jabref.gui.help.AboutAction;
+import net.sf.jabref.gui.help.AboutDialog;
+import net.sf.jabref.gui.help.HelpAction;
 import net.sf.jabref.gui.help.HelpFiles;
-import net.sf.jabref.gui.help.HelpAction;
 import net.sf.jabref.gui.journals.ManageJournalsAction;
 import net.sf.jabref.gui.keyboard.KeyBinding;
 import net.sf.jabref.gui.keyboard.KeyBindingRepository;
@@ -51,25 +53,15 @@
 import net.sf.jabref.logic.util.OS;
 import net.sf.jabref.logic.util.io.FileUtil;
 import net.sf.jabref.model.database.BibDatabase;
-<<<<<<< HEAD
 import net.sf.jabref.model.database.BibDatabaseMode;
 import net.sf.jabref.model.entry.*;
-=======
->>>>>>> 5f31b7c6
-import org.apache.commons.logging.Log;
-import org.apache.commons.logging.LogFactory;
-
-import net.sf.jabref.gui.help.AboutAction;
-import net.sf.jabref.gui.help.AboutDialog;
-import net.sf.jabref.model.entry.BibEntry;
-import net.sf.jabref.model.entry.BibtexEntryTypes;
-import net.sf.jabref.model.entry.EntryType;
-import net.sf.jabref.model.entry.IEEETranEntryTypes;
 import net.sf.jabref.openoffice.OpenOfficePanel;
 import net.sf.jabref.specialfields.*;
 import net.sf.jabref.sql.importer.DbImportAction;
 import net.sf.jabref.util.ManageKeywordsAction;
 import net.sf.jabref.util.MassSetFieldAction;
+import org.apache.commons.logging.Log;
+import org.apache.commons.logging.LogFactory;
 import osx.macadapter.MacAdapter;
 
 import javax.swing.*;
@@ -234,7 +226,7 @@
 
         @Override
         public void actionPerformed(ActionEvent evt) {
-            if(isBiblatexMode()) {
+            if (isBiblatexMode()) {
                 // to BibteX
                 JabRefFrame.this.getCurrentBasePanel().getLoadedDatabase().setMode(BibDatabaseMode.BIBTEX);
             } else {
@@ -1024,7 +1016,7 @@
      * Returns the currently viewed BasePanel.
      */
     public BasePanel getCurrentBasePanel() {
-        if(tabbedPane == null) {
+        if (tabbedPane == null) {
             return null;
         }
         return (BasePanel) tabbedPane.getSelectedComponent();
@@ -1596,11 +1588,7 @@
         for (int i = 0; i < getBasePanelCount(); i++) {
             try {
                 // db file exists
-<<<<<<< HEAD
-                if(getBasePanelAt(i).getLoadedDatabase().getDatabaseFile() == null) {
-=======
-                if (getBasePanelAt(i).getDatabaseFile() == null) {
->>>>>>> 5f31b7c6
+                if (getBasePanelAt(i).getLoadedDatabase().getDatabaseFile() == null) {
                     dbPaths.add("");
                 } else {
                     dbPaths.add(getBasePanelAt(i).getLoadedDatabase().getDatabaseFile().getCanonicalPath());
