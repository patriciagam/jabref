--- conflicted
+++ resolved
@@ -44,11 +44,7 @@
 import net.sf.jabref.gui.actions.MnemonicAwareAction;
 import net.sf.jabref.gui.keyboard.KeyBinding;
 import net.sf.jabref.gui.undo.NamedCompound;
-<<<<<<< HEAD
-import net.sf.jabref.importer.fileformat.BibtexImporter;
-=======
 import net.sf.jabref.importer.fileformat.BibtexParser;
->>>>>>> 09e5e04d
 import net.sf.jabref.logic.l10n.Localization;
 import net.sf.jabref.logic.util.io.FileBasedLock;
 import net.sf.jabref.logic.util.strings.StringUtil;
@@ -289,12 +285,8 @@
                 // if the database contents should be modified due to new features
                 // in this version of JabRef:
                 final ParserResult finalReferenceToResult = result;
-<<<<<<< HEAD
                 SwingUtilities.invokeLater(
                         () -> OpenDatabaseAction.performPostOpenActions(panel, finalReferenceToResult, true));
-=======
-                SwingUtilities.invokeLater(() -> OpenDatabaseAction.performPostOpenActions(panel, finalReferenceToResult, true));
->>>>>>> 09e5e04d
             }
 
         }
@@ -346,89 +338,14 @@
         // Open and parse file
         ParserResult result = new BibtexImporter().importDatabase(fileToOpen.toPath(), defaultEncoding);
 
-<<<<<<< HEAD
-        if (SpecialFieldsUtils.keywordSyncEnabled()) {
-            NamedCompound compound = new NamedCompound("SpecialFieldSync");
-            for (BibEntry entry : result.getDatabase().getEntries()) {
-                SpecialFieldsUtils.syncSpecialFieldsFromKeywords(entry, compound);
-=======
             if (SpecialFieldsUtils.keywordSyncEnabled()) {
                 NamedCompound compound = new NamedCompound("SpecialFieldSync");
                 for (BibEntry entry : result.getDatabase().getEntries()) {
                     SpecialFieldsUtils.syncSpecialFieldsFromKeywords(entry, compound);
                 }
                 LOGGER.debug("Synchronized special fields based on keywords");
->>>>>>> 09e5e04d
-            }
-            LOGGER.info("Synchronized special fields based on keywords");
-        }
-
-        if (!result.getMetaData().isGroupTreeValid()) {
-            result.addWarning(Localization.lang(
-                    "Group tree could not be parsed. If you save the BibTeX database, all groups will be lost."));
-        }
+            }
 
         return result;
     }
-
-    /**
-     * Load database (bib-file) or, if there exists, a newer autosave version, unless the flag is set to ignore the autosave
-    *
-    * @param name Name of the bib-file to open
-    * @param ignoreAutosave true if autosave version of the file should be ignored
-    * @return ParserResult which never is null
-    */
-
-    public static ParserResult loadDatabaseOrAutoSave(String name, boolean ignoreAutosave) {
-        // String in OpenDatabaseAction.java
-        LOGGER.info("Opening: " + name);
-        File file = new File(name);
-        if (!file.exists()) {
-            ParserResult pr = new ParserResult(null, null, null);
-            pr.setFile(file);
-            pr.setInvalid(true);
-            LOGGER.error(Localization.lang("Error") + ": " + Localization.lang("File not found"));
-            return pr;
-
-        }
-        try {
-
-            if (!ignoreAutosave) {
-                boolean autoSaveFound = AutoSaveManager.newerAutoSaveExists(file);
-                if (autoSaveFound) {
-                    // We have found a newer autosave. Make a note of this, so it can be
-                    // handled after startup:
-                    ParserResult postp = new ParserResult(null, null, null);
-                    postp.setPostponedAutosaveFound(true);
-                    postp.setFile(file);
-                    return postp;
-                }
-            }
-
-            if (!FileBasedLock.waitForFileLock(file, 10)) {
-                LOGGER.error(Localization.lang("Error opening file") + " '" + name + "'. "
-                        + "File is locked by another JabRef instance.");
-                return ParserResult.getNullResult();
-            }
-
-            Charset encoding = Globals.prefs.getDefaultEncoding();
-            ParserResult pr = OpenDatabaseAction.loadDatabase(file, encoding);
-            pr.setFile(file);
-            if (pr.hasWarnings()) {
-                for (String aWarn : pr.warnings()) {
-                    LOGGER.warn(aWarn);
-                }
-            }
-            return pr;
-        } catch (Throwable ex) {
-            ParserResult pr = new ParserResult(null, null, null);
-            pr.setFile(file);
-            pr.setInvalid(true);
-            pr.setErrorMessage(ex.getMessage());
-            LOGGER.info("Problem opening .bib-file", ex);
-            return pr;
-        }
-
-    }
-
 }