/*  Copyright (C) 2003-2015 JabRef contributors.
    This program is free software; you can redistribute it and/or modify
    it under the terms of the GNU General Public License as published by
    the Free Software Foundation; either version 2 of the License, or
    (at your option) any later version.

    This program is distributed in the hope that it will be useful,
    but WITHOUT ANY WARRANTY; without even the implied warranty of
    MERCHANTABILITY or FITNESS FOR A PARTICULAR PURPOSE.  See the
    GNU General Public License for more details.

    You should have received a copy of the GNU General Public License along
    with this program; if not, write to the Free Software Foundation, Inc.,
    51 Franklin Street, Fifth Floor, Boston, MA 02110-1301 USA.
 */
package net.sf.jabref.importer.fetcher;

import java.awt.BorderLayout;

import java.io.IOException;
//import java.lang.reflect.Array;
import java.net.ConnectException;
import java.net.CookieHandler;
import java.net.CookieManager;
import java.net.MalformedURLException;
import java.net.URL;
import java.net.UnknownHostException;
import java.nio.charset.StandardCharsets;
import java.net.HttpURLConnection;
import java.util.Collection;
import java.util.Iterator;
import java.util.regex.Matcher;
import java.util.regex.Pattern;

import javax.swing.JCheckBox;
import javax.swing.JOptionPane;
import javax.swing.JPanel;

import org.apache.commons.logging.Log;
import org.apache.commons.logging.LogFactory;
import org.json.JSONArray;
import org.json.JSONException;
import org.json.JSONObject;

import net.sf.jabref.*;
import net.sf.jabref.importer.*;
import net.sf.jabref.importer.fileformat.BibtexParser;
import net.sf.jabref.logic.formatter.bibtexfields.UnitFormatter;
import net.sf.jabref.logic.formatter.casechanger.CaseKeeper;
import net.sf.jabref.logic.journals.Abbreviations;
import net.sf.jabref.logic.l10n.Localization;
import net.sf.jabref.model.entry.BibEntry;
import net.sf.jabref.util.Util;

public class IEEEXploreFetcher implements EntryFetcher {

    private static final Log LOGGER = LogFactory.getLog(IEEEXploreFetcher.class);
    private static final String URL_SEARCH = "http://ieeexplore.ieee.org/rest/search?reload=true";
    private static final String URL_BIBTEX_START = "http://ieeexplore.ieee.org/xpl/downloadCitations?reload=true&recordIds=";
    private static final String URL_BIBTEX_END = "&download-format=download-bibtex&x=0&y=0";
    private static final String DIALOG_TITLE = Localization.lang("Search %0", "IEEEXplore");
    private static final int MAX_FETCH = 100;

    private static final Pattern PUBLICATION_PATTERN = Pattern.compile("(.*), \\d*\\.*\\s?(.*)");
    private static final Pattern PROCEEDINGS_PATTERN = Pattern.compile("(.*?)\\.?\\s?Proceedings\\s?(.*)");

    private final CaseKeeper caseKeeper = new CaseKeeper();
    private final UnitFormatter unitFormatter = new UnitFormatter();
    private final HTMLConverter htmlConverter = new HTMLConverter();
    private final JCheckBox absCheckBox = new JCheckBox(Localization.lang("Include abstracts"), false);

    private boolean shouldContinue;

    public IEEEXploreFetcher() {
        super();
        CookieHandler.setDefault(new CookieManager());
    }

    @Override
    public JPanel getOptionsPanel() {
        JPanel pan = new JPanel();
        pan.setLayout(new BorderLayout());
        pan.add(absCheckBox, BorderLayout.NORTH);

        return pan;
    }

    @Override
    public boolean processQuery(String query, ImportInspector dialog, OutputPrinter status) {
        //IEEE API seems to use .QT. as a marker for the quotes for exact phrase searching
        String terms = query.replaceAll("\"", "\\.QT\\.");

        shouldContinue = true;
        int parsed = 0;
        int pageNumber = 1;

        String postData = makeSearchPostRequestPayload(pageNumber, terms);

        try {
            //open the search URL
            URL url = new URL(IEEEXploreFetcher.URL_SEARCH);
            HttpURLConnection con = (HttpURLConnection) url.openConnection();

            //add request header
            con.setRequestProperty("Accept", "application/json");
            con.setRequestProperty("Content-type", "application/json");

            //retrieve the search results
            String page = Util.getPostResults(con, postData, StandardCharsets.UTF_8);

            //the page can be blank if the search did not work (not sure the exact conditions that lead to this, but declaring it an invalid search for now)
            if (page.isEmpty()) {
                status.showMessage(Localization.lang("You have entered an invalid search '%0'.", query),
                        DIALOG_TITLE, JOptionPane.INFORMATION_MESSAGE);
                return false;
            }

            //parses the JSON data returned by the query
            //TODO: a faster way would be to parse the JSON tokens one at a time just to extract the article number, but this seems to be fast enough...
            JSONObject searchResultsJson = new JSONObject(page);
            int hits = searchResultsJson.getInt("totalRecords");

            //if no search results were found
            if (hits == 0) {
                status.showMessage(Localization.lang("No entries found for the search string '%0'", query),
                        DIALOG_TITLE, JOptionPane.INFORMATION_MESSAGE);
                return false;
            }

            //if max hits were exceeded, display the warning
            if (hits > IEEEXploreFetcher.MAX_FETCH) {
                status.showMessage(
                        Localization.lang("%0 entries found. To reduce server load, only %1 will be downloaded.",
                                String.valueOf(hits), String.valueOf(IEEEXploreFetcher.MAX_FETCH)),
                        DIALOG_TITLE, JOptionPane.INFORMATION_MESSAGE);
            }

            //fetch the raw Bibtex results from IEEEXplore
            URL bibtexURL = new URL(createBibtexQueryURL(searchResultsJson));
            String bibtexPage = Util.getResults(bibtexURL);

            //preprocess the result (eg. convert HTML escaped characters to latex and do other formatting not performed by BibtexParser)
            bibtexPage = preprocessBibtexResultsPage(bibtexPage);

            //parse the page into Bibtex entries
            Collection<BibEntry> parsedBibtexCollection = BibtexParser.fromString(bibtexPage);
            if (parsedBibtexCollection == null) {
                status.showMessage(Localization.lang("Error occured parsing BibTeX returned from IEEEXplore"),
                        DIALOG_TITLE, JOptionPane.INFORMATION_MESSAGE);
                return false;
            }
            int nEntries = parsedBibtexCollection.size();
            Iterator<BibEntry> parsedBibtexCollectionIterator = parsedBibtexCollection.iterator();
            while (parsedBibtexCollectionIterator.hasNext() && shouldContinue) {
                dialog.addEntry(cleanup(parsedBibtexCollectionIterator.next()));
                dialog.setProgress(parsed, nEntries);
                parsed++;
            }

            return true;

        } catch (MalformedURLException e) {
            LOGGER.warn("Bad URL", e);
        } catch (ConnectException e) {
            status.showMessage(Localization.lang("Connection to IEEEXplore failed"), DIALOG_TITLE,
                    JOptionPane.ERROR_MESSAGE);
        } catch (UnknownHostException e) {
            status.showMessage(Localization.lang("Connection to IEEEXplore failed"), DIALOG_TITLE,
                    JOptionPane.ERROR_MESSAGE);
        } catch (IOException e) {
            status.showMessage(e.getMessage(), DIALOG_TITLE, JOptionPane.ERROR_MESSAGE);
            LOGGER.warn("Search IEEEXplore: " + e.getMessage(), e);
        } catch (JSONException e) {
            status.showMessage(e.getMessage(), DIALOG_TITLE, JOptionPane.ERROR_MESSAGE);
            LOGGER.warn("Search IEEEXplore: " + e.getMessage(), e);
        }

        return false;
    }


    @Override
    public String getTitle() {
        return "IEEEXplore";
    }

    @Override
    public String getHelpPage() {
        return "IEEEXploreHelp.html";
    }

    /**
     * This method is called by the dialog when the user has cancelled the import.
     */
    @Override
    public void stopFetching() {
        shouldContinue = false;
    }

    private String makeSearchPostRequestPayload(int startIndex, String terms) {
        return "{\"queryText\":" + JSONObject.quote(terms) + ",\"refinements\":[],\"pageNumber\":\"" + startIndex
                + "\",\"searchWithin\":[],\"newsearch\":\"true\",\"searchField\":\"Search_All\",\"rowsPerPage\":\"100\"}";
    }

    private String createBibtexQueryURL(JSONObject searchResultsJson) {

        //buffer to use for building the URL for fetching the bibtex data from IEEEXplore
        StringBuffer bibtexQueryURLStringBuf = new StringBuffer(45);
        bibtexQueryURLStringBuf.append(URL_BIBTEX_START);

        //loop over each record and create a comma-separate list of article numbers which will be used to download the raw Bibtex
        JSONArray recordsJsonArray = searchResultsJson.getJSONArray("records");
        for (int n = 0; n < recordsJsonArray.length(); n++) {
            if (!recordsJsonArray.getJSONObject(n).isNull("articleNumber")) {
                bibtexQueryURLStringBuf.append(recordsJsonArray.getJSONObject(n).getString("articleNumber"))
                        .append(',');
            }
        }
        //delete the last comma
        bibtexQueryURLStringBuf.deleteCharAt(bibtexQueryURLStringBuf.length() - 1);

        //add the abstract setting
        boolean includeAbstract = absCheckBox.isSelected();
        if (includeAbstract) {
            bibtexQueryURLStringBuf.append("&citations-format=citation-abstract");
        } else {
            bibtexQueryURLStringBuf.append("&citations-format=citation-only");
        }

        //append the remaining URL
        bibtexQueryURLStringBuf.append(URL_BIBTEX_END);

        return bibtexQueryURLStringBuf.toString();
    }

    private String preprocessBibtexResultsPage(String bibtexPage) {
        //for some reason, the escaped HTML characters in the titles are in the format "#xNNNN" (they are missing the ampersand)
        //add the ampersands back in before passing to the HTML formatter so they can be properly converted
        //TODO: Maybe edit the HTMLconverter to also recognize escaped characters even when the & is missing?
        //Pattern escapedPattern = Pattern.compile("(?<!&)#([x]*)([0]*)(\\p{XDigit}+);");
        bibtexPage = bibtexPage.replaceAll("(?<!&)(#[x]*[0]*\\p{XDigit}+;)", "&$1");

        //Also, percent signs are not escaped by the IEEEXplore Bibtex output nor, it would appear, the subsequent processing in JabRef
        //TODO: Maybe find a better spot for this if it applies more universally
        bibtexPage = bibtexPage.replaceAll("(?<!\\\\)%", "\\\\%");

        //Format the bibtexResults using the HTML formatter (clears up numerical and text escaped characters and remaining HTML tags)
        bibtexPage = htmlConverter.format(bibtexPage);

        return bibtexPage;
    }

    private BibEntry cleanup(BibEntry entry) {
        if (entry == null) {
            return null;
        }

        // clean up title
        if (entry.hasField("title")) {
            String title = entry.getField("title");
            // USe the alt-text and replace image links
            title = title.replaceAll("[ ]?img src=[^ ]+ alt=\"([^\"]+)\">[ ]?", "\\$$1\\$");
            // Try to sort out most of the /spl / conversions
            // Deal with this specific nested type first
            title = title.replaceAll("/sub /spl infin//", "\\$_\\\\infty\\$");
            title = title.replaceAll("/sup /spl infin//", "\\$\\^\\\\infty\\$");
            // Replace general expressions
            title = title.replaceAll("/[sS]pl ([^/]+)/", "\\$\\\\$1\\$");
            // Deal with subscripts and superscripts
            if (Globals.prefs.getBoolean(JabRefPreferences.USE_CONVERT_TO_EQUATION)) {
                title = title.replaceAll("/sup ([^/]+)/", "\\$\\^\\{$1\\}\\$");
                title = title.replaceAll("/sub ([^/]+)/", "\\$_\\{$1\\}\\$");
                title = title.replaceAll("\\(sup\\)([^(]+)\\(/sup\\)", "\\$\\^\\{$1\\}\\$");
                title = title.replaceAll("\\(sub\\)([^(]+)\\(/sub\\)", "\\_\\{$1\\}\\$");
            } else {
                title = title.replaceAll("/sup ([^/]+)/", "\\\\textsuperscript\\{$1\\}");
                title = title.replaceAll("/sub ([^/]+)/", "\\\\textsubscript\\{$1\\}");
                title = title.replaceAll("\\(sup\\)([^(]+)\\(/sup\\)", "\\\\textsuperscript\\{$1\\}");
                title = title.replaceAll("\\(sub\\)([^(]+)\\(/sub\\)", "\\\\textsubscript\\{$1\\}");
            }

            // Replace \infin with \infty
            title = title.replaceAll("\\\\infin", "\\\\infty");

            // Unit formatting
            if (Globals.prefs.getBoolean(JabRefPreferences.USE_UNIT_FORMATTER_ON_SEARCH)) {
                title = unitFormatter.format(title);
            }

            // Automatic case keeping
            if (Globals.prefs.getBoolean(JabRefPreferences.USE_CASE_KEEPER_ON_SEARCH)) {
                title = caseKeeper.format(title);
            }
            // Write back
            entry.setField("title", title);
        }

        // clean up author
        if (entry.hasField("author")) {
            String author = entry.getField("author");
            author = author.replaceAll("\\s+", " ");

            //reorder the "Jr." "Sr." etc to the correct ordering
            String[] authorSplit = author.split("(^\\s*|\\s*$|\\s+and\\s+)");
            for (int n = 0; n < authorSplit.length; n++) {
                authorSplit[n] = authorSplit[n].replaceAll("(.+?),(.+?),(.+)", "$1,$3,$2");
            }
            author = String.join(" and ", authorSplit);

            author = author.replaceAll("\\.", ". ");
            author = author.replaceAll("  ", " ");
            author = author.replaceAll("\\. -", ".-");
            author = author.replaceAll("; ", " and ");
            author = author.replaceAll(" ,", ",");
            author = author.replaceAll("  ", " ");
            author = author.replaceAll("[ ,;]+$", "");
            //TODO: remove trailing commas
            entry.setField("author", author);
        }

        // clean up month
        String month = entry.getField("month");
        if ((month != null) && !month.isEmpty()) {
            month = month.replaceAll("\\.", "");
            month = month.toLowerCase();

            Pattern monthPattern = Pattern.compile("(\\d*+)\\s*([a-z]*+)-*(\\d*+)\\s*([a-z]*+)");
            Matcher mm = monthPattern.matcher(month);
            String date = month;
            if (mm.find()) {
                if (mm.group(3).isEmpty()) {
                    if (!mm.group(2).isEmpty()) {
                        date = "#" + mm.group(2).substring(0, 3) + "#";
                        if (!mm.group(1).isEmpty()) {
                            date += " " + mm.group(1) + ",";
                        }
                    } else {
                        date = mm.group(1) + ",";
                    }
                } else if (mm.group(2).isEmpty()) {
                    if (!mm.group(4).isEmpty()) {
                        date = "#" + mm.group(4).substring(0, 3) + "# " + mm.group(1) + "--" + mm.group(3) + ",";
                    } else {
                        date += ",";
                    }
                } else {
                    date = "#" + mm.group(2).substring(0, 3) + "# " + mm.group(1) + "--#" + mm.group(4).substring(0, 3)
                            + "# " + mm.group(3) + ",";
                }
            }
            //date = date.trim();
            //if (!date.isEmpty()) {
            entry.setField("month", date);
            //}
        }

        // clean up pages
        if (entry.hasField("pages")) {
            String pages = entry.getField("pages");
            String[] pageNumbers = pages.split("-");
            if (pageNumbers.length == 2) {
                if (pageNumbers[0].equals(pageNumbers[1])) {// single page
                    entry.setField("pages", pageNumbers[0]);
                } else {
                    entry.setField("pages", pages.replaceAll("-", "--"));
                }
            }
        }

        // clean up publication field
        String type = entry.getType();
        String sourceField = "";
        if ("article".equals(type)) {
            sourceField = "journal";
            entry.clearField("booktitle");
        } else if ("inproceedings".equals(type)) {
            sourceField = "booktitle";
        }
<<<<<<< HEAD
        String fullName = entry.getField(sourceField);
        if (fullName != null) {
            if ("article".equals(type)) {
=======
        if (entry.hasField(sourceField)) {
            String fullName = entry.getField(sourceField);
            if ("Article".equals(type.getName())) {
>>>>>>> 4d7b28d2
                int ind = fullName.indexOf(": Accepted for future publication");
                if (ind > 0) {
                    fullName = fullName.substring(0, ind);
                    entry.setField("year", "to be published");
                    entry.clearField("month");
                    entry.clearField("pages");
                    entry.clearField("number");
                }
                String[] parts = fullName.split("[\\[\\]]"); //[see also...], [legacy...]
                fullName = parts[0];
                if (parts.length == 3) {
                    fullName += parts[2];
                }
                String note = entry.getField("note");
                if ("Early Access".equals(note)) {
                    entry.setField("year", "to be published");
                    entry.clearField("month");
                    entry.clearField("pages");
                    entry.clearField("number");
                }
            } else {
                fullName = fullName.replace("Conference Proceedings", "Proceedings")
                        .replace("Proceedings of", "Proceedings").replace("Proceedings.", "Proceedings");
                fullName = fullName.replaceAll("International", "Int.");
                fullName = fullName.replaceAll("Symposium", "Symp.");
                fullName = fullName.replaceAll("Conference", "Conf.");
                fullName = fullName.replaceAll(" on", " ").replace("  ", " ");
            }

            Matcher m1 = PUBLICATION_PATTERN.matcher(fullName);
            String abrvPattern = ".*[^,] '?\\d+\\)?";
            if (m1.find()) {
                String prefix = m1.group(2).trim();
                String postfix = m1.group(1).trim();
                String abrv = "";
                String[] parts = prefix.split("\\. ", 2);
                if (parts.length == 2) {
                    if (parts[0].matches(abrvPattern)) {
                        prefix = parts[1];
                        abrv = parts[0];
                    } else {
                        prefix = parts[0];
                        abrv = parts[1];
                    }
                }
                if (prefix.matches(abrvPattern)) {
                    fullName = postfix + " " + prefix;
                } else {
                    fullName = prefix + " " + postfix + " " + abrv;
                    fullName = fullName.trim();
                }
            }
            if ("article".equals(type)) {
                fullName = fullName.replace(" - ", "-"); //IEE Proceedings-

                fullName = fullName.trim();
                if (Globals.prefs.getBoolean(JabRefPreferences.USE_IEEE_ABRV)) {
                    fullName = Abbreviations.journalAbbrev.getMedlineAbbreviation(fullName).orElse(fullName);
                }
            }
            if ("inproceedings".equals(type)) {
                Matcher m2 = PROCEEDINGS_PATTERN.matcher(fullName);
                if (m2.find()) {
                    String prefix = m2.group(2);
                    String postfix = m2.group(1).replaceAll("\\.$", "");
                    if (!prefix.matches(abrvPattern)) {
                        String abrv = "";

                        String[] parts = postfix.split("\\. ", 2);
                        if (parts.length == 2) {
                            if (parts[0].matches(abrvPattern)) {
                                postfix = parts[1];
                                abrv = parts[0];
                            } else {
                                postfix = parts[0];
                                abrv = parts[1];
                            }
                        }
                        fullName = prefix.trim() + " " + postfix.trim() + " " + abrv;

                    } else {
                        fullName = postfix.trim() + " " + prefix.trim();
                    }

                }

                fullName = fullName.trim();

                fullName = fullName.replaceAll("^[tT]he ", "").replaceAll("^\\d{4} ", "").replaceAll("[,.]$", "");
                String year = entry.getField("year");
                if (year != null) {
                    fullName = fullName.replaceAll(", " + year + "\\.?", "");
                }

                if (!fullName.contains("Abstract") && !fullName.contains("Summaries")
                        && !fullName.contains("Conference Record")) {
                    fullName = "Proc. " + fullName;
                }
            }
            entry.setField(sourceField, fullName);
        }

        // clean up abstract
        if (entry.hasField("abstract")) {
            String abstr = entry.getField("abstract");
            // Try to sort out most of the /spl / conversions
            // Deal with this specific nested type first
            abstr = abstr.replaceAll("/sub /spl infin//", "\\$_\\\\infty\\$");
            abstr = abstr.replaceAll("/sup /spl infin//", "\\$\\^\\\\infty\\$");
            // Replace general expressions
            abstr = abstr.replaceAll("/[sS]pl ([^/]+)/", "\\$\\\\$1\\$");
            // Deal with subscripts and superscripts
            if (Globals.prefs.getBoolean(JabRefPreferences.USE_CONVERT_TO_EQUATION)) {
                abstr = abstr.replaceAll("/sup ([^/]+)/", "\\$\\^\\{$1\\}\\$");
                abstr = abstr.replaceAll("/sub ([^/]+)/", "\\$_\\{$1\\}\\$");
                abstr = abstr.replaceAll("\\(sup\\)([^(]+)\\(/sup\\)", "\\$\\^\\{$1\\}\\$");
                abstr = abstr.replaceAll("\\(sub\\)([^(]+)\\(/sub\\)", "\\_\\{$1\\}\\$");
            } else {
                abstr = abstr.replaceAll("/sup ([^/]+)/", "\\\\textsuperscript\\{$1\\}");
                abstr = abstr.replaceAll("/sub ([^/]+)/", "\\\\textsubscript\\{$1\\}");
                abstr = abstr.replaceAll("\\(sup\\)([^(]+)\\(/sup\\)", "\\\\textsuperscript\\{$1\\}");
                abstr = abstr.replaceAll("\\(sub\\)([^(]+)\\(/sub\\)", "\\\\textsubscript\\{$1\\}");
            }
            // Replace \infin with \infty
            abstr = abstr.replaceAll("\\\\infin", "\\\\infty");

            // Write back
            entry.setField("abstract", abstr);
        }

        // Clean up url
        entry.getFieldOptional("url")
                .ifPresent(url -> entry.setField("url", "http://ieeexplore.ieee.org" + url.replace("tp=&", "")));

        // Replace ; as keyword separator
        entry.getFieldOptional("keywords").ifPresent(keys -> entry.setField("keywords",
                keys.replace(";", Globals.prefs.get(JabRefPreferences.GROUP_KEYWORD_SEPARATOR))));
        return entry;
    }


}<|MERGE_RESOLUTION|>--- conflicted
+++ resolved
@@ -376,15 +376,9 @@
         } else if ("inproceedings".equals(type)) {
             sourceField = "booktitle";
         }
-<<<<<<< HEAD
-        String fullName = entry.getField(sourceField);
-        if (fullName != null) {
-            if ("article".equals(type)) {
-=======
         if (entry.hasField(sourceField)) {
             String fullName = entry.getField(sourceField);
-            if ("Article".equals(type.getName())) {
->>>>>>> 4d7b28d2
+            if ("article".equals(type)) {
                 int ind = fullName.indexOf(": Accepted for future publication");
                 if (ind > 0) {
                     fullName = fullName.substring(0, ind);
