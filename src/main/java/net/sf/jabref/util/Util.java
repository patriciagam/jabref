/*  Copyright (C) 2003-2015 JabRef contributors.
    Copyright (C) 2015 Oliver Kopp

    This program is free software; you can redistribute it and/or modify
    it under the terms of the GNU General Public License as published by
    the Free Software Foundation; either version 2 of the License, or
    (at your option) any later version.

    This program is distributed in the hope that it will be useful,
    but WITHOUT ANY WARRANTY; without even the implied warranty of
    MERCHANTABILITY or FITNESS FOR A PARTICULAR PURPOSE.  See the
    GNU General Public License for more details.

    You should have received a copy of the GNU General Public License along
    with this program; if not, write to the Free Software Foundation, Inc.,
    51 Franklin Street, Fifth Floor, Boston, MA 02110-1301 USA.
 */

// created by : Morten O. Alver 2003

package net.sf.jabref.util;

import java.awt.BorderLayout;
import java.awt.Component;
import java.awt.event.ActionEvent;
import java.awt.event.ActionListener;
import java.io.*;
import java.net.*;
import java.util.*;
import java.util.regex.Matcher;
import java.util.regex.Pattern;

import javax.swing.Action;
import javax.swing.ActionMap;
import javax.swing.BorderFactory;
import javax.swing.InputMap;
import javax.swing.JComponent;
import javax.swing.JDialog;
import javax.swing.JLabel;
import javax.swing.JOptionPane;
import javax.swing.JProgressBar;
import javax.swing.JRootPane;
import javax.swing.SwingUtilities;
import javax.swing.undo.AbstractUndoableEdit;
import javax.swing.undo.UndoableEdit;

import net.sf.jabref.logic.l10n.Localization;
import net.sf.jabref.logic.util.io.FileFinder;
import net.sf.jabref.logic.util.io.FileNameCleaner;
import net.sf.jabref.logic.util.io.FileUtil;
import net.sf.jabref.logic.util.strings.StringUtil;
import net.sf.jabref.logic.util.strings.UnicodeCharMap;
import org.apache.commons.logging.Log;
import org.apache.commons.logging.LogFactory;

import net.sf.jabref.gui.worker.AbstractWorker;
import net.sf.jabref.model.entry.AuthorList;
import net.sf.jabref.model.database.BibtexDatabase;
import net.sf.jabref.model.entry.BibtexEntry;
import net.sf.jabref.gui.BibtexFields;
import net.sf.jabref.gui.worker.CallBack;
import net.sf.jabref.logic.util.date.EasyDateFormat;
import net.sf.jabref.gui.EntryMarker;
import net.sf.jabref.Globals;
import net.sf.jabref.gui.preftabs.ImportSettingsTab;
import net.sf.jabref.JabRefPreferences;
import net.sf.jabref.MetaData;
import net.sf.jabref.gui.OpenFileFilter;
import net.sf.jabref.gui.keyboard.KeyBinds;
import net.sf.jabref.gui.worker.Worker;
import net.sf.jabref.exporter.layout.Layout;
import net.sf.jabref.exporter.layout.LayoutHelper;
import net.sf.jabref.external.ExternalFileType;
import net.sf.jabref.external.RegExpFileSearch;
import net.sf.jabref.external.UnknownExternalFileType;
import net.sf.jabref.groups.structure.AbstractGroup;
import net.sf.jabref.groups.structure.KeywordGroup;
import net.sf.jabref.gui.FileListEntry;
import net.sf.jabref.gui.FileListTableModel;
import net.sf.jabref.logic.labelPattern.LabelPatternUtil;
import net.sf.jabref.gui.undo.NamedCompound;
import net.sf.jabref.gui.undo.UndoableFieldChange;

/**
 * utility functions
 */
public class Util {

    private static final Log LOGGER = LogFactory.getLog(Util.class);

    public static final Pattern REMOTE_LINK_PATTERN = Pattern.compile("[a-z]+://.*");

    private static final EasyDateFormat dateFormatter = new EasyDateFormat();

    public static final String ARXIV_LOOKUP_PREFIX = "http://arxiv.org/abs/";

    private static final String SEPARATING_CHARS_NOSPACE = ";,\n";

    private static final UnicodeCharMap UNICODE_CHAR_MAP = new UnicodeCharMap();


    /**
     * This method sets the location of a Dialog such that it is centered with regard to another window, but not outside
     * the screen on the left and the top.
     */
    public static void placeDialog(java.awt.Dialog diag, java.awt.Container win) {
        diag.setLocationRelativeTo(win);
    }

    /**
     * This method returns a String similar to the one passed in, except that it is molded into a form that is
     * acceptable for bibtex.
     *
     * Watch-out that the returned string might be of length 0 afterwards.
     *
     * @param key mayBeNull
     */
    public static String checkLegalKey(String key) {
        if (key == null) {
            return null;
        }
        if (!JabRefPreferences.getInstance().getBoolean(JabRefPreferences.ENFORCE_LEGAL_BIBTEX_KEY)) {
            // User doesn't want us to enforce legal characters. We must still look
            // for whitespace and some characters such as commas, since these would
            // interfere with parsing:
            StringBuilder newKey = new StringBuilder();
            for (int i = 0; i < key.length(); i++) {
                char c = key.charAt(i);
                if (!Character.isWhitespace(c) && (c != '{') && (c != '\\') && (c != '"') && (c != '}') && (c != ',')) {
                    newKey.append(c);
                }
            }
            return newKey.toString();

        }
        StringBuilder newKey = new StringBuilder();
        for (int i = 0; i < key.length(); i++) {
            char c = key.charAt(i);
            if (!Character.isWhitespace(c) && (c != '#') && (c != '{') && (c != '\\') && (c != '"') && (c != '}') && (c != '~') && (c != ',') && (c != '^') && (c != '\'')) {
                newKey.append(c);
            }
        }

        // Replace non-English characters like umlauts etc. with a sensible
        // letter or letter combination that bibtex can accept.

        return net.sf.jabref.util.Util.replaceSpecialCharacters(newKey.toString());
    }

    /**
     * Replace non-English characters like umlauts etc. with a sensible letter or letter combination that bibtex can
     * accept. The basis for replacement is the HashMap Globals.UNICODE_CHARS.
     */
    public static String replaceSpecialCharacters(String s) {
        for (Map.Entry<String, String> chrAndReplace : net.sf.jabref.util.Util.UNICODE_CHAR_MAP.entrySet()) {
            s = s.replaceAll(chrAndReplace.getKey(), chrAndReplace.getValue());
        }
        return s;
    }

    public static TreeSet<String> findDeliminatedWordsInField(BibtexDatabase db, String field, String deliminator) {
        TreeSet<String> res = new TreeSet<>();

        for (String s : db.getKeySet()) {
            BibtexEntry be = db.getEntryById(s);
            Object o = be.getField(field);
            if (o != null) {
                String fieldValue = o.toString().trim();
                StringTokenizer tok = new StringTokenizer(fieldValue, deliminator);
                while (tok.hasMoreTokens()) {
                    res.add(net.sf.jabref.model.entry.EntryUtil.capitalizeFirst(tok.nextToken().trim()));
                }
            }
        }
        return res;
    }

    /**
     * Returns a HashMap containing all words used in the database in the given field type. Characters in
     * <code>remove</code> are not included.
     *
     * @param db a <code>BibtexDatabase</code> value
     * @param field a <code>String</code> value
     * @param remove a <code>String</code> value
     * @return a <code>HashSet</code> value
     */
    public static TreeSet<String> findAllWordsInField(BibtexDatabase db, String field, String remove) {
        TreeSet<String> res = new TreeSet<>();
        StringTokenizer tok;
        for (String s : db.getKeySet()) {
            BibtexEntry be = db.getEntryById(s);
            Object o = be.getField(field);
            if (o != null) {
                tok = new StringTokenizer(o.toString(), remove, false);
                while (tok.hasMoreTokens()) {
                    res.add(net.sf.jabref.model.entry.EntryUtil.capitalizeFirst(tok.nextToken().trim()));
                }
            }
        }
        return res;
    }

    /**
     * Finds all authors' last names in all the given fields for the given database.
     *
     * @param db The database.
     * @param fields The fields to look in.
     * @return a set containing the names.
     */
    public static Set<String> findAuthorLastNames(BibtexDatabase db, List<String> fields) {
        Set<String> res = new TreeSet<>();
        for (String s : db.getKeySet()) {
            BibtexEntry be = db.getEntryById(s);
            for (String field : fields) {
                String val = be.getField(field);
                if ((val != null) && !val.isEmpty()) {
                    AuthorList al = AuthorList.getAuthorList(val);
                    for (int i = 0; i < al.size(); i++) {
                        AuthorList.Author a = al.getAuthor(i);
                        String lastName = a.getLast();
                        if ((lastName != null) && !lastName.isEmpty()) {
                            res.add(lastName);
                        }
                    }
                }

            }
        }

        return res;
    }

    public static ArrayList<String[]> parseMethodsCalls(String calls) throws RuntimeException {

        ArrayList<String[]> result = new ArrayList<>();

        char[] c = calls.toCharArray();

        int i = 0;

        while (i < c.length) {

            int start = i;
            if (Character.isJavaIdentifierStart(c[i])) {
                i++;
                while ((i < c.length) && (Character.isJavaIdentifierPart(c[i]) || (c[i] == '.'))) {
                    i++;
                }
                if ((i < c.length) && (c[i] == '(')) {

                    String method = calls.substring(start, i);

                    // Skip the brace
                    i++;

                    if (i < c.length) {
                        if (c[i] == '"') {
                            // Parameter is in format "xxx"

                            // Skip "
                            i++;

                            int startParam = i;
                            i++;
                            boolean escaped = false;
                            while (((i + 1) < c.length) && !(!escaped && (c[i] == '"') && (c[i + 1] == ')'))) {
                                if (c[i] == '\\') {
                                    escaped = !escaped;
                                } else {
                                    escaped = false;
                                }
                                i++;

                            }

                            String param = calls.substring(startParam, i);

                            result.add(new String[] {method, param});
                        } else {
                            // Parameter is in format xxx

                            int startParam = i;

                            while ((i < c.length) && (c[i] != ')')) {
                                i++;
                            }

                            String param = calls.substring(startParam, i);

                            result.add(new String[] {method, param});

                        }
                    } else {
                        // Incorrectly terminated open brace
                        result.add(new String[] {method});
                    }
                } else {
                    String method = calls.substring(start, i);
                    result.add(new String[] {method});
                }
            }
            i++;
        }

        return result;
    }


    /**
     * Takes a string that contains bracketed expression and expands each of these using getFieldAndFormat.
     *
     * Unknown Bracket expressions are silently dropped.
     *
     * @param bracketString
     * @param entry
     * @param database
     * @return
     */
    private static final Pattern squareBracketsPattern = Pattern.compile("\\[.*?\\]");


    public static String expandBrackets(String bracketString, BibtexEntry entry, BibtexDatabase database) {
        Matcher m = net.sf.jabref.util.Util.squareBracketsPattern.matcher(bracketString);
        StringBuffer s = new StringBuffer();
        while (m.find()) {
            String replacement = net.sf.jabref.util.Util.getFieldAndFormat(m.group(), entry, database);
            if (replacement == null) {
                replacement = "";
            }
            m.appendReplacement(s, replacement);
        }
        m.appendTail(s);

        return s.toString();
    }

    /**
     * Sets empty or non-existing owner fields of bibtex entries inside a List to a specified default value. Timestamp
     * field is also set. Preferences are checked to see if these options are enabled.
     *
     * @param bibs List of bibtex entries
     */
    public static void setAutomaticFields(Collection<BibtexEntry> bibs, boolean overwriteOwner, boolean overwriteTimestamp, boolean markEntries) {

        String timeStampField = Globals.prefs.get(JabRefPreferences.TIME_STAMP_FIELD);

        String defaultOwner = Globals.prefs.get(JabRefPreferences.DEFAULT_OWNER);
        String timestamp = net.sf.jabref.util.Util.dateFormatter.getCurrentDate();
        boolean globalSetOwner = Globals.prefs.getBoolean(JabRefPreferences.USE_OWNER);
        boolean globalSetTimeStamp = Globals.prefs.getBoolean(JabRefPreferences.USE_TIME_STAMP);

        // Do not need to do anything if all options are disabled
        if (!(globalSetOwner || globalSetTimeStamp || markEntries)) {
            return;
        }

        // Iterate through all entries
        for (BibtexEntry curEntry : bibs) {
            boolean setOwner = globalSetOwner && (overwriteOwner || (curEntry.getField(BibtexFields.OWNER) == null));
            boolean setTimeStamp = globalSetTimeStamp && (overwriteTimestamp || (curEntry.getField(timeStampField) == null));
            net.sf.jabref.util.Util.setAutomaticFields(curEntry, setOwner, defaultOwner, setTimeStamp, timeStampField, timestamp);
            if (markEntries) {
                EntryMarker.markEntry(curEntry, EntryMarker.IMPORT_MARK_LEVEL, false, new NamedCompound(""));
            }
        }
    }

    /**
     * Sets empty or non-existing owner fields of a bibtex entry to a specified default value. Timestamp field is also
     * set. Preferences are checked to see if these options are enabled.
     *
     * @param entry The entry to set fields for.
     * @param overwriteOwner Indicates whether owner should be set if it is already set.
     * @param overwriteTimestamp Indicates whether timestamp should be set if it is already set.
     */
    public static void setAutomaticFields(BibtexEntry entry, boolean overwriteOwner, boolean overwriteTimestamp) {
        String defaultOwner = Globals.prefs.get(JabRefPreferences.DEFAULT_OWNER);
        String timestamp = net.sf.jabref.util.Util.dateFormatter.getCurrentDate();
        String timeStampField = Globals.prefs.get(JabRefPreferences.TIME_STAMP_FIELD);
        boolean setOwner = Globals.prefs.getBoolean(JabRefPreferences.USE_OWNER) && (overwriteOwner || (entry.getField(BibtexFields.OWNER) == null));
        boolean setTimeStamp = Globals.prefs.getBoolean(JabRefPreferences.USE_TIME_STAMP) && (overwriteTimestamp || (entry.getField(timeStampField) == null));

        net.sf.jabref.util.Util.setAutomaticFields(entry, setOwner, defaultOwner, setTimeStamp, timeStampField, timestamp);
    }

    private static void setAutomaticFields(BibtexEntry entry, boolean setOwner, String owner, boolean setTimeStamp, String timeStampField, String timeStamp) {

        // Set owner field if this option is enabled:
        if (setOwner) {
            // No or empty owner field?
            // if (entry.getField(Globals.OWNER) == null
            // || ((String) entry.getField(Globals.OWNER)).length() == 0) {
            // Set owner field to default value
            entry.setField(BibtexFields.OWNER, owner);
            // }
        }

        if (setTimeStamp) {
            entry.setField(timeStampField, timeStamp);
        }
    }

    /**
     * Collect file links from the given set of fields, and add them to the list contained in the field
     * GUIGlobals.FILE_FIELD.
     *
     * @param database The database to modify.
     * @param fields The fields to find links in.
     * @return A CompoundEdit specifying the undo operation for the whole operation.
     */
    public static NamedCompound upgradePdfPsToFile(BibtexDatabase database, String[] fields) {
        return net.sf.jabref.util.Util.upgradePdfPsToFile(database.getEntryMap().values(), fields);
    }

    /**
     * Collect file links from the given set of fields, and add them to the list contained in the field
     * GUIGlobals.FILE_FIELD.
     *
     * @param entries The entries to modify.
     * @param fields The fields to find links in.
     * @return A CompoundEdit specifying the undo operation for the whole operation.
     */
    public static NamedCompound upgradePdfPsToFile(Collection<BibtexEntry> entries, String[] fields) {
        NamedCompound ce = new NamedCompound(Localization.lang("Move external links to 'file' field"));

        for (BibtexEntry entry : entries) {
            FileListTableModel tableModel = new FileListTableModel();
            // If there are already links in the file field, keep those on top:
            String oldFileContent = entry.getField(Globals.FILE_FIELD);
            if (oldFileContent != null) {
                tableModel.setContent(oldFileContent);
            }
            int oldRowCount = tableModel.getRowCount();
            for (String field : fields) {
                String o = entry.getField(field);
                if (o != null) {
                    if (!o.trim().isEmpty()) {
                        File f = new File(o);
                        FileListEntry flEntry = new FileListEntry(f.getName(), o, Globals.prefs.getExternalFileTypeByExt(field));
                        tableModel.addEntry(tableModel.getRowCount(), flEntry);

                        entry.clearField(field);
                        ce.addEdit(new UndoableFieldChange(entry, field, o, null));
                    }
                }
            }
            if (tableModel.getRowCount() != oldRowCount) {
                String newValue = tableModel.getStringRepresentation();
                entry.setField(Globals.FILE_FIELD, newValue);
                ce.addEdit(new UndoableFieldChange(entry, Globals.FILE_FIELD, oldFileContent, newValue));
            }
        }
        ce.end();
        return ce;
    }

    /**
     * Warns the user of undesired side effects of an explicit assignment/removal of entries to/from this group.
     * Currently there are four types of groups: AllEntriesGroup, SearchGroup - do not support explicit assignment.
     * ExplicitGroup - never modifies entries. KeywordGroup - only this modifies entries upon assignment/removal.
     * Modifications are acceptable unless they affect a standard field (such as "author") besides the "keywords" field.
     *
     * @param parent The Component used as a parent when displaying a confirmation dialog.
     * @return true if the assignment has no undesired side effects, or the user chose to perform it anyway. false
     *         otherwise (this indicates that the user has aborted the assignment).
     */
    public static boolean warnAssignmentSideEffects(AbstractGroup[] groups, BibtexEntry[] entries, BibtexDatabase db, Component parent) {
        Vector<String> affectedFields = new Vector<>();
        for (AbstractGroup group : groups) {
            if (group instanceof KeywordGroup) {
                KeywordGroup kg = (KeywordGroup) group;
                String field = kg.getSearchField().toLowerCase();
                if (field.equals("keywords")) {
                    continue; // this is not undesired
                }
                for (int i = 0, len = BibtexFields.numberOfPublicFields(); i < len; ++i) {
                    if (field.equals(BibtexFields.getFieldName(i))) {
                        affectedFields.add(field);
                        break;
                    }
                }
            }
        }
        if (affectedFields.isEmpty()) {
            return true; // no side effects
        }

        // show a warning, then return
        StringBuffer message = // JZTODO lyrics...
                new StringBuffer("This action will modify the following field(s)\n" + "in at least one entry each:\n");
        for (int i = 0; i < affectedFields.size(); ++i) {
            message.append(affectedFields.elementAt(i)).append("\n");
        }
        message.append("This could cause undesired changes to " + "your entries, so it is\nrecommended that you change the grouping field " + "in your group\ndefinition to \"keywords\" or a non-standard name." + "\n\nDo you still want to continue?");
        int choice = JOptionPane.showConfirmDialog(parent, message, Localization.lang("Warning"), JOptionPane.YES_NO_OPTION, JOptionPane.WARNING_MESSAGE);
        return choice != JOptionPane.NO_OPTION;

        // if (groups instanceof KeywordGroup) {
        // KeywordGroup kg = (KeywordGroup) groups;
        // String field = kg.getSearchField().toLowerCase();
        // if (field.equals("keywords"))
        // return true; // this is not undesired
        // for (int i = 0; i < GUIGlobals.ALL_FIELDS.length; ++i) {
        // if (field.equals(GUIGlobals.ALL_FIELDS[i])) {
        // // show a warning, then return
        // String message = Globals // JZTODO lyrics...
        // .lang(
        // "This action will modify the \"%0\" field "
        // + "of your entries.\nThis could cause undesired changes to "
        // + "your entries, so it is\nrecommended that you change the grouping
        // field "
        // + "in your group\ndefinition to \"keywords\" or a non-standard name."
        // + "\n\nDo you still want to continue?",
        // field);
        // int choice = JOptionPane.showConfirmDialog(parent, message,
        // Globals.lang("Warning"), JOptionPane.YES_NO_OPTION,
        // JOptionPane.WARNING_MESSAGE);
        // return choice != JOptionPane.NO_OPTION;
        // }
        // }
        // }
        // return true; // found no side effects
    }

    /**
     * This method looks up what kind of external binding is used for the given field, and constructs on OpenFileFilter
     * suitable for browsing for an external file.
     *
     * @param fieldName The BibTeX field in question.
     * @return The file filter.
     */
    public static OpenFileFilter getFileFilterForField(String fieldName) {
        String s = BibtexFields.getFieldExtras(fieldName);
        final String ext = "." + fieldName.toLowerCase();
        final OpenFileFilter off;
        if ("browseDocZip".equals(s)) {
            off = new OpenFileFilter(new String[] {ext, ext + ".gz", ext + ".bz2"});
        } else {
            off = new OpenFileFilter(new String[] {ext});
        }
        return off;
    }

    /**
     * Set a given field to a given value for all entries in a Collection. This method DOES NOT update any UndoManager,
     * but returns a relevant CompoundEdit that should be registered by the caller.
     *
     * @param entries The entries to set the field for.
     * @param field The name of the field to set.
     * @param text The value to set. This value can be null, indicating that the field should be cleared.
     * @param overwriteValues Indicate whether the value should be set even if an entry already has the field set.
     * @return A CompoundEdit for the entire operation.
     */
    public static UndoableEdit massSetField(Collection<BibtexEntry> entries, String field, String text, boolean overwriteValues) {

        NamedCompound ce = new NamedCompound(Localization.lang("Set field"));
        for (BibtexEntry entry : entries) {
            String oldVal = entry.getField(field);
            // If we are not allowed to overwrite values, check if there is a
            // nonempty
            // value already for this entry:
            if (!overwriteValues && (oldVal != null) && !oldVal.isEmpty()) {
                continue;
            }
            if (text != null) {
                entry.setField(field, text);
            } else {
                entry.clearField(field);
            }
            ce.addEdit(new UndoableFieldChange(entry, field, oldVal, text));
        }
        ce.end();
        return ce;
    }

    /**
     * Move contents from one field to another for a Collection of entries.
     *
     * @param entries The entries to do this operation for.
     * @param field The field to move contents from.
     * @param newField The field to move contents into.
     * @param overwriteValues If true, overwrites any existing values in the new field. If false, makes no change for
     *            entries with existing value in the new field.
     * @return A CompoundEdit for the entire operation.
     */
    public static UndoableEdit massRenameField(Collection<BibtexEntry> entries, String field, String newField, boolean overwriteValues) {
        NamedCompound ce = new NamedCompound(Localization.lang("Rename field"));
        for (BibtexEntry entry : entries) {
            String valToMove = entry.getField(field);
            // If there is no value, do nothing:
            if ((valToMove == null) || valToMove.isEmpty()) {
                continue;
            }
            // If we are not allowed to overwrite values, check if there is a
            // non-empty value already for this entry for the new field:
            String valInNewField = entry.getField(newField);
            if (!overwriteValues && (valInNewField != null) && !valInNewField.isEmpty()) {
                continue;
            }

            entry.setField(newField, valToMove);
            ce.addEdit(new UndoableFieldChange(entry, newField, valInNewField, valToMove));
            entry.clearField(field);
            ce.addEdit(new UndoableFieldChange(entry, field, valToMove, null));
        }
        ce.end();
        return ce;
    }

    /**
     * Optimized method for converting a String into an Integer
     *
     * From http://stackoverflow.com/questions/1030479/most-efficient-way-of-converting-string-to-integer-in-java
     *
     * @param str the String holding an Integer value
     * @throws NumberFormatException if str cannot be parsed to an int
     * @return the int value of str
     */
    public static int intValueOf(String str) {
        int ival = 0;
        int idx = 0;
        int end;
        boolean sign = false;
        char ch;

        if ((str == null) || ((end = str.length()) == 0) || ((((ch = str.charAt(0)) < '0') || (ch > '9')) && (!(sign = ch == '-') || (++idx == end) || ((ch = str.charAt(idx)) < '0') || (ch > '9')))) {
            throw new NumberFormatException(str);
        }

        for (;; ival *= 10) {
            ival += '0' - ch;
            if (++idx == end) {
                return sign ? ival : -ival;
            }
            if (((ch = str.charAt(idx)) < '0') || (ch > '9')) {
                throw new NumberFormatException(str);
            }
        }
    }

    /**
     * Run an AbstractWorker's methods using Spin features to put each method on the correct thread.
     *
     * @param worker The worker to run.
     * @throws Throwable
     */
    public static void runAbstractWorker(AbstractWorker worker) throws Throwable {
        // This part uses Spin's features:
        Worker wrk = worker.getWorker();
        // The Worker returned by getWorker() has been wrapped
        // by Spin.off(), which makes its methods be run in
        // a different thread from the EDT.
        CallBack clb = worker.getCallBack();

        worker.init(); // This method runs in this same thread, the EDT.
        // Useful for initial GUI actions, like printing a message.

        // The CallBack returned by getCallBack() has been wrapped
        // by Spin.over(), which makes its methods be run on
        // the EDT.
        wrk.run(); // Runs the potentially time-consuming action
        // without freezing the GUI. The magic is that THIS line
        // of execution will not continue until run() is finished.
        clb.update(); // Runs the update() method on the EDT.
    }

    /**
     * Determines filename provided by an entry in a database
     *
     * @param database the database, where the entry is located
     * @param entry the entry to which the file should be linked to
     * @return a suggested fileName
     */
    public static String getLinkedFileName(BibtexDatabase database, BibtexEntry entry) {
        String targetName = entry.getCiteKey() == null ? "default" : entry.getCiteKey();
        StringReader sr = new StringReader(Globals.prefs.get(ImportSettingsTab.PREF_IMPORT_FILENAMEPATTERN));
        Layout layout = null;
        try {
            layout = new LayoutHelper(sr).getLayoutFromText(Globals.FORMATTER_PACKAGE);
        } catch (Exception e) {
            net.sf.jabref.util.Util.LOGGER.info("Wrong format " + e.getMessage(), e);
        }
        if (layout != null) {
            targetName = layout.doLayout(entry, database);
        }
        //Removes illegal characters from filename
        targetName = FileNameCleaner.cleanFileName(targetName);
        return targetName;
    }

    /**
     * @param keywords a String of keywords
     * @return an ArrayList containing the keywords. An emtpy list if keywords are null or empty
     */
    public static ArrayList<String> getSeparatedKeywords(String keywords) {
        ArrayList<String> res = new ArrayList<>();
        if (keywords == null) {
            return res;
        }
        // _NOSPACE is a hack to support keywords such as "choreography transactions"
        // a more intelligent algorithm would check for the separator chosen (SEPARATING_CHARS_NOSPACE)
        // if nothing is found, " " is likely to be the separating char.
        // solution by RisKeywords.java: s.split(",[ ]*")
        StringTokenizer tok = new StringTokenizer(keywords, net.sf.jabref.util.Util.SEPARATING_CHARS_NOSPACE);
        while (tok.hasMoreTokens()) {
            String word = tok.nextToken().trim();
            res.add(word);
        }
        return res;
    }

    public static ArrayList<String> getSeparatedKeywords(BibtexEntry be) {
        return net.sf.jabref.util.Util.getSeparatedKeywords(be.getField("keywords"));
    }

    public static void putKeywords(BibtexEntry entry, ArrayList<String> keywords, NamedCompound ce) {
        // Set Keyword Field
        String oldValue = entry.getField("keywords");
        String newValue;
        if (!keywords.isEmpty()) {
            StringBuilder sb = new StringBuilder();
            for (String keyword : keywords) {
                sb.append(keyword);
                sb.append(", ");
            }
            sb.delete(sb.length() - 2, sb.length());
            newValue = sb.toString();
        } else {
            newValue = null;
        }
        if ((oldValue == null) && (newValue == null)) {
            return;
        }
        if ((oldValue == null) || !oldValue.equals(newValue)) {
            entry.setField("keywords", newValue);
            if (ce != null) {
                ce.addEdit(new UndoableFieldChange(entry, "keywords", oldValue, newValue));
            }
        }
    }

    /**
     * @param ce indicates the undo named compound. May be null
     */
    public static void updateField(BibtexEntry be, String field, String newValue, NamedCompound ce) {
        net.sf.jabref.util.Util.updateField(be, field, newValue, ce, false);
    }

    /**
     * @param ce indicates the undo named compound. May be null
     */
    public static void updateField(BibtexEntry be, String field, String newValue, NamedCompound ce, Boolean nullFieldIfValueIsTheSame) {
        String oldValue = be.getField(field);
        if (nullFieldIfValueIsTheSame && (oldValue != null) && oldValue.equals(newValue)) {
            // if oldValue == newValue then reset field if required by parameter
            newValue = null;
        }
        if ((oldValue == null) && (newValue == null)) {
            return;
        }
        if ((oldValue == null) || !oldValue.equals(newValue)) {
            be.setField(field, newValue);
            if (ce != null) {
                ce.addEdit(new UndoableFieldChange(be, field, oldValue, newValue));
            }
        }
    }

    /**
     * Binds ESC-Key to cancel button
     *
     * @param rootPane the pane to bind the action to. Typically, this variable is retrieved by this.getRootPane();
     * @param cancelAction the action to bind
     */
    // TODO: move to GUI
    public static void bindCloseDialogKeyToCancelAction(JRootPane rootPane, Action cancelAction) {
        InputMap im = rootPane.getInputMap(JComponent.WHEN_IN_FOCUSED_WINDOW);
        ActionMap am = rootPane.getActionMap();
        im.put(Globals.prefs.getKey(KeyBinds.CLOSE_DIALOG), "close");
        am.put("close", cancelAction);
    }

    /**
     * Download the URL and return contents as a String.
     *
     * @param source
     * @return
     * @throws IOException
     */
    public static String getResults(URL source) throws IOException {

        return net.sf.jabref.util.Util.getResultsWithEncoding(source.openConnection(), null);
    }

    /**
     * Download the URL and return contents as a String.
     *
     * @param source
     * @return
     * @throws IOException
     */
    public static String getResults(URLConnection source) throws IOException {

        return net.sf.jabref.util.Util.getResultsWithEncoding(source, null);
    }

    /**
     * Download the URL using specified encoding and return contents as a String.
     *
     * @param source encoding
     * @return
     * @throws IOException
     */
    public static String getResultsWithEncoding(URL source, String encoding) throws IOException {
        return net.sf.jabref.util.Util.getResultsWithEncoding(source.openConnection(), encoding);
    }
    /**
     * Download the URL using specified encoding and return contents as a String.
     *
     * @param source encoding
     * @return
     * @throws IOException
     */
    public static String getResultsWithEncoding(URLConnection source, String encoding) throws IOException {

        // set user-agent to avoid being blocked as a crawler
        source.setRequestProperty("User-Agent", "Mozilla/5.0 (Windows NT 5.1; rv:31.0) Gecko/20100101 Firefox/31.0");

        InputStreamReader in;
        if (encoding != null) {
            in = new InputStreamReader(source.getInputStream(), encoding);
        } else {
            in = new InputStreamReader(source.getInputStream());
        }

        StringBuilder sb = new StringBuilder();
        while (true) {
            int byteRead = in.read();
            if (byteRead == -1) {
                break;
            }
            sb.append((char) byteRead);
        }
        return sb.toString();
    }

    /**
     * Read results from a file instead of an URL. Just for faster debugging.
     *
     * @param f
     * @return
     * @throws IOException
     */
    public String getResultsFromFile(File f) throws IOException {
        try(InputStream in = new BufferedInputStream(new FileInputStream(f))) {
            StringBuilder sb = new StringBuilder();
            byte[] buffer = new byte[256];
            while (true) {
                int bytesRead = in.read(buffer);
                if (bytesRead == -1) {
                    break;
                }
                for (int i = 0; i < bytesRead; i++) {
                    sb.append((char) buffer[i]);
                }
            }
            return sb.toString();
        }
    }

    public static boolean updateTimeStampIsSet() {
        return Globals.prefs.getBoolean(JabRefPreferences.USE_TIME_STAMP) && Globals.prefs.getBoolean(JabRefPreferences.UPDATE_TIMESTAMP);
    }

    /**
     * Updates the timestamp of the given entry, nests the given undaoableEdit in a named compound, and returns that
     * named compound
     */
    public static NamedCompound doUpdateTimeStamp(BibtexEntry entry, AbstractUndoableEdit undoableEdit) {
        NamedCompound ce = new NamedCompound(undoableEdit.getPresentationName());
        ce.addEdit(undoableEdit);
        String timeStampField = Globals.prefs.get(JabRefPreferences.TIME_STAMP_FIELD);
        String timestamp = net.sf.jabref.util.Util.dateFormatter.getCurrentDate();
        net.sf.jabref.util.Util.updateField(entry, timeStampField, timestamp, ce);
        return ce;
    }

    /**
     * Automatically add links for this set of entries, based on the globally stored list of external file types. The
     * entries are modified, and corresponding UndoEdit elements added to the NamedCompound given as argument.
     * Furthermore, all entries which are modified are added to the Set of entries given as an argument.
     *
     * The entries' bibtex keys must have been set - entries lacking key are ignored. The operation is done in a new
     * thread, which is returned for the caller to wait for if needed.
     *
     * @param entries A collection of BibtexEntry objects to find links for.
     * @param ce A NamedCompound to add UndoEdit elements to.
     * @param changedEntries MODIFIED, optional. A Set of BibtexEntry objects to which all modified entries is added.
     *            This is used for status output and debugging
     * @param singleTableModel UGLY HACK. The table model to insert links into. Already existing links are not
     *            duplicated or removed. This parameter has to be null if entries.count() != 1. The hack has been
     *            introduced as a bibtexentry does not (yet) support the function getListTableModel() and the
     *            FileListEntryEditor editor holds an instance of that table model and does not reconstruct it after the
     *            search has succeeded.
     * @param metaData The MetaData providing the relevant file directory, if any.
     * @param callback An ActionListener that is notified (on the event dispatch thread) when the search is finished.
     *            The ActionEvent has id=0 if no new links were added, and id=1 if one or more links were added. This
     *            parameter can be null, which means that no callback will be notified.
     * @param diag An instantiated modal JDialog which will be used to display the progress of the autosetting. This
     *            parameter can be null, which means that no progress update will be shown.
     * @return the thread performing the autosetting
     */
    public static Runnable autoSetLinks(final Collection<BibtexEntry> entries, final NamedCompound ce, final Set<BibtexEntry> changedEntries, final FileListTableModel singleTableModel, final MetaData metaData, final ActionListener callback, final JDialog diag) {
        final ExternalFileType[] types = Globals.prefs.getExternalFileTypeSelection();
        if (diag != null) {
            final JProgressBar prog = new JProgressBar(JProgressBar.HORIZONTAL, 0, types.length - 1);
            final JLabel label = new JLabel(Localization.lang("Searching for files"));
            prog.setIndeterminate(true);
            prog.setBorder(BorderFactory.createEmptyBorder(5, 5, 5, 5));
            diag.setTitle(Localization.lang("Autosetting links"));
            diag.getContentPane().add(prog, BorderLayout.CENTER);
            diag.getContentPane().add(label, BorderLayout.SOUTH);

            diag.pack();
            diag.setLocationRelativeTo(diag.getParent());
        }

        Runnable r = new Runnable() {

            @Override
            public void run() {
                // determine directories to search in
                ArrayList<File> dirs = new ArrayList<>();
                String[] dirsS = metaData.getFileDirectory(Globals.FILE_FIELD);
                for (String dirs1 : dirsS) {
                    dirs.add(new File(dirs1));
                }

                // determine extensions
                Collection<String> extensions = new ArrayList<>();
                for (final ExternalFileType type : types) {
                    extensions.add(type.getExtension());
                }

                // Run the search operation:
                Map<BibtexEntry, java.util.List<File>> result;
                if (Globals.prefs.getBoolean(JabRefPreferences.AUTOLINK_USE_REG_EXP_SEARCH_KEY)) {
                    String regExp = Globals.prefs.get(JabRefPreferences.REG_EXP_SEARCH_EXPRESSION_KEY);
                    result = RegExpFileSearch.findFilesForSet(entries, extensions, dirs, regExp);
                } else {
                    result = net.sf.jabref.util.Util.findAssociatedFiles(entries, extensions, dirs);
                }

                boolean foundAny = false;
                // Iterate over the entries:
                for (BibtexEntry anEntry : result.keySet()) {
                    FileListTableModel tableModel;
                    String oldVal = anEntry.getField(Globals.FILE_FIELD);
                    if (singleTableModel == null) {
                        tableModel = new FileListTableModel();
                        if (oldVal != null) {
                            tableModel.setContent(oldVal);
                        }
                    } else {
                        assert entries.size() == 1;
                        tableModel = singleTableModel;
                    }
                    List<File> files = result.get(anEntry);
                    for (File f : files) {
                        f = FileUtil.shortenFileName(f, dirsS);
                        boolean alreadyHas = false;
                        //System.out.println("File: "+f.getPath());
                        for (int j = 0; j < tableModel.getRowCount(); j++) {
                            FileListEntry existingEntry = tableModel.getEntry(j);
                            //System.out.println("Comp: "+existingEntry.getLink());
                            if (new File(existingEntry.getLink()).equals(f)) {
                                alreadyHas = true;
                                break;
                            }
                        }
                        if (!alreadyHas) {
                            foundAny = true;
                            ExternalFileType type;
                            int index = f.getPath().lastIndexOf('.');
                            if ((index >= 0) && (index < (f.getPath().length() - 1))) {
                                type = Globals.prefs.getExternalFileTypeByExt(f.getPath().substring(index + 1).toLowerCase());
                            } else {
                                type = new UnknownExternalFileType("");
                            }
                            FileListEntry flEntry = new FileListEntry(f.getName(), f.getPath(), type);
                            tableModel.addEntry(tableModel.getRowCount(), flEntry);

                            String newVal = tableModel.getStringRepresentation();
                            if (newVal.isEmpty()) {
                                newVal = null;
                            }
                            if (ce != null) {
                                // store undo information
                                UndoableFieldChange change = new UndoableFieldChange(anEntry, Globals.FILE_FIELD, oldVal, newVal);
                                ce.addEdit(change);
                            }
                            // hack: if table model is given, do NOT modify entry
                            if (singleTableModel == null) {
                                anEntry.setField(Globals.FILE_FIELD, newVal);
                            }
                            if (changedEntries != null) {
                                changedEntries.add(anEntry);
                            }
                        }
                    }
                }

                // handle callbacks and dialog
                // FIXME: The ID signals if action was successful :/
                final int id = foundAny ? 1 : 0;
                SwingUtilities.invokeLater(new Runnable() {

                    @Override
                    public void run() {
                        if (diag != null) {
                            diag.dispose();
                        }
                        if (callback != null) {
                            callback.actionPerformed(new ActionEvent(this, id, ""));
                        }
                    }
                });
            }
        };
        SwingUtilities.invokeLater(new Runnable() {

            @Override
            public void run() {
                // show dialog which will be hidden when the task is done
                if (diag != null) {
                    diag.setVisible(true);
                }
            }
        });
        return r;
    }

    /**
     * Automatically add links for this entry to the table model given as an argument, based on the globally stored list
     * of external file types. The entry itself is not modified. The entry's bibtex key must have been set.
     *
     * @param entry The BibtexEntry to find links for.
     * @param singleTableModel The table model to insert links into. Already existing links are not duplicated or
     *            removed.
     * @param metaData The MetaData providing the relevant file directory, if any.
     * @param callback An ActionListener that is notified (on the event dispatch thread) when the search is finished.
     *            The ActionEvent has id=0 if no new links were added, and id=1 if one or more links were added. This
     *            parameter can be null, which means that no callback will be notified. The passed ActionEvent is
     *            constructed with (this, id, ""), where id is 1 if something has been done and 0 if nothing has been
     *            done.
     * @param diag An instantiated modal JDialog which will be used to display the progress of the autosetting. This
     *            parameter can be null, which means that no progress update will be shown.
     * @return the runnable able to perform the autosetting
     */
    public static Runnable autoSetLinks(final BibtexEntry entry, final FileListTableModel singleTableModel, final MetaData metaData, final ActionListener callback, final JDialog diag) {
        final Collection<BibtexEntry> entries = new ArrayList<>();
        entries.add(entry);

        return net.sf.jabref.util.Util.autoSetLinks(entries, null, null, singleTableModel, metaData, callback, diag);
    }

    /**
     * Returns the list of linked files. The files have the absolute filename
     *
     * @param bes list of BibTeX entries
     * @param fileDirs list of directories to try for expansion
     *
     * @return list of files. May be empty
     */
    public static List<File> getListOfLinkedFiles(BibtexEntry[] bes, String[] fileDirs) {
        ArrayList<File> res = new ArrayList<>();
        for (BibtexEntry entry : bes) {
            FileListTableModel tm = new FileListTableModel();
            tm.setContent(entry.getField("file"));
            for (int i = 0; i < tm.getRowCount(); i++) {
                FileListEntry flEntry = tm.getEntry(i);

                File f = FileUtil.expandFilename(flEntry.getLink(), fileDirs);
                if (f != null) {
                    res.add(f);
                }
            }
        }
        return res;
    }

    public static Map<BibtexEntry, List<File>> findAssociatedFiles(Collection<BibtexEntry> entries, Collection<String> extensions, Collection<File> directories) {
        HashMap<BibtexEntry, List<File>> result = new HashMap<>();

        // First scan directories
        Set<File> filesWithExtension = FileFinder.findFiles(extensions, directories);

        // Initialize Result-Set
        for (BibtexEntry entry : entries) {
            result.put(entry, new ArrayList<File>());
        }

        boolean exactOnly = Globals.prefs.getBoolean(JabRefPreferences.AUTOLINK_EXACT_KEY_ONLY);
        // Now look for keys
        nextFile: for (File file : filesWithExtension) {

            String name = file.getName();
            int dot = name.lastIndexOf('.');
            // First, look for exact matches:
            for (BibtexEntry entry : entries) {
                String citeKey = entry.getCiteKey();
                if ((citeKey != null) && !citeKey.isEmpty()) {
                    if (dot > 0) {
                        if (name.substring(0, dot).equals(citeKey)) {
                            result.get(entry).add(file);
                            continue nextFile;
                        }
                    }
                }
            }
            // If we get here, we didn't find any exact matches. If non-exact
            // matches are allowed, try to find one:
            if (!exactOnly) {
                for (BibtexEntry entry : entries) {
                    String citeKey = entry.getCiteKey();
                    if ((citeKey != null) && !citeKey.isEmpty()) {
                        if (name.startsWith(citeKey)) {
                            result.get(entry).add(file);
                            continue nextFile;
                        }
                    }
                }
            }
        }

        return result;
    }

    /**
     * Accepts a string like [author:lower] or [title:abbr] or [auth], whereas the first part signifies the bibtex-field
     * to get, or the key generator field marker to use, while the others are the modifiers that will be applied.
     *
     * @param fieldAndFormat
     * @param entry
     * @param database
     * @return
     */
    public static String getFieldAndFormat(String fieldAndFormat, BibtexEntry entry, BibtexDatabase database) {

        fieldAndFormat = StringUtil.stripBrackets(fieldAndFormat);

        int colon = fieldAndFormat.indexOf(':');

        String beforeColon;
        String afterColon;
        if (colon == -1) {
            beforeColon = fieldAndFormat;
            afterColon = null;
        } else {
            beforeColon = fieldAndFormat.substring(0, colon);
            afterColon = fieldAndFormat.substring(colon + 1);
        }
        beforeColon = beforeColon.trim();

        if (beforeColon.isEmpty()) {
            return null;
        }

        String fieldValue = BibtexDatabase.getResolvedField(beforeColon, entry, database);

        // If no field value was found, try to interpret it as a key generator field marker:
        if (fieldValue == null) {
            fieldValue = LabelPatternUtil.makeLabel(entry, beforeColon);
        }

        if (fieldValue == null) {
            return null;
        }

        if ((afterColon == null) || afterColon.isEmpty()) {
            return fieldValue;
        }

        String[] parts = afterColon.split(":");
        fieldValue = LabelPatternUtil.applyModifiers(fieldValue, parts, 0);

        return fieldValue;
    }

<<<<<<< HEAD
    // Returns a reg exp pattern in the form (w1)|(w2)| ... wi are escaped if no regex search is enabled
    public static Pattern getPatternForWords(List<String> words) {
=======
    // Returns a regular expression pattern in the form (w1)|(w2)| ... wi are escaped if no regular expression search is enabled
    public static Pattern getPatternForWords(ArrayList<String> words) {
>>>>>>> 4f3c9e4a
        if ((words == null) || words.isEmpty() || words.get(0).isEmpty()) {
            return Pattern.compile("");
        }

        boolean regExSearch = Globals.prefs.getBoolean(JabRefPreferences.SEARCH_REG_EXP);

        // compile the words to a regular expression in the form (w1) | (w2) | (w3)
        String searchPattern = "(".concat(regExSearch ? words.get(0) : Pattern.quote(words.get(0))).concat(")");
        for (int i = 1; i < words.size(); i++) {
            searchPattern = searchPattern.concat("|(").concat(regExSearch ? words.get(i) : Pattern.quote(words.get(i)))
                    .concat(")");
        }

        Pattern pattern;
        if (Globals.prefs.getBoolean(JabRefPreferences.SEARCH_CASE_SENSITIVE)) {
            pattern = Pattern.compile(searchPattern);
        } else {
            pattern = Pattern.compile(searchPattern, Pattern.CASE_INSENSITIVE);
        }

        return pattern;
    }
}<|MERGE_RESOLUTION|>--- conflicted
+++ resolved
@@ -1187,13 +1187,8 @@
         return fieldValue;
     }
 
-<<<<<<< HEAD
-    // Returns a reg exp pattern in the form (w1)|(w2)| ... wi are escaped if no regex search is enabled
+    // Returns a regular expression pattern in the form (w1)|(w2)| ... wi are escaped if no regular expression search is enabled
     public static Pattern getPatternForWords(List<String> words) {
-=======
-    // Returns a regular expression pattern in the form (w1)|(w2)| ... wi are escaped if no regular expression search is enabled
-    public static Pattern getPatternForWords(ArrayList<String> words) {
->>>>>>> 4f3c9e4a
         if ((words == null) || words.isEmpty() || words.get(0).isEmpty()) {
             return Pattern.compile("");
         }
