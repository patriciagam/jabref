/*  Copyright (C) 2003-2015 JabRef contributors.
    This program is free software; you can redistribute it and/or modify
    it under the terms of the GNU General Public License as published by
    the Free Software Foundation; either version 2 of the License, or
    (at your option) any later version.

    This program is distributed in the hope that it will be useful,
    but WITHOUT ANY WARRANTY; without even the implied warranty of
    MERCHANTABILITY or FITNESS FOR A PARTICULAR PURPOSE.  See the
    GNU General Public License for more details.

    You should have received a copy of the GNU General Public License along
    with this program; if not, write to the Free Software Foundation, Inc.,
    51 Franklin Street, Fifth Floor, Boston, MA 02110-1301 USA.
*/
package net.sf.jabref.external;

import java.awt.BorderLayout;
import java.awt.Dimension;
import java.awt.event.ActionEvent;
import java.awt.event.ActionListener;
import java.io.File;
import java.util.Collections;

import javax.swing.BorderFactory;
import javax.swing.ButtonGroup;
import javax.swing.JButton;
import javax.swing.JDialog;
import javax.swing.JFileChooser;
import javax.swing.JFrame;
import javax.swing.JLabel;
import javax.swing.JPanel;
import javax.swing.JRadioButton;
import javax.swing.JTextField;
import javax.swing.event.DocumentEvent;
import javax.swing.event.DocumentListener;

import net.sf.jabref.Globals;
import net.sf.jabref.JabRefPreferences;
import net.sf.jabref.gui.FileDialogs;
import net.sf.jabref.gui.IconTheme;
import net.sf.jabref.logic.l10n.Localization;
import net.sf.jabref.logic.util.OS;

import com.jgoodies.forms.builder.ButtonBarBuilder;
import com.jgoodies.forms.builder.FormBuilder;
import com.jgoodies.forms.layout.FormLayout;

/**
 * This class produces a dialog box for editing an external file type.
 */
public class ExternalFileTypeEntryEditor {

    private JFrame fParent;
    private JDialog dParent;
    private JDialog diag;
    private final JTextField extension = new JTextField();
    private final JTextField name = new JTextField();
    private final JTextField mimeType = new JTextField();
    private final JTextField application = new JTextField();
    private final JLabel icon = new JLabel(IconTheme.JabRefIcon.FILE.getSmallIcon());
    private final JButton ok = new JButton(Localization.lang("OK"));
    private final JButton cancel = new JButton(Localization.lang("Cancel"));
    private final JRadioButton useDefault = new JRadioButton(Localization.lang("Default"));
    private final JRadioButton other = new JRadioButton("");
    private final String editFileTitle = Localization.lang("Edit file type");
    private final String newFileTitle = Localization.lang("Add new file type");

    private ExternalFileType entry;
    private boolean okPressed;


    public ExternalFileTypeEntryEditor(JFrame parent, ExternalFileType entry) {
        fParent = parent;
        init(entry);
    }

    public ExternalFileTypeEntryEditor(JDialog parent, ExternalFileType entry) {
        dParent = parent;
        init(entry);
    }

    private void init(ExternalFileType inEntry) {
        entry = inEntry;
        icon.setText(null);

        ButtonGroup bg = new ButtonGroup();
        bg.add(useDefault);
        bg.add(other);

        FormBuilder builder = FormBuilder.create();
        builder.layout(new FormLayout
                ("left:pref, 4dlu, fill:150dlu, 4dlu, fill:pref", "p, 2dlu, p, 2dlu, p, 2dlu, p, 2dlu, p, 2dlu, p"));
        builder.add(Localization.lang("Icon")).xy(1, 1);
        builder.add(icon).xy(3, 1);
        builder.add(Localization.lang("Name")).xy(1, 3);
        builder.add(name).xy(3, 3);
        builder.add(Localization.lang("Extension")).xy(1, 5);
        builder.add(extension).xy(3, 5);
        builder.add(Localization.lang("MIME type")).xy(1, 7);
        builder.add(mimeType).xy(3, 7);
        builder.getPanel().setBorder(BorderFactory.createEmptyBorder(5, 5, 5, 5));
        builder.add(Localization.lang("Application")).xy(1, 9);
        JButton browseBut = new JButton(Localization.lang("Browse"));
        if (OS.WINDOWS) {
            builder.add(useDefault).xy(3, 9);
            builder.appendRows("2dlu, p");
            JPanel p1 = new JPanel();
            builder.add(p1).xy(1, 11);
            JPanel p2 = new JPanel();
            application.setPreferredSize(new Dimension(300, application.getPreferredSize().height));
            BorderLayout bl = new BorderLayout();
            bl.setHgap(4);
            p2.setLayout(bl);
            p2.add(other, BorderLayout.WEST);
            p2.add(application, BorderLayout.CENTER);
            builder.add(p2).xy(3, 11);
            builder.add(browseBut).xy(5, 11);
        } else {
            builder.add(application).xy(3, 9);
            builder.add(browseBut).xy(5, 9);
        }
        ButtonBarBuilder bb = new ButtonBarBuilder();
        bb.addGlue();
        bb.addButton(ok);
        bb.addButton(cancel);
        bb.addGlue();

        ok.addActionListener(e -> {
            okPressed = true;
            storeSettings(ExternalFileTypeEntryEditor.this.entry);
            diag.dispose();

        });
        cancel.addActionListener(e -> diag.dispose());

        if (OS.WINDOWS) {
            application.getDocument().addDocumentListener(new DocumentListener() {

                private void handle() {
                    if (application.getText().isEmpty()) {
                        useDefault.setSelected(true);
                    } else {
                        other.setSelected(true);
                    }
                }

                @Override
                public void insertUpdate(DocumentEvent documentEvent) {
                    handle();
                }

                @Override
                public void removeUpdate(DocumentEvent documentEvent) {
                    handle();
                }

                @Override
                public void changedUpdate(DocumentEvent documentEvent) {
                    handle();
                }
            });
        }

        String title = editFileTitle;

        if (entry.getName().isEmpty()) {
            title = newFileTitle;
        }

        if (dParent == null) {
            diag = new JDialog(fParent, title, true);
        } else {
            diag = new JDialog(dParent, title, true);
        }
        diag.getContentPane().add(builder.getPanel(), BorderLayout.CENTER);
        diag.getContentPane().add(bb.getPanel(), BorderLayout.SOUTH);
        diag.pack();

        BrowseListener browse = new BrowseListener(application);
        browseBut.addActionListener(browse);

        if (dParent == null) {
            diag.setLocationRelativeTo(fParent);
        } else {
            diag.setLocationRelativeTo(dParent);
        }

        setValues(entry);
    }

    public void setEntry(ExternalFileType entry) {
        this.entry = entry;
        if (entry.getName().isEmpty()) {
            diag.setTitle(newFileTitle);
        } else {
            diag.setTitle(editFileTitle);
        }
        setValues(entry);
    }

    public void setVisible(boolean visible) {
        if (visible) {
            okPressed = false;
        }
        diag.setVisible(visible);
    }

    private void setValues(ExternalFileType entry) {
        name.setText(entry.getName());
        extension.setText(entry.getExtension());
        mimeType.setText(entry.getMimeType());
        application.setText(entry.getOpenWithApplication());
        icon.setIcon(entry.getIcon());
        if (application.getText().isEmpty()) {
            useDefault.setSelected(true);
        } else {
            other.setSelected(true);
        }
    }

    private void storeSettings(ExternalFileType fileTypeEntry) {
        fileTypeEntry.setName(name.getText().trim());
        fileTypeEntry.setMimeType(mimeType.getText().trim());
        // Set extension, but remove initial dot if user has added that:
        String ext = extension.getText().trim();
        if (!ext.isEmpty() && (ext.charAt(0) == '.')) {
            fileTypeEntry.setExtension(ext.substring(1));
        } else {
            fileTypeEntry.setExtension(ext);
        }

        if (OS.WINDOWS) {
            // On Windows, store application as empty if the "Default" option is selected,
            // or if the application name is empty:
            if (useDefault.isSelected() || application.getText().trim().isEmpty()) {
                fileTypeEntry.setOpenWith("");
            } else {
                fileTypeEntry.setOpenWith(application.getText().trim());
            }
        } else {
            fileTypeEntry.setOpenWith(application.getText().trim());
        }
    }

    public boolean okPressed() {
        return okPressed;
    }


    static class BrowseListener implements ActionListener {

        private final JTextField comp;


        public BrowseListener(JTextField comp) {
            this.comp = comp;
        }

        @Override
        public void actionPerformed(ActionEvent e) {
            File initial = new File(comp.getText().trim());
            if (comp.getText().trim().isEmpty()) {
                // Nothing in the field. Go to the last file dir used:
                initial = new File(Globals.prefs.get(JabRefPreferences.FILE_WORKING_DIRECTORY));
            }
<<<<<<< HEAD
            String chosen = FileDialogs.getNewFile(null, initial, Collections.emptyList(),
=======
            String chosen = FileDialogs.getNewFile(null, initial, "",
>>>>>>> 09e5e04d
                    JFileChooser.OPEN_DIALOG, false);
            if (chosen != null) {
                File newFile = new File(chosen);
                // Store the directory for next time:
                Globals.prefs.put(JabRefPreferences.FILE_WORKING_DIRECTORY, newFile.getParent());
                comp.setText(newFile.getPath());
                comp.requestFocus();
            }
        }
    }
}<|MERGE_RESOLUTION|>--- conflicted
+++ resolved
@@ -264,11 +264,7 @@
                 // Nothing in the field. Go to the last file dir used:
                 initial = new File(Globals.prefs.get(JabRefPreferences.FILE_WORKING_DIRECTORY));
             }
-<<<<<<< HEAD
             String chosen = FileDialogs.getNewFile(null, initial, Collections.emptyList(),
-=======
-            String chosen = FileDialogs.getNewFile(null, initial, "",
->>>>>>> 09e5e04d
                     JFileChooser.OPEN_DIALOG, false);
             if (chosen != null) {
                 File newFile = new File(chosen);
