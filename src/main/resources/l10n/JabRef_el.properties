Proxy\ requires\ password=Ο διακομιστής μεσολάβησης απαιτεί κωδικό πρόσβασης

Could\ not\ delete\ empty\ entries.=Δεν ήταν δυνατή η διαγραφή κενών καταχωρήσεων.

Delete\ empty\ entries=Διαγραφή κενών καταχωρήσεων

Empty\ entries=Κενές καταχωρήσεις

Keep\ empty\ entries=Διατήρηση κενών καταχωρήσεων

Library\ '%0'\ has\ empty\ entries.\ Do\ you\ want\ to\ delete\ them?=Η βιβλιοθήκη '%0' περιέχει κενές καταχωρήσεις. Θέλετε να τις διαγράψετε;

Unable\ to\ monitor\ file\ changes.\ Please\ close\ files\ and\ processes\ and\ restart.\ You\ may\ encounter\ errors\ if\ you\ continue\ with\ this\ session.=Δεν είναι δυνατή η παρακολούθηση αλλαγών των αρχείων. Παρακαλούμε κλείστε τα αρχεία και τις διεργασίες και κάντε επανεκκίνηση. Ενδέχεται να αντιμετωπίσετε σφάλματα εάν συνεχίσετε με την τρέχουσα συνεδρία.
%0\ contains\ the\ regular\ expression\ <b>%1</b>=%0 περιέχει την συνήθη έκφραση <b>%1</b>

%0\ contains\ the\ term\ <b>%1</b>=%0 περιέχει τον όρο <b>%1</b>

%0\ doesn't\ contain\ the\ regular\ expression\ <b>%1</b>=%0 δεν περιέχει την συνήθη έκφραση <b>%1</b>

%0\ doesn't\ contain\ the\ term\ <b>%1</b>=%0 δεν περιέχει τον όρο <b>%1</b>

%0/%1\ entries=%0/%1 καταχωρήσεις

Export\ operation\ finished\ successfully.=Η διαδικασία εξαγωγής ολοκληρώθηκε με επιτυχία.

Reveal\ in\ File\ Explorer=Εμφάνιση στον Εξερευνητή Αρχείων

%0\ matches\ the\ regular\ expression\ <b>%1</b>=%0 ταιριάζει την συνήθη έκφραση <b>%1</b>

%0\ matches\ the\ term\ <b>%1</b>=%0 ταιριάζει τον όρο <b>%1</b>

Abbreviate\ journal\ names\ of\ the\ selected\ entries\ (DEFAULT\ abbreviation)=Σύντμηση ονομάτων περιοδικών για τις επιλεγμένες καταχωρήσεις (ΠΡΟΕΠΙΛΕΓΜΕΝΗ σύντμηση)
Abbreviate\ journal\ names\ of\ the\ selected\ entries\ (DOTLESS\ abbreviation)=Σύντμηση ονομάτων περιοδικών για τις επιλεγμένες καταχωρήσεις (σύντμηση ΧΩΡΙΣ ΤΕΛΕΙΕΣ)
Abbreviate\ journal\ names\ of\ the\ selected\ entries\ (SHORTEST\ UNIQUE\ abbreviation)=Σύντμηση ονομάτων περιοδικών για τις επιλεγμένες καταχωρήσεις (ΣΥΝΟΜΟΤΕΡΗ ΜΟΝΑΔΙΚΗ συντομογραφία)

Abbreviate\ names=Ονόματα συντομογραφιών
Abbreviated\ %0\ journal\ names.=Ονόματα συντομογραφιών %0 περιοδικών.

Abbreviation=Συντομογραφία
Abbreviations=Συντομογραφίες

Unabbreviate\ journal\ names\ of\ the\ selected\ entries=Αποσυμπτύξτε τα ονόματα περιοδικών των επιλεγμένων καταχωρήσεων
Unabbreviated\ %0\ journal\ names.=Αποσυμπτυγμένα %0 ονόματα περιοδικών.

dotless=χωρίς τελείες
shortest\ unique=συντομότερη μοναδική

About\ JabRef=Σχετικά JabRef

Abstract=Περίληψη

Accept=Αποδοχή

Accept\ recommendations\ from\ Mr.\ DLib=Αποδοχή συστάσεων από τον Mr. DLib

Action=Ενέργεια

Add=Προσθήκη

Add\ a\ (compiled)\ custom\ Importer\ class\ from\ a\ class\ path.=Προσθέστε μια compiled, custom κλάση importer από ένα class path.
The\ path\ need\ not\ be\ on\ the\ classpath\ of\ JabRef.=Η διαδρομή δεν χρειάζεται να βρίσκεται στη διαδρομή κλάσης του JabRef.

Add\ a\ regular\ expression\ for\ the\ key\ pattern.=Προσθέσετε μια κανονική έκφραση (regular expression) για το βασικό μοτίβο (key pattern).

Add\ entry\ manually=Προσθήκη καταχώρησης χειροκίνητα

Add\ selected\ entries\ to\ this\ group=Προσθήκη των επιλεγμένων καταχωρήσεων σε αυτήν την ομάδα

Add\ subgroup=Προσθήκη υποομάδας

Added\ group\ "%0".=Προστέθηκε στην ομάδα "%0".

Added\ string\:\ '%0'=Προστέθηκε συμβολοσειρά\: '%0'
Added\ string=Προστέθηκε string

All\ entries=Όλες entries

Also\ remove\ subgroups=Αφαιρέστε επίσης τις υποομάδες

and=και

any\ field\ that\ matches\ the\ regular\ expression\ <b>%0</b>=οποιοδήποτε πεδίο που ταιριάζει με την κανονική έκφραση (regular expression) <b>%0</b>

Appearance=Εμφάνιση

Application=Εφαρμογή

Application\ to\ push\ entries\ to=Εφαρμογή που θα προωθηθούν οι καταχωρήσεις

Apply=Εφαρμόστε

Arguments\ passed\ on\ to\ running\ JabRef\ instance.\ Shutting\ down.=Οι παράμετροι περάστηκαν στο τρέχον παράθυρο JabRef. Πραγματοποιείται τερματισμός.

Assign\ the\ original\ group's\ entries\ to\ this\ group?=Ανάθεση των καταχωρήσεων της πρωταρχικής ομάδας σε αυτή την ομάδα;

Assigned\ %0\ entries\ to\ group\ "%1".=Ανατέθηκαν %0 καταχωρήσεις στην ομάδα "%1".

Assigned\ 1\ entry\ to\ group\ "%0".=Ανατέθηκε 1 καταχώρηση στην ομάδα "%0".

Autogenerate\ citation\ keys=Αυτόματη δημιουργία κλειδιών αναφοράς

Autolink\ files\ with\ names\ starting\ with\ the\ citation\ key=Αυτόματη σύνδεση αρχείων με ονόματα που αρχίζουν με το κλειδί αναφοράς

Autolink\ only\ files\ that\ match\ the\ citation\ key=Αυτόματη σύνδεση μόνο των αρχείων που ταιριάζουν με το κλειδί αναφοράς

Automatically\ create\ groups=Αυτόματη δημιουργία ομάδων

Automatically\ remove\ exact\ duplicates=Αυτόματη αφαίρεση ακριβών αντιγράφων

AUX\ file\ import=Εισαγωγή αρχείου AUX

Available\ export\ formats=Διαθέσιμες μορφές εξαγωγής

Available\ import\ formats=Διαθέσιμες μορφές εισαγωγής

%0\ source=Πηγή %0

Background\ Tasks=Εργασίες στο παρασκήνιο

Background\ Tasks\ are\ running=Εκτελούνται εργασίες στο παρασκήνιο

Background\ Tasks\ are\ done=Οι εργασίες στο παρασκήνιο ολοκληρώθηκαν

Browse=Περιήγηση

by=από
The\ conflicting\ fields\ of\ these\ entries\ will\ be\ merged\ into\ the\ 'Comment'\ field.=Τα αντικρουόμενα πεδία αυτών των καταχωρήσεων θα συγχωνευθούν στο πεδίο 'Σχόλιο'.

Cancel=Ακύρωση
Cannot\ create\ group=Δεν είναι δυνατή η δημιουργία ομάδας

Cannot\ create\ group.\ Please\ create\ a\ library\ first.=Δεν είναι δυνατή η δημιουργία ομάδας. Παρακαλούμε δημιουργήστε βιβλιοθήκη πρώτα.

Cannot\ open\ folder\ as\ the\ file\ is\ an\ online\ link.=Δεν είναι δυνατό το άνοιγμα του φακέλου, καθώς το αρχείο είναι ένας διαδικτυακός σύνδεσμος.

case\ insensitive=χωρίς διάκριση πεζών - κεφαλαίων

case\ sensitive=διάκριση πεζών - κεφαλαίων

Case\ sensitive=Διάκριση πεζών - κεφαλαίων

change\ assignment\ of\ entries=αλλαγή ανάθεσης των καταχωρήσεων

Change\ case=Αλλαγή πεζών - κεφαλαίων

Change\ entry\ type=Αλλαγή τύπου εγγραφής


Change\ of\ Grouping\ Method=Αλλαγή Μεθόδου Ομαδοποίησης

change\ preamble=αλλαγή εισαγωγής

Changed\ language=Αλλαγή γλώσσας σε

Changed\ preamble=Η εισαγωγή άλλαξε

Cite\ command=Εντολή αναφοράς

Clear=Καθαρισμός

Open\ /\ close\ entry\ editor=Ανοίξτε / κλείστε το πρόγραμμα διαχείρισης καταχωρήσεων

Close\ dialog=Κλείσμο διαλόγου

Close\ the\ current\ library=Κλείσιμο της τρέχουσας βιβλιοθήκης

Close\ window=Κλείσιμο παραθύρου

Comments=Σχόλια

Contained\ in=Περιέχεται σε

Content=Περιεχόμενο

Copied=Αντιγράφηκε


Copy=Αντιγραφή

Copy\ title=Αντιγραφή τίτλου
Copy\ \\cite{citation\ key}=Αντιγραφή \\cite{citation key}
Copy\ citation\ (html)=Αντιγραφή αναφοράς (σε μορφή HTML)
Copy\ citation\ (text)=Αντιγραφή αναφοράς (σε μορφή κειμένου)
Copy\ citation\ key=Αντιγραφή κλειδιού αναφοράς
Copy\ citation\ key\ and\ link=Αντιγραφή κλειδιού αναφοράς και συνδέσμου
Copy\ citation\ key\ and\ title=Αντιγραφή κλειδιού αναφοράς και τίτλου

Copy\ to\ clipboard=Αντιγραφή στο πρόχειρο

Could\ not\ call\ executable=Αδυναμία κλήσης του εκτελέσιμου αρχείου

Could\ not\ export\ file=Αδυναμία εξαγωγής του αρχείου

Could\ not\ export\ preferences=Αδυναμία εξαγωγής των προτιμήσεων

Could\ not\ find\ a\ suitable\ import\ format.=Αδυναμία εύρεσης κατάλληλης μορφής εισαγωγής.
Could\ not\ import\ preferences=Αδυναμία εισαγωγής των προτιμήσεων

Could\ not\ instantiate\ %0=Αδυναμία δημιουργίας υπόστασης %0
Could\ not\ instantiate\ %0\ %1=Αδυναμία δημιουργίας υπόστασης %0 %1
Could\ not\ instantiate\ %0.\ Have\ you\ chosen\ the\ correct\ package\ path?=Αδυναμία δημιουργίας υπόστασης %0. Έχετε επιλέξει τη σωστή διαδρομή πακέτου;

Could\ not\ print\ preview=Αδυναμία προεπισκόπηση εκτύπωσης

Could\ not\ run\ the\ 'vim'\ program.=Το πρόγραμμα 'vim' δεν μπόρεσε να τρέξει.

Create\ custom\ fields\ for\ each\ BibTeX\ entry=Δημιουργία ειδικών πεδίων για κάθε καταχώρηση BibTeX

crossreferenced\ entries\ included=περιλαμβάνονται καταχωρήσεις παραπομπών που συμπίπτουν

Current\ content\:\ %0=Τρέχων περιεχόμενο\: %0

Current\ value\:\ %0=Τρέχουσα τιμή\: %0

Custom\ entry\ types=Προσαρμοσμένοι τύποι καταχωρήσεων

Custom\ entry\ types\ found\ in\ file=Βρέθηκαν προσαρμοσμένοι τύποι καταχωρήσεων σε αυτό το αρχείο

Customize\ entry\ types=Προσαρμογή του τύπου των καταχωρήσεων

Customize\ key\ bindings=Προσαρμογή συντομεύσεων πλήκτρων

Cut=Αποκοπή

cut\ entries=αποκοπή entries

cut\ entry\ %0=αποκοπή καταχώρησης %0

Library\ encoding=Κωδικοποίηση βιβλιοθήκης

Library\ properties=Ιδιότητες βιβλιοθήκης
%0\ -\ Library\ properties=%0 - Χαρακτηριστικά βιβλιοθήκης

Default=Προεπιλογή

Character\ encoding\ UTF-8\ is\ not\ supported.=Η κωδικοποίηση χαρακτήρων UTF-8 δεν υποστηρίζεται.
UTF-8\ could\ not\ be\ used\ to\ encode\ the\ following\ characters\:\ %0=Η UTF-8 δεν μπορούσε να χρησιμοποιηθεί για την κωδικοποίηση των ακόλουθων χαρακτήρων\: %0
The\ chosen\ encoding\ '%0'\ could\ not\ encode\ the\ following\ characters\:=Η επιλεγμένη κωδικοποίηση '%0' δεν κατάφερε να κωδικοποιήσει τους παρακάτω χαρακτήρες\:

Downloading=Γίνεται Λήψη

Execute\ default\ action\ in\ dialog=Εκτέλεση προεπιλεγμένης ενέργειας στο παράθυρο διαλόγου

Delete=Διαγραφή

Delete\ entry=Διαγραφή καταχώρησης

Delete\ multiple\ entries=Διαγραφή πολλαπλών καταχωρήσεων

Deleted=Διαγράφηκε

Permanently\ delete\ local\ file=Οριστική διαγραφή τοπικού αρχείου

Descending=Φθίνουσα

Description=Περιγραφή

Do\ not\ ask\ again=Να μην ερωτηθώ ξανά

Display\ all\ entries\ belonging\ to\ one\ or\ more\ of\ the\ selected\ groups=Εμφάνιση όλων των καταχωρήσεων που ανήκουν σε μία ή περισσότερες από τις επιλεγμένες ομάδες

Display\ all\ error\ messages=Εμφάνιση όλων των μηνυμάτων σφάλματος

Display\ help\ on\ command\ line\ options=Εμφάνιση βοήθειας στις επιλογές της γραμμής εντολών

Display\ only\ entries\ belonging\ to\ all\ selected\ groups=Εμφάνιση μόνο των καταχωρήσεων που ανήκουν σε όλες τις επιλεγμένες ομάδες
Display\ version=Εμφάνιση έκδοσης

Do\ not\ abbreviate\ names=Να μη γίνει σύντμηση των ονομάτων


Do\ not\ open\ any\ files\ at\ startup=Να μην ανοίγεται κανένα αρχείο κατά την εκκίνηση

Do\ not\ wrap\ the\ following\ fields\ when\ saving=Να μην αναδιπλώνονται τα ακόλουθα πεδία κατά την αποθήκευση
Do\ not\ write\ the\ following\ fields\ to\ XMP\ Metadata=Να μην εγγραφούν τα ακόλουθα πεδία στα μεταδεδομένα XMP

Donate\ to\ JabRef=Δωρεά στο JabRef

Download\ file=Κατέβασμα αρχείου

Downloaded\ website\ as\ an\ HTML\ file.=Ολοκληρώθηκε η λήψη της ιστοσελίδας υπό τη μορφή HTML αρχείου.

duplicate\ removal=διαγραφή διπλότυπων

Duplicate\ fields=Διπλότυπα πεδία

Duplicate\ string\ name=Διπλότυπο όνομα συμβολοσειράς

Duplicates\ found=Βρέθηκαν διπλότυπα

Dynamically\ group\ entries\ by\ a\ free-form\ search\ expression=Δυναμική ομαδοποίηση καταχωρήσεων κατά την αναζήτηση ελεύθερου κειμένου

Dynamically\ group\ entries\ by\ searching\ a\ field\ for\ a\ keyword=Δυναμική ομαδοποίηση καταχωρήσεων κατά την αναζήτηση ενός πεδίου ή λέξης-κλειδιού

Each\ line\ must\ be\ of\ the\ following\ form\:\ 'tab\:field1;field2;...;fieldN'.=Κάθε γραμμή πρέπει να έχει την ακόλουθη μορφή\: 'tab\:field1;field2;...;fieldN'.

Edit=Επεξεργασία

Edit\ file\ type=Επεξεργασία του τύπου αρχείου

Edit\ group=Επεξεργασία ομάδας

Edit\ strings=Επεξεργασία συμβολοσειρών

empty\ library=κενή βιβλιοθήκη
Autocompletion=Αυτόματη συμπλήρωση

Enter\ URL\ to\ download=Εισάγετε URL για κατέβασμα

entries=καταχωρήσεις

Entries\ exported\ to\ clipboard=Οι καταχωρήσεις έχουν εξαχθεί στο πρόχειρο

entry=καταχώρηση

Entry\ editor=Επεξεργαστής κειμένου καταχώρησης

Entry\ owner=Δικαιούχος καταχώρησης

Entry\ preview=Προεπισκόπηση καταχώρησης

Entry\ table=Πίνακας καταχωρήσεων
Entry\ table\ columns=Στήλες πίνακα καταχωρήσεων
Entry\ Title\ (Required\ to\ deliver\ recommendations.)=Τίτλος Καταχώρησης (Απαραίτητος για να προταθούν συστάσεις.)
Error=Σφάλμα
Error\ occurred\ when\ parsing\ entry=Παρουσιάστηκε σφάλμα κατά την ανάλυση της καταχώρησης
Error\ opening\ file=Σφάλμα κατά το άνοιγμα αρχείου
Error\ while\ writing=Σφάλμα κατά την διαδικασία εγγραφής
Error\ during\ persistence\ of\ crawling\ results.=Σφάλμα κατά τη διατήρηση των αποτελεσμάτων της ανίχνευσης.
Error\ during\ reading\ of\ study\ definition\ file.=Σφάλμα κατά την ανάγνωση του αρχείου ορισμού μελέτης.
'%0'\ exists.\ Overwrite\ file?=Το '%0' υπάρχει ήδη. Αντικατάσταση αρχείου;
Export=Εξαγωγή
Export\ preferences=Εξαγωγή προτιμήσεων
Export\ preferences\ to\ file=Εξαγωγή προτιμήσεων σε αρχείο
Export\ to\ clipboard=Εξαγωγή στο πρόχειρο
Export\ to\ text\ file.=Εξαγωγή σε αρχείο κειμένου.
Exporting=Πραγματοποιείται εξαγωγή
Extension=Επέκταση αρχείου

External\ Changes\ Resolver=Επιλυτής Εξωτερικών Αλλαγών

External\ programs=Εξωτερικά προγράμματα

Failed\ to\ import\ by\ ID=Αποτυχία κατά την εισαγωγή με αναγνωριστικό ID

Field=Πεδίο

field=πεδίο

Field\ name=Όνομα πεδίου

Field\ names\ are\ not\ allowed\ to\ contain\ white\ spaces\ or\ certain\ characters\ (%0).=Τα ονόματα των πεδίων δεν επιτρέπεται να περιέχουν κενά διαστήματα ή ορισμένους χαρακτήρες (%0).

Field\ to\ group\ by=Ομαδοποίηση με το πεδίο

File=Αρχείο

file=αρχείο
File\ directory\ is\ not\ set\ or\ does\ not\ exist\!=Ο φάκελος αρχείου δεν έχει οριστεί ή δεν υπάρχει\!

File\ exists=Το αρχείο υπάρχει

File\ not\ found=Το αρχείο δε βρέθηκε

Filter=Φίλτρο

Filter\ groups=Φιλτράρισμα ομάδων

Success\!\ Finished\ writing\ metadata.=Επιτυχία\! Η εγγραφή των μεταδεδομένων ολοκληρώθηκε.
Finished\ writing\ metadata\ for\ %0\ file\ (%1\ skipped,\ %2\ errors).=Ολοκλήρωση εγγραφής μεταδεδομένων για το αρχείο %0 (%1 παραλείφθηκε, %2 σφάλματα).
Error\ while\ writing\ metadata.\ See\ the\ error\ log\ for\ details.=Σφάλμα κατά την καταγραφή μεταδεδομένων. Ανατρέξτε στο ιστορικό σφαλμάτων για λεπτομέρειες.
Failed\ to\ write\ metadata,\ file\ %1\ not\ found.=Αποτυχία εγγραφής μεταδεδομένων, το αρχείο %1 δε βρέθηκε.

First\ select\ the\ entries\ you\ want\ keys\ to\ be\ generated\ for.=Πρώτα επιλέξτε τις καταχωρήσεις για τις οποίες θέλετε να δημιουργηθούν κλειδιά.

Fit\ table\ horizontally\ on\ screen=Προσαρμόστε τον πίνακα οριζόντια στην οθόνη

<<<<<<< HEAD
Float=Float
=======
Float=
>>>>>>> 97bbcecf
Format\:\ Tab\:field;field;...\ (e.g.\ General\:url;pdf;note...)=Μορφή\: Καρτέλα\:πεδίο;πεδίο;... (π.χ. General\:url;pdf;note...)

Format\ of\ author\ and\ editor\ names=Μορφή ονόματος συγγραφέα και εκδότη
Format\ string=Μορφοποίηση συμβολοσειράς

Format\ used=Μορφή που έχει χρησιμοποιηθεί
Formatter\ name=Όνομα μορφοποιητή

found\ in\ AUX\ file=βρέθηκε στο αρχείο AUX

Fulltext\ for=Πλήρες κείμενο για

Further\ information\ about\ Mr.\ DLib\ for\ JabRef\ users.=Περαιτέρω πληροφορίες σχετικά με τον Mr. DLib για χρήστες JabRef.

General=Γενικά

Generate=Δημιουργία

Generate\ citation\ key=Παραγωγή κλειδιού αναφοράς

Generate\ keys=Δημιουργία κλειδιών

Generate\ keys\ before\ saving\ (for\ entries\ without\ a\ key)=Δημιουργία κλειδιών πριν την αποθήκευση (για καταχωρήσεις χωρίς κλειδί)

Generated\ citation\ key\ for=Παραγόμενο κλειδί αναφοράς για

Generating\ citation\ key\ for=Παραγωγή κλειδιού αναφοράς για
Get\ fulltext=Αποκτήστε το πλήρες κείμενο

Gray\ out\ non-hits=Γκριζάρισμα των καταχωρήσεων που δεν αντιστοιχούν

Groups=Ομάδες
has/have\ both\ a\ 'Comment'\ and\ a\ 'Review'\ field.=έχει/έχουν πεδία και 'Σχόλιο' και 'Κριτική'.

Have\ you\ chosen\ the\ correct\ package\ path?=Έχετε διαλέξει τη σωστή διαδρομή πακέτου;

Help=Βοήθεια

Help\ on\ key\ patterns=Βοήθεια για μοτίβα κλειδιών

Hide\ non-hits=Απόκρυψη των καταχωρήσεων που δεν αντιστοιχούν

Hierarchical\ context=Πλαίσιο ιεράρχησης

Highlight=Επισήμανση
Marking=Μαρκάρισμα
Underline=Υπογράμμιση
Empty\ Highlight=Χωρίς Επισήμανση
Empty\ Marking=Χωρίς Μαρκάρισμα
Empty\ Underline=Χωρίς Υπογράμμιση
The\ marked\ area\ does\ not\ contain\ any\ legible\ text\!=Η μαρκαρισμένη περιοχή δεν περιέχει κανένα ευανάγνωστο κείμενο\!

HTML\ table=Πίνακας HTML
HTML\ table\ (with\ Abstract\ &\ BibTeX)=Πίνακας HTML (με Περίληψη & BibTeX)
Icon=Εικονίδιο

Ignore=Παράβλεψη

Import=Εισαγωγή

Import\ entries=Εισαγωγή καταχωρήσεων
Import\ file=Εισαγωγή αρχείου

Import\ name=Εισαγωγή ονόματος

Import\ preferences=Εισαγωγή προτιμήσεων

Import\ preferences\ from\ file=Εισαγωγή προτιμήσεων από αρχείο

Imported\ entries=Καταχωρήσεις που έχουν εισαχθεί

Importer\ class=Κλάση εισαγωγέα

Importing=Διαδικασία εισαγωγής

Importing\ in\ unknown\ format=Εισαγωγή σε άγνωστη μορφή

Include\ subgroups\:\ When\ selected,\ view\ entries\ contained\ in\ this\ group\ or\ its\ subgroups=Να περιλαμβάνονται υπο-ομάδες\: Όταν επιλεχθεί αυτό, προβάλλονται οι καταχωρήσεις που περιλαμβάνονται σε αυτή την ομάδα ή τις υπο-ομάδες της

Independent\ group\:\ When\ selected,\ view\ only\ this\ group's\ entries=Ανεξάρτητη ομάδα\: Όταν επιλεχθεί αυτό, προβάλλονται οι καταχωρήσεις μόνο αυτής της ομάδας
I\ Agree=Συμφωνώ

Indexing\ pdf\ files=Ευρετήριο αρχείων PDF
Indexing\ for\ %0=Ευρετήριο για %0
%0\ of\ %1\ linked\ files\ added\ to\ the\ index=%0 από %1 συνδεδεμένα αρχεία προστέθηκαν στο ευρετήριο

Invalid\ citation\ key=Μη έγκυρο κλειδί αναφοράς

Invalid\ URL=Μη έγκυρη διεύθυνση URL

Online\ help=Online βοήθεια
JabRef\ Language\ (Provides\ for\ better\ recommendations\ by\ giving\ an\ indication\ of\ user's\ preferred\ language.)=Η Γλώσσα JabRef (Παρέχει καλύτερες συστάσεις δίνοντας μια ένδειξη για την προτιμώμενη γλώσσα του χρήστη.)

JabRef\ preferences=Προτιμήσεις JabRef
JabRef\ requests\ recommendations\ from\ Mr.\ DLib,\ which\ is\ an\ external\ service.\ To\ enable\ Mr.\ DLib\ to\ calculate\ recommendations,\ some\ of\ your\ data\ must\ be\ shared\ with\ Mr.\ DLib.\ Generally,\ the\ more\ data\ is\ shared\ the\ better\ recommendations\ can\ be\ calculated.\ However,\ we\ understand\ that\ some\ of\ your\ data\ in\ JabRef\ is\ sensitive,\ and\ you\ may\ not\ want\ to\ share\ it.\ Therefore,\ Mr.\ DLib\ offers\ a\ choice\ of\ which\ data\ you\ would\ like\ to\ share.=Το JabRef ζητά συστάσεις από τον Mr. DLib, ο οποίος είναι μια εξωτερική υπηρεσία. Για να μπορέσει ο Mr. DLib να διαμορφώσει τις συστάσεις, ορισμένα από τα δεδομένα σας πρέπει να κοινοποιηθούν στον Mr. DLib. Γενικά, όσα περισσότερα δεδομένα μοιράζονται τόσο καλύτερα μπορούν να διαμορφωθούν οι συστάσεις. Ωστόσο, καταλαβαίνουμε ότι ορισμένα από τα δεδομένα σας στο JabRef είναι ευαίσθητα και μπορεί να μην θέλετε να τα μοιραστείτε. Ως εκ τούτου, ο Mr. DLib προσφέρει τη δυνατότητα επιλογής των δεδομένων που θα θέλατε να μοιραστείτε.
JabRef\ Version\ (Required\ to\ ensure\ backwards\ compatibility\ with\ Mr.\ DLib's\ Web\ Service)=Έκδοση JabRef (Απαιτείται για να εξασφαλιστεί η συμβατότητα προς τα πίσω με την υπηρεσία διαδικτύου του Mr. DLib)

Journal\ abbreviations=Συντομογραφίες περιοδικών
Journal\ lists\:=Λίστες περιοδικών\:
Remove\ journal\ '%0'=Αφαίρεση περιοδικού '%0'

Keep\ both=Κρατήστε και τα δύο

Keep\ subgroups=Διατήρηση υποομάδων

Key\ bindings=Συντομεύσεις πληκτρολογίου

Key\ bindings\ changed=Οι συντομεύσεις πληκτρολογίου έχουν αλλάξει

Key\ pattern=Βασικό μοτίβο

keys\ in\ library=κλειδιά στη βιβλιοθήκη

Keyword=λέξη-κλειδί

Keywords=Λέξεις-κλειδιά

Label=Ετικέτα
Label\:\ %0=Ετικέτα\: %0
Content\:\ %0=Περιεχόμενο\: %0
Language=Γλώσσα

Last\ modified=Τελευταία τροποποίηση
LaTeX\ AUX\ file\:=Αρχείο LaTeX AUX\:

Link=Σύνδεση
Listen\ for\ remote\ operation\ on\ port=Αναμονή για απομακρυσμένη λειτουργία στη θύρα
Load\ and\ Save\ preferences\ from/to\ jabref.xml\ on\ start-up\ (memory\ stick\ mode)=Φόρτωση και Αποθήκευση από/σε jabref.xml κατά την εκκίνηση (λειτουργία memory stick)

Show\ advanced\ hints\ (i.e.\ helpful\ tooltips,\ suggestions\ and\ explanation)=Εμφάνιση προηγμένων υποδείξεων (π.χ. χρήσιμες συμβουλές, προτάσεις και επεξήγηση)

Main\ file\ directory=Φάκελος κύριου αρχείου

Manage\ custom\ exports=Διαχείριση προσαρμοσμένων εξαγωγών

Manage\ custom\ imports=Διαχείριση προσαρμοσμένων εισαγωγών
External\ file\ types=Εξωτερικοί τύποι αρχείων

Mark\ new\ entries\ with\ owner\ name=Μαρκάρετε τις νέες καταχωρήσεις με το όνομα ιδιοκτήτη

Memory\ stick\ mode=Λειτουργία memory stick

Merged\ external\ changes=Συγχωνευμένες εξωτερικές αλλαγές
Merge\ fields=Συγχώνευση πεδίων

Modified\ group\ "%0".=Η ομάδα "%0" έχει τροποποιηθεί.

Modified\ groups=Τροποποιημένες ομάδες

Modified\ string=Τροποποιημένη συμβολοσειρά
Modified\ string\:\ '%0' =Τροποποιημένη συμβολοσειρά\: '%0'

Modify=Τροποποίηση

move\ group=μετακίνηση ομάδας

Moved\ group\ "%0".=Η ομάδα "%0" έχει μετακινηθεί.

Mr.\ DLib\ Privacy\ settings=Ρυθμίσεις απορρήτου του Mr. DLib

No\ database\ is\ open=Καμία βάση δεδομένων δεν είναι ανοιχτή

We\ need\ a\ database\ to\ export\ from.\ Open\ one.=Χρειαζόμαστε μια βάση δεδομένων από την οποία θα εξάγουμε. Ανοίξτε μία.

No\ recommendations\ received\ from\ Mr.\ DLib\ for\ this\ entry.=Δεν ελήφθησαν συστάσεις από το Mr. DLib για αυτή την καταχώρηση.

Error\ while\ fetching\ recommendations\ from\ Mr.DLib.=Σφάλμα κατά τη λήψη συστάσεων από το Mr.DLib.

Name=Όνομα

Name\ formatter=Μορφοποιητής ονόματος

Natbib\ style=Στυλ Natbib

nested\ AUX\ files=εμφωλευμένα αρχεία AUX

New\ BibTeX\ sublibrary=Νέα υπο-βιβλιοθήκη BibTeX

New\ group=Νέα ομάδα

New\ string=Νέα συμβολοσειρά

Next\ entry=Νέα καταχώρηση
no\ base-BibTeX-file\ specified=δεν έχει καθοριστεί αρχείο βάσης BibTeX

no\ library\ generated=δεν δημιουργήθηκε βιβλιοθήκη

No\ entries\ found.\ Please\ make\ sure\ you\ are\ using\ the\ correct\ import\ filter.=Δεν βρέθηκαν καταχωρήσεις. Παρακαλώ βεβαιωθείτε πως χρησιμοποιείτε το σωστό φίλτρο εισαγωγής.
No\ files\ found.=Δεν βρέθηκαν αρχεία.

No\ GUI.\ Only\ process\ command\ line\ options=Δεν υπάρχει γραφικό περιβάλλον χρήστη. Μόνο επεξεργασία των επιλογών της γραμμής εντολών

No\ journal\ names\ could\ be\ abbreviated.=Δεν ήταν δυνατή η σύντμηση ονομάτων περιοδικών.

No\ journal\ names\ could\ be\ unabbreviated.=Δεν ήταν δυνατή η αναίρεση της σύντμησης ονομάτων περιοδικών.

not=δεν

not\ found=δεν βρέθηκε

Nothing\ to\ redo=Καμία ενέργεια προς επανάληψη

Nothing\ to\ undo=Καμία ενέργεια προς αναίρεση

OK=ΟΚ

One\ or\ more\ keys\ will\ be\ overwritten.\ Continue?=Ένα ή περισσότερα κλειδιά θα αντικατασταθούν. Θα συνεχίσετε;


Open=Άνοιγμα

Open\ library=Άνοιγμα βιβλιοθήκης

Open\ editor\ when\ a\ new\ entry\ is\ created=Άνοιγμα επεξεργαστή κειμένου κατά τη δημιουργία νέας καταχώρησης

Open\ file=Άνοιγμα αρχείου


Connect\ to\ shared\ database=Σύνδεση σε κοινόχρηστη Βάση Δεδομένων

Open\ terminal\ here=Άνοιγμα τερματικού εδώ

Open\ URL\ or\ DOI=Άνοιγμα διεύθυνσης URL ή DOI

Opening=Άνοιγμα

Operation\ canceled.=Η ενέργεια έχει ακυρωθεί.
Operating\ System\ (Provides\ for\ better\ recommendations\ by\ giving\ an\ indication\ of\ user's\ system\ set-up.)=Λειτουργικό Σύστημα (Παρέχονται καλύτερες συστάσεις δίνοντας μια ένδειξη της διαμόρφωσης του συστήματος του χρήστη.)

Optional\ fields=Προαιρετικά πεδία

or=ή

Override\ default\ file\ directories=Παράκαμψη των προεπιλεγμένων φακέλων αρχείου
Overwrite=Αντικατάσταση

Overwrite\ keys=Αντικατάσταση κλειδιών

pairs\ processed=τα ζεύγη έχουν επεξεργαστεί
Password=Κωδικός πρόσβασης

Paste=Επικόλληση

paste\ entries=επικόλληση καταχωρήσεων

paste\ entry\ %0=επικόλληση καταχώρησης %0

Path\ to\ %0\ not\ defined=Δεν έχει οριστεί διαδρομή για το %0

Path\ to\ LyX\ pipe=Διαδρομή προς τον αγωγό LyX

File\ has\ no\ attached\ annotations=Το αρχείο δεν περιέχει συνημμένους σχολιασμούς

Please\ enter\ a\ name\ for\ the\ group.=Παρακαλώ πληκτρολογήστε ένα όνομα για την ομάδα.

Please\ enter\ the\ string's\ label=Παρακαλούμε εισάγετε την ετικέτα της συμβολοσειράς

Please\ restart\ JabRef\ for\ preferences\ to\ take\ effect.=Παρακαλώ επανεκκινήστε το JabRef για να τεθούν σε ισχύ οι προτιμήσεις.

Possible\ duplicate\ entries=Πιθανώς διπλότυπες καταχωρήσεις

Possible\ duplicate\ of\ existing\ entry.\ Click\ to\ resolve.=Πιθανώς διπλότυπο μιας υπάρχουσας καταχώρησης. Κάντε κλικ για να το επιλύσετε.

Preferences=Προτιμήσεις

Preferences\ recorded.=Οι προτιμήσεις καταγράφονται.

Preview=Προεπισκόπηση
Citation\ Style=Στυλ Αναφορών
Current\ Preview=Τρέχουσα Προεπισκόπηση
Cannot\ generate\ preview\ based\ on\ selected\ citation\ style.=Δεν είναι δυνατή η δημιουργία προεπισκόπησης βάσει του επιλεγμένου στυλ αναφορών.
Bad\ character\ inside\ entry=Κακοί χαρακτήρες μέσα στην καταχώρηση
Error\ while\ generating\ citation\ style=Σφάλμα κατά τη δημιουργία στυλ αναφορών
Preview\ style\ changed\ to\:\ %0=Το στυλ προεπισκόπησης άλλαξε σε\: %0
Next\ preview\ layout=Επόμενη διάταξη προεπισκόπησης
Previous\ preview\ layout=Προηγούμενη διάταξη προεπισκόπησης
Available=Διαθέσιμο
Selected=Επιλεγμένο
Selected\ Layouts\ can\ not\ be\ empty=Οι επιλεγμένες διατάξεις δεν μπορούν να είναι κενές
Reset\ default\ preview\ style=Επαναφορά προεπιλεγμένου στυλ προεπισκόπησης
Previous\ entry=Προηγούμενη καταχώρηση
Problem\ with\ parsing\ entry=Πρόβλημα με την ανάλυση της καταχώρησης
Processing\ %0=%0 υπό επεξεργασία
Pull\ changes\ from\ shared\ database=Τραβήξτε αλλαγές από κοινόχρηστη βάση δεδομένων
Problem\ finding\ files.\ See\ error\ log\ for\ details.=Πρόβλημα εύρεσης αρχείων. Δείτε το ιστορικό σφαλμάτων για λεπτομέρειες.

Pushed\ citations\ to\ %0=Οι αναφορές μεταφέρθηκαν στο %0

Push\ applications=Εφαρμογές προώθησης

Quit\ JabRef=Έξοδος από το JabRef

Read\ only=Μόνο για ανάγνωση

Redo=Ακύρωση αναίρεσης

Refine\ supergroup\:\ When\ selected,\ view\ entries\ contained\ in\ both\ this\ group\ and\ its\ supergroup=Βελτίωση της υπερ-ομάδας\: Όταν επιλεχθεί αυτό, προβάλλονται οι καταχωρήσεις που περιέχονται σε αυτήν την ομάδα και την υπερ-ομάδα της

regular\ expression=κανονική έκφραση

Related\ articles=Σχετικά άρθρα

Remote\ operation=Απομακρυσμένη λειτουργία

Remove=Αφαίρεση

Remove\ subgroups=Αφαίρεση υπο-ομάδων

Remove\ all\ subgroups\ of\ "%0"?=Αφαίρεση όλων των υπο-ομάδων από "%0";

Remove\ selected\ entries\ from\ this\ group=Αφαίρεση επιλεγμένων καταχωρήσεων από αυτή την ομάδα

Remove\ group=Αφαίρεση ομάδας

Remove\ group\ and\ subgroups=Αφαίρεση ομάδας και υπο-ομάδων

Remove\ groups\ and\ subgroups=Αφαίρεση ομάδων και υποομάδων

Remove\ all\ selected\ groups\ and\ keep\ their\ subgroups?=Να αφαιρεθούν όλες οι επιλεγμένες ομάδες και να διατηρηθούν οι υποομάδες τους;

Remove\ group\ "%0"\ and\ keep\ its\ subgroups?=Να αφαιρεθεί η ομάδα "%0" και να διατηρηθούν οι υποομάδες τους;

Remove\ groups=Αφαίρεση ομάδων

Removed\ all\ selected\ groups.=Αφαιρέθηκαν όλες οι επιλεγμένες ομάδες.

Remove\ group\ "%0"\ and\ its\ subgroups?=Αφαίρεση της ομάδας "%0" και των υπο-ομάδων της;

Removed\ group\ "%0"\ and\ its\ subgroups.=Η ομάδα "%0" και οι υπο-ομάδες της έχουν αφαιρεθεί.

Remove\ all\ selected\ groups\ and\ their\ subgroups?=Να αφαιρεθούν όλες οι επιλεγμένες ομάδες και να διατηρηθούν οι υποομάδες τους;

Removed\ all\ selected\ groups\ and\ their\ subgroups.=Αφαιρέθηκαν όλες οι επιλεγμένες ομάδες και οι υποομάδες τους.

Remove\ group\ "%0"?=Αφαίρεση ομάδας "%0";

Remove\ link=Αφαίρεση συνδέσμου

Remove\ string\ %0=Αφαίρεση συμβολοσειράς %0

Removed\ group\ "%0".=Η ομάδα "%0" έχει αφαιρεθεί.

Deleted\ string=Διαγραμμένη συμβολοσειρά
Deleted\ string\:\ '%0'=Διαγράφηκε η συμβολοσειρά\: '%0'

Renamed\ string\:\ '%0'=Μετονομάστηκε η συμβολοσειρά\: '%0'

Replace=Αντικατάσταση
Replace\ With\:=Αντικατάσταση Με\:
Limit\ to\ Selected\ Entries=Περιορισμός σε Επιλεγμένες Καταχωρήσεις
Limit\ to\ Fields=Περιορισμός Πεδίων
All\ Field\ Replace=Αντικατάσταση Όλων Των Πεδίων
Find\:=Εύρεση\:
Find\ and\ Replace=Εύρεση και Αντικατάσταση

Replace\ (regular\ expression)=Αντικατάσταση (κανονική έκφραση)

Replace\ String=Αντικατάσταση Συμβολοσειράς
Replace\ string=Αντικατάσταση συμβολοσειράς

Replace\ Unicode\ ligatures=Αντικατάσταση Συνδέσμων Unicode
Replaces\ Unicode\ ligatures\ with\ their\ expanded\ form=Αντικαθιστά τους συνδέσμους Unicode με την εκτεταμένη τους μορφή

Required\ fields=Απαιτούμενα πεδία

Do\ not\ resolve\ BibTeX\ strings=Μην επιλύετε συμβολοσειρές BibTeX
Resolve\ BibTeX\ strings\ for\ the\ following\ fields=Επεξεργασία συμβολοσειρών BibTeX για τα ακόλουθα πεδία

resolved=έχει επιλυθεί

Restart=Επανεκκίνηση

Restart\ required=Απαιτείται επανεκκίνηση

Return\ to\ dialog=Επιστροφή στο παράθυρο διαλόγου

Review=Κριτική
Review\ changes=Αλλαγές κριτικών
Review\ Field\ Migration=Μετακίνηση Πεδίων Κριτικής

<<<<<<< HEAD
=======
Loading=Φόρτωση σε εξέλιξη

>>>>>>> 97bbcecf
Save=Αποθήκευση
Save\ all\ finished.=Η αποθήκευση όλων ολοκληρώθηκε.
Save\ all\ open\ libraries=Αποθήκευση όλων των ανοιχτών βιβλιοθηκών
Save\ before\ closing=Αποθήκευση πριν το κλείσιμο
Save\ library=Αποθήκευση βιβλιοθήκης
Save\ library\ as...=Αποθήκευση βιβλιοθήκης ως...
Saving=Πραγματοποιείται αποθήκευση
Saving\ all\ libraries...=Πραγματοποιείται αποθήκευση όλων των βιβλιοθηκών...
Saving\ library=Πραγματοποιείται αποθήκευση βιβλιοθήκης
Library\ saved=Η βιβλιοθήκη αποθηκεύτηκε
Could\ not\ save\ file.=Αδυναμία αποθήκευσης του αρχείου.
Could\ not\ save,\ file\ locked\ by\ another\ JabRef\ instance.=Αδυναμία αποθήκευσης, το αρχείο είναι κλειδωμένο από ένα άλλο παράθυρο JabRef.
Saved\ selected\ to\ '%0'.=Το επιλεγμένο έχει αποθηκευτεί στο '%0'.
Autosave\ local\ libraries=Αυτόματη αποθήκευση τοπικών βιβλιοθηκών
Automatically\ save\ the\ library\ to=Αποθηκεύστε αυτόματα τη βιβλιοθήκη στο
Please\ enter\ a\ valid\ file\ path.=Παρακαλώ εισάγετε μια έγκυρη διαδρομή αρχείου.
Overwrite\ file=Αντικατάσταση αρχείου
Unable\ to\ write\ to\ %0.=Δεν είναι δυνατή η εγγραφή στο %0.

Refuse\ to\ save\ the\ library\ before\ external\ changes\ have\ been\ reviewed.=Άρνηση αποθήκευσης της βιβλιοθήκης μέχρι να αναθεωρηθούν εξωτερικές αλλαγές.
Library\ protection=Προστασία βιβλιοθήκης
Unable\ to\ save\ library=Αδυναμία αποθήκευσης βιβλιοθήκης

Always\ reformat\ BIB\ file\ on\ save\ and\ export=Πάντα να διαμορφώνεται εκ νέου το BIB αρχείο κατά την αποθήκευση και εξαγωγή
Character\ encoding\ '%0'\ is\ not\ supported.=Η κωδικοποίηση χαρακτήρων '%0' δεν υποστηρίζεται.

Search=Αναζήτηση
Searching...=Πραγματοποιείται αναζήτηση...
Finished\ Searching=Ολοκλήρωση Αναζήτησης
Search\ expression=Αναζήτηση έκφρασης
Fulltext\ search=Αναζήτηση πλήρους κειμένου
Help\ on\ regular\ expression\ search=Βοήθεια για την αναζήτηση κανονικών εκφράσεων
Searching\ for\ duplicates...=Αναζήτηση για διπλότυπα...
Searching\ for\ files=Αναζήτηση για αρχεία
The\ search\ is\ case-insensitive.=Η αναζήτηση δε διαχωρίζει τα πεζά από τα κεφαλαία γράμματα.
The\ search\ is\ case-sensitive.=Η αναζήτηση διαχωρίζει τα πεζά από τα κεφαλαία γράμματα.
Use\ regular\ expression\ search=Χρήση αναζήτησης κανονικής έκφρασης
search\ expression=έκφραση αναζήτησης
Free\ search\ expression=Ελεύθερη αναζήτηση έκφρασης
Search\ failed\:\ illegal\ search\ expression=Αποτυχία αναζήτησης\: εσφαλμένη έκφραση αναζήτησης
No\ search\ matches.=Δε βρέθηκαν αποτελέσματα αναζήτησης.
Web\ search=Διαδικτυακή αναζήτηση
Search\ results=Αποτελέσματα αναζήτησης
Please\ enter\ a\ search\ string=Παρακαλώ εισάγετε μια συμβολοσειρά αναζήτησης
Please\ open\ or\ start\ a\ new\ library\ before\ searching=Παρακαλώ ανοίξτε ή ξεκινήστε μια νέα βιβλιοθήκη πριν την αναζήτηση
Please\ enter\ a\ field\ name\ to\ search\ for\ a\ keyword.=Παρακαλούμε εισάγετε ένα όνομα πεδίου για να αναζητήσετε μια λέξη-κλειδί.
No\ results\ found.=Δε βρέθηκαν αποτελέσματα.
Found\ %0\ results.=Βρέθηκαν %0 αποτελέσματα.
Invalid\ regular\ expression=Μη έγκυρη κανονική έκφραση
This\ search\ contains\ entries\ in\ which\ any\ field\ contains\ the\ regular\ expression\ <b>%0</b>=Αυτή η αναζήτηση περιέχει καταχωρήσεις στις οποίες οποιοδήποτε πεδίο θα περιέχει την κανονική έκφραση <b>%0</b>
This\ search\ contains\ entries\ in\ which\ any\ field\ contains\ the\ term\ <b>%0</b>=Αυτή η αναζήτηση περιέχει καταχωρήσεις στις οποίες οποιοδήποτε πεδίο θα περιέχει τον όρο <b>%0</b>
This\ search\ contains\ entries\ in\ which=Αυτή η αναζήτηση περιέχει καταχωρήσεις στις οποίες
Empty\ search\ ID=Κενό ID αναζήτησης
The\ given\ search\ ID\ was\ empty.=Το δεδομένο ID αναζήτησης ήταν κενό.
Clear\ search=Εκκαθάριση αναζήτησης
Search\ document\ identifier\ online=Αναζήτηση αναγνωριστικού του εγγράφου διαδικτυακά
Search\ for\ unlinked\ local\ files=Αναζήτηση για μη συνδεδεμένα τοπικά αρχεία
Search\ full\ text\ documents\ online=Αναζήτηση εγγράφων πλήρους κειμένου διαδικτυακά
Hint\:\n\nTo\ search\ all\ fields\ for\ <b>Smith</b>,\ enter\:\n<tt>smith</tt>\n\nTo\ search\ the\ field\ <b>author</b>\ for\ <b>Smith</b>\ and\ the\ field\ <b>title</b>\ for\ <b>electrical</b>,\ enter\:\n<tt>author\=Smith\ and\ title\=electrical</tt>=Υπόδειξη\:\n\nΓια την αναζήτηση όλων των πεδίων για <b>Smith</b>, πληκτρολογήστε\:\n<tt>smith</tt>\n\nΓια την αναζήτηση του πεδίου <b>author</b> για <b>Smith</b> και το πεδίο <b>title</b> για <b>electrical</b>, πληκτρολογήστε\:\n<tt>author\=Smith and title\=electrical</tt>
Search\ term\ is\ empty.=Ο όρος αναζήτησης είναι κενός.
Invalid\ regular\ expression.=Μη έγκυρη κανονική έκφραση.
Searching\ for\ a\ keyword=Αναζήτηση λέξης-κλειδιού σε εξέλιξη

Search\ across\ libraries\ in\ a\ new\ window=Αναζήτηση σε όλες τις βιβλιοθήκες σε νέο παράθυρο
Keep\ search\ string\ across\ libraries=Διατήρηση συμβολοσειράς αναζήτησης για όλες τις βιβλιοθήκες
Keep\ dialog\ always\ on\ top=Διατήρηση του παράθυρου διαλόγου πάντα σε πρώτο πλάνο
Search\ results\ from\ open\ libraries=Αποτελέσματα Αναζήτησης από ανοιχτές βιβλιοθήκες

Select\ all=Επιλογή όλων
Select\ new\ encoding=Επιλογή νέας κωδικοποίησης

Select\ entry\ type=Επιλογή τύπου καταχώρησης

Select\ file\ from\ ZIP-archive=Επιλογή αρχείου από συμπιεσμένο αρχείο ZIP

Settings=Ρυθμίσεις

Shortcut=Συντόμευση

Show/edit\ %0\ source=Εμφάνιση/επεξεργασία πηγής %0

Show\ 'Firstname\ Lastname'=Εμφάνιση 'Όνομα Επώνυμο'

Show\ 'Lastname,\ Firstname'=Εμφάνιση 'Επώνυμο, Όνομα'

Show\ BibTeX\ source\ by\ default=Εμφάνιση πηγής BibTeX από προεπιλογή

Show\ confirmation\ dialog\ when\ deleting\ entries=Εμφάνιση παραθύρου διαλόγου επιβεβαίωσης κατά τη διαγραφή καταχωρήσεων

Show\ last\ names\ only=Εμφάνιση μόνο επωνύμων

Show\ names\ unchanged=Εμφάνιση ονομάτων χωρίς αλλαγές

Show\ optional\ fields=Εμφάνιση προαιρετικών πεδίων

Show\ required\ fields=Εμφάνιση απαραίτητων πεδίων

Show\ validation\ messages=Εμφάνιση μηνυμάτων επικύρωσης

Simple\ HTML=Απλό HTML
Since\ the\ 'Review'\ field\ was\ deprecated\ in\ JabRef\ 4.2,\ these\ two\ fields\ are\ about\ to\ be\ merged\ into\ the\ 'Comment'\ field.=Επειδή το πεδίο 'Κριτική' αφαιρέθηκε στην έκδοση JabRef 4.2, αυτά τα δύο πεδία πρόκειται να συγχωνευθούν στο πεδίο 'Σχόλιο'.

Size=Μέγεθος

Skipped\ -\ No\ PDF\ linked=Παραβλέφθηκε - Δεν έχει συνδεθεί PDF
Skipped\ -\ PDF\ does\ not\ exist=Παραβλέφθηκε - Δεν υπάρχει PDF

JabRef\ skipped\ the\ entry.=Το JabRef παρέλειψε την καταχώρηση.
Import\ error=Σφάλμα κατά την εισαγωγή
Open\ library\ error=Σφάλμα κατά το άνοιγμα βιβλιοθήκης
Please\ check\ your\ library\ file\ for\ wrong\ syntax.=Παρακαλώ ελέγξτε το αρχείο της βιβλιοθήκης σας για λάθος συντακτικό.
SourceTab\ error=Σφάλμα SourceTab
User\ input\ via\ entry-editor\ in\ `{}bibtex\ source`\ tab\ led\ to\ failure.=Η εισαγωγή δεδομένων από τον χρήστη, μέσω του διαχειριστή καταχωρήσεων, στην καρτέλα `{}bibtex source` οδήγησε σε αποτυχία.

Sort\ subgroups\ A-Z=Ταξινόμηση υποομάδων A-Z

source\ edit=επεξεργασία πηγής
Special\ name\ formatters=Ειδικοί μορφοποιητές ονόματος

Statically\ group\ entries\ by\ manual\ assignment=Ομαδοποίηση στατικών καταχωρήσεων με χειροκίνητη ανάθεση

Status=Κατάσταση

Sublibrary\ from\ AUX\ to\ BibTeX=Υπο-βιβλιοθήκη από AUX σε BibTeX

Switches\ between\ full\ and\ abbreviated\ journal\ name\ if\ the\ journal\ name\ is\ known.=Εναλλαγή από πλήρες ή συντετμημένο όνομα περιοδικού, εάν το όνομα του περιοδικού είναι άγνωστο.

the\ field\ <b>%0</b>=το πεδίο <b>%0</b>
The\ group\ "%0"\ already\ contains\ the\ selection.=Η ομάδα "%0" περιέχει ήδη την επιλογή.

The\ label\ of\ the\ string\ cannot\ be\ a\ number.=Η ετικέτα της συμβολοσειράς δεν μπορεί να είναι αριθμός.

The\ label\ of\ the\ string\ cannot\ contain\ spaces.=Η ετικέτα της συμβολοσειράς δεν μπορεί να περιέχει κενά.

The\ label\ of\ the\ string\ cannot\ contain\ the\ '\#'\ character.=Η ετικέτα της συμβολοσειράς δεν μπορεί να περιέχει τον χαρακτήρα '\#'.

The\ output\ option\ depends\ on\ a\ valid\ import\ option.=Η επιλογή εξόδου εξαρτάται από μια έγκυρη επιλογή εισαγωγής.

There\ are\ possible\ duplicates\ that\ haven't\ been\ resolved.\ Continue?=Υπάρχουν πιθανά διπλότυπα που δεν έχουν επιλυθεί. Συνέχεια;

This\ operation\ requires\ all\ selected\ entries\ to\ have\ citation\ keys\ defined.=Αυτή η λειτουργία προαπαιτεί όλες οι επιλεγμένες καταχωρήσεις να έχουν ορισμένα κλειδιά αναφοράς.

This\ operation\ requires\ one\ or\ more\ entries\ to\ be\ selected.=Αυτή η ενέργεια απαιτεί να έχουν επιλεχθεί μία ή περισσότερες καταχωρήσεις.

This\ setting\ may\ be\ changed\ in\ preferences\ at\ any\ time.=Αυτή η ρύθμιση μπορεί να αλλάξει στις προτιμήσεις ανά πάσα στιγμή.
Timezone\ (Provides\ for\ better\ recommendations\ by\ indicating\ the\ time\ of\ day\ the\ request\ is\ being\ made.)=Ζώνη Ώρας (Παρέχει καλύτερες συστάσεις υποδεικνύοντας το διάστημα της ημέρας κατά το οποίο υποβάλλεται το αίτημα.)
Time\ stamp=Χρονοσήμανση
Toggle\ groups\ interface=Εναλλαγή διεπαφής ομάδων

Trim\ all\ whitespace\ characters\ in\ the\ field\ content.=Αποκοπή όλων των κενών χαρακτήρων στο περιεχόμενο του πεδίου.

Trim\ whitespace\ characters=Αποκοπή κενών χαρακτήρων

Try\ different\ encoding=Δοκιμάστε διαφορετική κωδικοποίηση

Undo=Αναίρεση

Unknown\ BibTeX\ entries\:=Άγνωστες καταχωρήσεις BibTeX\:

unknown\ edit=άγνωστη τροποποίηση

Unknown\ export\ format=Άγνωστη μορφή εξαγωγής

untitled=χωρίς τίτλο

Upgrade\ external\ PDF/PS\ links\ to\ use\ the\ '%0'\ field.=Αναβαθμίστε τους εξωτερικούς συνδέσμους PDF/PS για να χρησιμοποιήσετε το πεδίο '%0'.

usage=χρήση
Use\ autocompletion=Χρήση αυτόματης συμπλήρωσης


Username=Όνομα χρήστη

Value\ cleared\ externally=Η τιμή έχει εκκαθαριστεί εξωτερικά

Value\ set\ externally\:\ %0=Η τιμή ορίστηκε εξωτερικά\: %0

Verify\ that\ LyX\ is\ running\ and\ that\ the\ lyxpipe\ is\ valid.=Βεβαιωθείτε ότι το LyX εκτελείται και ότι το lyxpipe είναι έγκυρο.

View=Προβολή
Vim\ server\ name=Όνομα διακομιστή Vim

Warn\ about\ unresolved\ duplicates\ when\ closing\ inspection\ window=Προειδοποίηση για διπλότυπα που δεν έχουν επιλυθεί κατά το κλείσιμο του παραθύρου επιθεώρησης

Warn\ before\ overwriting\ existing\ keys=Προειδοποίηση πριν την αντικατάσταση υπαρχόντων κλειδιών

Warning=Προειδοποίηση

Warnings=Προειδοποιήσεις

Warning\:\ You\ added\ field\ "%0"\ twice.\ Only\ one\ will\ be\ kept.=Προειδοποίηση\: Προσθέσατε το πεδίο "%0" δύο φορές. Θα διατηρηθεί μόνο ένα.

web\ link=ηλεκτρονικός σύνδεσμος

What\ do\ you\ want\ to\ do?=Τι θέλετε να κάνετε;
Whatever\ option\ you\ choose,\ Mr.\ DLib\ may\ share\ its\ data\ with\ research\ partners\ to\ further\ improve\ recommendation\ quality\ as\ part\ of\ a\ 'living\ lab'.\ Mr.\ DLib\ may\ also\ release\ public\ datasets\ that\ may\ contain\ anonymized\ information\ about\ you\ and\ the\ recommendations\ (sensitive\ information\ such\ as\ metadata\ of\ your\ articles\ will\ be\ anonymised\ through\ e.g.\ hashing).\ Research\ partners\ are\ obliged\ to\ adhere\ to\ the\ same\ strict\ data\ protection\ policy\ as\ Mr.\ DLib.=Οποιαδήποτε επιλογή και αν κάνετε, ο Mr. DLib ενδεχομένως θα μοιραστεί τα δεδομένα του με ερευνητικούς συνεργάτες για την περαιτέρω βελτίωση της ποιότητας των συστάσεων ως μέρος ενός "ζωντανού εργαστηρίου". Ο Mr. DLib ίσως δημοσιεύσει δημόσια σύνολα δεδομένων που μπορεί να περιέχουν ανώνυμες πληροφορίες σχετικά με εσάς και τις συστάσεις (ευαίσθητες πληροφορίες όπως τα μεταδεδομένα των άρθρων σας θα ανωνυμοποιηθούν μέσω π.χ. πρακτικών κατακερματισμού). Οι ερευνητικοί συνεργάτες υποχρεούνται να τηρούν την ίδια αυστηρή πολιτική προστασίας δεδομένων με τον κ. DLib.

Will\ write\ metadata\ to\ the\ PDFs\ linked\ from\ selected\ entries.=Θα εγγράψει μεταδεδομένα στα αρχεία PDF που συνδέονται με τις επιλεγμένες καταχωρήσεις.

Write\ BibTeXEntry\ as\ metadata\ to\ PDF.=Εγγραφή BibTeXEntry ως μεταδεδομένα σε PDF.
Write\ metadata\ for\ all\ PDFs\ in\ current\ library?=Να γίνει εγγραφή μεταδεδομένων για όλα τα αρχεία PDF στην τρέχουσα βιβλιοθήκη;
Writing\ metadata\ for\ selected\ entries...=Εγγραφή μεταδεδομένων για τις επιλεγμένες καταχωρήσεις...
Writing\ metadata...=Εγγραφή μεταδεδομένων...

Embed\ BibTeXEntry\ in\ PDF.=Ενσωμάτωση BibTeXEntry στο PDF.
File\ '%0'\ is\ write\ protected.=Δεν είναι δυνατή η εγγραφή στο αρχείο '%0'.
Write\ BibTeXEntry\ as\ XMP\ metadata\ to\ PDF.=Εγγραφή BibTeXEntry ως μεταδεδομένα XMP στο PDF.
Write\ BibTeXEntry\ metadata\ to\ PDF.=Εγγραφή BibTeXEntry ως μεταδεδομένα στο PDF.
Write\ metadata\ to\ PDF\ files=Εγγραφή μεταδεδομένων στα αρχεία PDF

XMP-annotated\ PDF=Αρχείο PDF με σχόλια XMP
XMP\ export\ privacy\ settings=Ρυθμίσεις ιδιωτικότητας εξαγωγής XMP
XMP\ metadata=Μεταδεδομένα XMP
You\ must\ restart\ JabRef\ for\ this\ to\ come\ into\ effect.=Πρέπει να επανεκκινήσετε το JabRef για να τεθεί σε λειτουργία αυτό.

The\ following\ fetchers\ are\ available\:=Οι παρακάτω ανακτητές είναι διαθέσιμοι\:
Could\ not\ find\ fetcher\ '%0'=Αδυναμία εύρεσης ανακτητή '%0'
Running\ query\ '%0'\ with\ fetcher\ '%1'.=Το αίτημα '%0' με ανακτητή '%1' τρέχει.
Invalid\ query.\ Check\ position\ %0.=Μη έγκυρο αίτημα. Ελέγξτε τη θέση %0.
Invalid\ query\ element\ '%0'\ at\ position\ %1=Μη έγκυρη παράμετρος αιτήματος '%0' στη θέση %1

Move\ file=Μετακίνηση αρχείου
Rename\ file=Μετονομασία αρχείου

Move\ file\ to\ file\ directory\ and\ rename\ file=Μετακίνηση αρχείου στο φάκελο αρχείων και μετονομασία του

Could\ not\ move\ file\ '%0'.=Αδυναμία μετακίνησης αρχείου '%0'.
Could\ not\ find\ file\ '%0'.=Αδυναμία εύρεσης αρχείου '%0'.
Number\ of\ entries\ successfully\ imported=Έγινε εισαγωγή του αριθμού των καταχωρήσεων με επιτυχία
Error\ while\ fetching\ from\ %0=Σφάλμα κατά την ανάκτηση από %0

Citation\ key\ generator=Δημιουργός κλειδιού αναφοράς
Unable\ to\ open\ link.=Αδυναμία ανοίγματος συνδέσμου.
MIME\ type=Τύπος MIME

This\ feature\ lets\ new\ files\ be\ opened\ or\ imported\ into\ an\ already\ running\ instance\ of\ JabRef\ instead\ of\ opening\ a\ new\ instance.\ For\ instance,\ this\ is\ useful\ when\ you\ open\ a\ file\ in\ JabRef\ from\ your\ web\ browser.\ Note\ that\ this\ will\ prevent\ you\ from\ running\ more\ than\ one\ instance\ of\ JabRef\ at\ a\ time.=Το χαρακτηριστικό αυτό επιτρέπει το άνοιγμα ή την εισαγωγή νέων αρχείων σε ένα ήδη τρέχον παράθυρο JabRef αντί να ανοίγει νέο παράθυρο. Για παράδειγμα, αυτό είναι χρήσιμο όταν ανοίγετε ένα αρχείο JabRef από τον περιηγητή ιστού. Σημειώστε πως αυτό θα σας εμποδίσει από το να τρέξετε περισσότερα από ένα παράθυρα JabRef ταυτόχρονα.
Run\ fetcher=Εκτέλεση ανακτήσεων

Line\ %0\:\ Found\ corrupted\ citation\ key\ %1.=Γραμμή %0\: Βρέθηκε κατεστραμμένο κλειδί αναφοράς %1.
Line\ %0\:\ Found\ corrupted\ citation\ key\ %1\ (contains\ whitespaces).=Γραμμή %0\: Βρέθηκε κατεστραμμένο κλειδί αναφοράς %1 (εμπεριέχονται κενά).
Line\ %0\:\ Found\ corrupted\ citation\ key\ %1\ (comma\ missing).=Γραμμή %0\: Βρέθηκε κατεστραμμένο κλειδί αναφοράς %1 (λείπει κόμμα).
No\ full\ text\ document\ found=Δεν βρέθηκε αρχείο πλήρους κειμένου
Download\ from\ URL=Κατέβασμα από σύνδεσμο URL
Rename\ field=Μετονομασία πεδίου

Cannot\ use\ port\ %0\ for\ remote\ operation;\ another\ application\ may\ be\ using\ it.\ Try\ specifying\ another\ port.=Αδύνατη η χρήση της θύρας %0 για απομακρυσμένη λειτουργία, ίσως χρησιμοποιείται από μια άλλη εφαρμογή. Δοκιμάστε να ορίσετε άλλη θύρα.

Looking\ for\ full\ text\ document...=Αναζήτηση αρχείου πλήρους κειμένου...
A\ local\ copy\ will\ be\ opened.=Θα ανοίξει ένα τοπικό αντίγραφο.
Error\ opening\ file\ '%0'.=Σφάλμα κατά το άνοιγμα αρχείου '%0'.

Formatter\ not\ found\:\ %0=Δεν βρέθηκε μορφοποιητής\: %0

Metadata\ change=Αλλαγή μεταδεδομένων
The\ following\ metadata\ changed\:=Τα ακόλουθα μεταδεδομένα τροποποιήθηκαν\:

Unable\ to\ create\ backup=Αδυναμία δημιουργίας αντιγράφου ασφαλείας
Move\ file\ to\ file\ directory=Μετακίνηση αρχείου στο φάκελο αρχείου
<b>All\ Entries</b>\ (this\ group\ cannot\ be\ edited\ or\ removed)=<b>Όλες οι Καταχωρήσεις</b> (αυτή η ομάδα δεν μπορεί να τροποποιηθεί ή να αφαιρεθεί)
static\ group=στατική ομάδα
dynamic\ group=δυναμική ομάδα
refines\ supergroup=βελτιστοποιεί την υπερ-ομάδα
includes\ subgroups=περιλαμβάνει την υπο-ομάδα
contains=περιέχει

Optional\ fields\ 2=Προαιρετικά πεδία 2
Waiting\ for\ save\ operation\ to\ finish=Αναμονή για ολοκλήρωση της λειτουργίας αποθήκευσης
Waiting\ for\ background\ tasks\ to\ finish.\ Quit\ anyway?=Εν αναμονή ολοκλήρωσης των εργασιών παρασκηνίου. Έξοδος οπωσδήποτε;

Find\ and\ remove\ duplicate\ citation\ keys=Εύρεση και αφαίρεση διπλότυπων κλειδιών αναφοράς
Expected\ syntax\ for\ --fetch\='<name\ of\ fetcher>\:<query>'=Αναμενόμενη σύνταξη για --fetch\='<όνομα ανακτητή>\:<αίτημα>'
Duplicate\ citation\ key=Διπλότυπο κλειδί αναφοράς


General\ file\ directory=Γενικός φάκελος αρχείου
User-specific\ file\ directory=Φάκελος αρχείου καθορισμένος από τον χρήστη
LaTeX\ file\ directory=Κατάλογος αρχείου LaTeX

You\ must\ enter\ an\ integer\ value\ in\ the\ interval\ 1025-65535=Πρέπει να εισάγετε μια ακέραια τιμή στο διάστημα 1025-65535
Autocomplete\ names\ in\ 'Firstname\ Lastname'\ format\ only=Αυτόματη συμπλήρωση ονομάτων μόνο με τη μορφή 'Όνομα Επώνυμο'
Autocomplete\ names\ in\ 'Lastname,\ Firstname'\ format\ only=Αυτόματη συμπλήρωση ονομάτων μόνο με τη μορφή 'Επώνυμο, Όνομα'
Autocomplete\ names\ in\ both\ formats=Αυτόματη συμπλήρωση ονομάτων και με τις δύο μορφές
Send\ as\ email=Αποστολή ως email
References=Παραπομπές
Sending\ of\ emails=Πραγματοποιείται αποστολή των email
Subject\ for\ sending\ an\ email\ with\ references=Θέμα αποστολής ενός email με παραπομπές
Automatically\ open\ folders\ of\ attached\ files=Αυτόματο άνοιγμα φακέλων των συνημμένων αρχείων
Error\ creating\ email=Σφάλμα κατά τη δημιουργία email
Entries\ added\ to\ an\ email=Οι καταχωρήσεις προστέθηκαν σε ένα email
Custom\ applications=Εξατομικευμένες εφαρμογές
Please\ specify\ a\ file\ browser.=Παρακαλούμε προσδιορίστε ένα πρόγραμμα περιήγησης αρχείων.
Please\ specify\ a\ terminal\ application.=Παρακαλούμε προσδιορίστε μια εφαρμογή τερματικού.
Use\ custom\ file\ browser=Χρήση εξατομικευμένου περιηγητή αρχείων
Use\ custom\ terminal\ emulator=Χρήση εξατομικευμένου προσομοιωτή τερματικού
exportFormat=μορφήεξαγωγής
Output\ file\ missing=Λείπει το αρχείο εξόδου
The\ output\ option\ depends\ on\ a\ valid\ input\ option.=Η επιλογή εξόδου εξαρτάται από μια έγκυρη επιλογή εισόδου.
Linked\ file\ name\ conventions=Συμβάσεις ονομάτων συνδεδεμένων αρχείων
Filename\ format\ pattern=Μορφή μοτίβου ονόματος αρχείου
Additional\ parameters=Επιπρόσθετες παράμετροι
Cite\ selected\ entries\ between\ parenthesis=Αναφορά επιλεγμένων καταχωρήσεων μέσα σε παρενθέσεις
Cite\ selected\ entries\ with\ in-text\ citation=Αναφορά επιλεγμένων καταχωρήσεων με αναφορά μέσα στο κείμενο
Cite\ special=Αναφορά ιδιαίτερων
Extra\ information\ (e.g.\ page\ number)=Περισσότερες πληροφορίες (π.χ. αριθμός σελίδας)
Manage\ citations=Διαχείριση αναφορών
Problem\ modifying\ citation=Πρόβλημα κατά την τροποποίηση της αναφοράς
Problem\ collecting\ citations=Πρόβλημα κατά τη συλλογή αναφορών
Citation=Αναφορά
Connecting...=Πραγματοποιείται σύνδεση...
Select\ style=Επιλογή στυλ
Journals=Περιοδικά
Cite=Αναφέρει
Cite\ in-text=Αναφορά μέσα στο κείμενο
Insert\ empty\ citation=Εισαγωγή κενής αναφοράς
Merge\ citations=Συγχώνευση αναφορών
Manual\ connect=Χειροκίνητη σύνδεση
Select\ Writer\ document=Επιλογή εγγράφου Writer
Sync\ OpenOffice/LibreOffice\ bibliography=Συγχρονισμός βιβλιογραφίας OpenOffice/LibreOffice
Select\ which\ open\ Writer\ document\ to\ work\ on=Επιλογή εγγράφου Writer για εργασία
Connected\ to\ document=Συνδέθηκε στο έγγραφο

Could\ not\ connect\ to\ any\ Writer\ document.\ Please\ make\ sure\ a\ document\ is\ open\ before\ using\ the\ 'Select\ Writer\ document'\ button\ to\ connect\ to\ it.=Δεν ήταν δυνατή η σύνδεση σε κανένα έγγραφο Writer. Παρακαλoύμε βεβαιωθείτε ότι ένα έγγραφο είναι ανοιχτό πριν επιλέξετε 'Επιλογή εγγράφου Writer' για να συνδεθείτε σε αυτό.

No\ Writer\ documents\ found=Δε βρέθηκαν έγγραφα Writer

Insert\ a\ citation\ without\ text\ (the\ entry\ will\ appear\ in\ the\ reference\ list)=Εισάγετε μια αναφορά χωρίς κείμενο (η καταχώρηση θα εμφανιστεί στη λίστα παραπομπών)
Cite\ selected\ entries\ with\ extra\ information=Αναφορά επιλεγμένων καταχωρήσεων με περισσότερες πληροφορίες
Ensure\ that\ the\ bibliography\ is\ up-to-date=Βεβαιωθείτε πως η βιβλιογραφία έχει ενημερωθεί

Your\ OpenOffice/LibreOffice\ document\ references\ the\ citation\ key\ '%0',\ which\ could\ not\ be\ found\ in\ your\ current\ library.=Το έγγραφο OpenOffice/LibreOffice παραπέμπει στο κλειδί αναφοράς BibTeX key '%0', το οποίο δεν μπόρεσε να βρεθεί στην τρέχουσα βιβλιοθήκη σας.

This\ operation\ requires\ a\ bibliography\ database.=Αυτή η λειτουργία απαιτεί μια βάση δεδομένων βιβλιογραφίας.

Your\ OpenOffice/LibreOffice\ document\ references\ at\ least\ %0\ citation\ keys\ which\ could\ not\ be\ found\ in\ your\ current\ library.\ Some\ of\ these\ are\ %1.=

Your\ OpenOffice/LibreOffice\ document\ references\ no\ citation\ keys\ which\ could\ also\ be\ found\ in\ your\ current\ library.=

Unable\ to\ synchronize\ bibliography=Αδυναμία συγχρονισμού βιβλιογραφίας
Combine\ pairs\ of\ citations\ that\ are\ separated\ by\ spaces\ only=Συνδυασμός ζευγών αναφορών που χωρίζονται μόνο με κενό
Autodetection\ failed=Αποτυχία αυτόματης εύρεσης
Please\ wait...=Παρακαλώ περιμένετε...
Connection\ lost=Απώλεια σύνδεσης

Could\ not\ update\ bibliography=Δεν ήταν δυνατή η ενημέρωση της βιβλιογραφίας
<<<<<<< HEAD
=======
Not\ connected\ to\ document=
Problem\ combining\ cite\ markers=
Unable\ to\ reload\ style\ file=
>>>>>>> 97bbcecf

Problem\ during\ separating\ cite\ markers=

Automatically\ sync\ bibliography\ when\ inserting\ citations=Αυτόματος συγχρονισμός βιβλιογραφίας κατά την προσθήκη αναφορών
Look\ up\ BibTeX\ entries\ in\ the\ active\ tab\ only=Αναζήτηση καταχωρήσεων BibTeX μόνο στην ενεργή καρτέλα
Look\ up\ BibTeX\ entries\ in\ all\ open\ libraries=Αναζήτηση καταχωρήσεων BibTeX σε όλες τις ενεργές βιβλιοθήκες
Autodetecting\ paths...=Πραγματοποιείται αυτόματος εντοπισμών διαδρομών...
Could\ not\ find\ OpenOffice/LibreOffice\ installation=Αδυναμία εύρεσης αρχείου εγκατάστασης του OpenOffice/LibreOffice
Found\ more\ than\ one\ OpenOffice/LibreOffice\ executable.=Βρέθηκαν περισσότερα από ένα εκτελέσιμα αρχεία OpenOffice/LibreOffice.
Please\ choose\ which\ one\ to\ connect\ to\:=Παρακαλώ επιλέξτε σε ποιο θέλετε να συνδεθείτε\:
Choose\ OpenOffice/LibreOffice\ executable=Επιλογή εκτελέσιμου αρχείου OpenOffice/LibreOffice
Select\ document=Επιλογή εγγράφου
HTML\ list=Λίστα HTML
If\ possible,\ normalize\ this\ list\ of\ names\ to\ conform\ to\ standard\ BibTeX\ name\ formatting=Εάν είναι δυνατόν, εναρμονίστε αυτή τη λίστα ονομάτων ώστε να ακολουθεί τη βασική μορφοποίηση ονομάτων του BibTeX
Could\ not\ open\ %0=Αδυναμία ανοίγματος %0
Unknown\ import\ format=Άγνωστη μορφή εισαγωγής
Style\ selection=Επιλογή στυλ
No\ valid\ style\ file\ defined=Δεν έχει οριστεί έγκυρο αρχείο στυλ
Choose\ pattern=Επιλογή μοτίβου
Search\ and\ store\ files\ relative\ to\ library\ file\ location=
File\ directory=
Could\ not\ run\ the\ gnuclient/emacsclient\ program.\ Make\ sure\ you\ have\ the\ emacsclient/gnuclient\ program\ installed\ and\ available\ in\ the\ PATH.=Αδυναμία εκτέλεσης του προγράμματος gnuclient/emacsclient. Βεβαιωθείτε πως το πρόγραμμα gnuclient/emacsclient είναι εγκατεστημένο και διαθέσιμο στο PATH.
You\ must\ select\ either\ a\ valid\ style\ file,\ or\ use\ one\ of\ the\ default\ styles.=Πρέπει να επιλέξετε ένα έγκυρο αρχείο στυλ, ή να χρησιμοποιήσετε ένα από τα προεπιλεγμένα αρχεία στυλ.

This\ feature\ generates\ a\ new\ library\ based\ on\ which\ entries\ are\ needed\ in\ an\ existing\ LaTeX\ document.=Το χαρακτηριστικό αυτό δημιουργεί μια νέα βιβλιοθήκη βασισμένη στις καταχωρήσεις που απαιτούνται σε ένα υπάρχον έγγραφο LaTeX.

First\ select\ entries\ to\ clean\ up.=Πρώτα επιλέξτε καταχωρήσεις προς εκκαθάριση.
Cleanup\ entry=Εκκαθάριση καταχώρησης
Autogenerate\ PDF\ Names=Αυτόματη Δημιουργία Ονομάτων PDF
Auto-generating\ PDF-Names\ does\ not\ support\ undo.\ Continue?=Η Αυτόματη δημιουργία ονομάτων PDF δεν υποστηρίζει λειτουργία αναίρεσης. Συνέχεια;

Use\ full\ firstname\ whenever\ possible=Χρήση πλήρους ονόματος όποτε είναι δυνατόν
Use\ abbreviated\ firstname\ whenever\ possible=Χρήση συμπτυγμένου ονόματος όποτε είναι δυνατόν
Use\ abbreviated\ and\ full\ firstname=Χρήση συμπτυγμένου και πλήρους ονόματος
Name\ format=
First\ names=
Cleanup\ entries=Καθαρισμός καταχωρήσεων
Automatically\ assign\ new\ entry\ to\ selected\ groups=Αυτόματη ανάθεση νέας καταχώρησης στις επιλεγμένες ομάδες
%0\ mode=λειτουργία %0
Move\ DOIs\ from\ note\ and\ URL\ field\ to\ DOI\ field\ and\ remove\ http\ prefix=Μετακίνηση του DOI (Ψηφιακό Αναγνωριστικό Αντικειμένου) από το πεδίο σημείωσης και διεύθυνσης URL, στο πεδίο DOI και αφαίρεση του προθέματος http
Make\ paths\ of\ linked\ files\ relative\ (if\ possible)=Μετατροπή των διαδρομών των συνδεδεμένων αρχείων σε σχετικές (όπου είναι δυνατόν)
Rename\ PDFs\ to\ given\ filename\ format\ pattern=Μετονομασία αρχείων PDF σύμφωνα με το ορισμένο μοτίβο ονόματος αρχείου
Rename\ only\ PDFs\ having\ a\ relative\ path=Μετονομασία μόνο των αρχείων PDF που διαθέτουν σχετική διαδρομή
Doing\ a\ cleanup\ for\ %0\ entries...=Πραγματοποιείται εκκαθάριση για %0 καταχωρήσεις...
No\ entry\ needed\ a\ clean\ up=Καμία καταχώρηση δεν χρειάστηκε εκκαθάριση
One\ entry\ needed\ a\ clean\ up=Μία καταχώρηση χρειάστηκε εκκαθάριση
%0\ entries\ needed\ a\ clean\ up=%0 καταχωρήσεις χρειάστηκαν εκκαθάριση

Group\ tree\ could\ not\ be\ parsed.\ If\ you\ save\ the\ BibTeX\ library,\ all\ groups\ will\ be\ lost.=Αδυναμία ανάλυσης του δενδροδιαγράμματος ομάδων. Εάν αποθηκεύσετε τη βιβλιοθήκη BibTeX, όλες οι ομάδες θα χαθούν.
Attach\ file=Επισύναψη αρχείου
Attach\ file\ from\ URL=
Setting\ all\ preferences\ to\ default\ values.=Ορισμός όλων των προτιμήσεων στις προεπιλεγμένες τιμές.
Resetting\ preference\ key\ '%0'=Επαναφορά κλειδιού προτίμησης '%0'
Unable\ to\ clear\ preferences.=Αδυναμία εκκαθάρισης προτιμήσεων.

Unselect\ all=Αποεπιλογή όλων
Expand\ all=Ανάπτυξη όλων
Collapse\ all=Σύμπτυξη όλων
Searches\ the\ selected\ directory\ for\ unlinked\ files.=Σαρώνει τον επιλεγμένο φάκελο για μη συνδεδεμένα αρχεία.
Starts\ the\ import\ of\ BibTeX\ entries.=Εκκινεί την εισαγωγή καταχωρήσεων BibTeX.
Last\ edited\:=
All\ time=
last\ edited=
Last\ day=
Last\ week=
Last\ month=
Last\ year=
Sort\ by\:=
Newest\ first=
Oldest\ first=
Directory=
Import\ result=
Searching\ file\ system...=Πραγματοποιείται αναζήτηση στο σύστημα αρχείου...
Citation\ key\ patterns=
Clear\ priority=Εκκαθάριση προτεραιότητας
Clear\ rank=Εκκαθάριση ιεράρχησης
Enable\ special\ fields=Ενεργοποίηση ειδικών πεδίων
One\ star=Ένα αστέρι
Two\ stars=Δύο αστέρια
Three\ stars=Τρία αστέρια
Four\ stars=Τέσσερα αστέρια
Five\ stars=Πέντε αστέρια
Help\ on\ special\ fields=Βοήθεια σε ειδικά πεδία
Keywords\ of\ selected\ entries=Λέξεις-κλειδιά των επιλεγμένων καταχωρήσεων
Content\ selectors=
Manage\ keywords=Διαχείριση λέξεων κλειδιών
No\ priority\ information=Δεν υπάρχουν πληροφορίες προτεραιότητας
No\ rank\ information=Δεν υπάρχουν πληροφορίες ιεράρχησης
Priority=Προτεραιότητα
Priority\ high=Προτεραιότητα υψηλή
Priority\ low=Προτεραιότητα χαμηλή
Priority\ medium=Προτεραιότητα μέση
Quality=Ποιότητα
Rank=Ιεράρχηση
Relevance=Συνάφεια
Set\ priority\ to\ high=Ορισμός προτεραιότητας σε υψηλή
Set\ priority\ to\ low=Ορισμός προτεραιότητας σε χαμηλή
Set\ priority\ to\ medium=Ορισμός προτεραιότητας σε μέση
Toggle\ relevance=Αλλάξτε την επιλογή συνάφειας
Toggle\ quality\ assured=Αλλάξτε την επιλογή εξασφαλισμένης ποιότητας
Toggle\ print\ status=Αλλάξτε την επιλογή κατάστασης εκτύπωσης
Update\ keywords=Ενημέρωση λέξεων-κλειδιών
Problem\ connecting=
Connection\ to\ OpenOffice/LibreOffice\ has\ been\ lost.\ Please\ make\ sure\ OpenOffice/LibreOffice\ is\ running,\ and\ try\ to\ reconnect.=Απώλεια σύνδεσης με το OpenOffice/LibreOffice. Παρακαλώ βεβαιωθείτε πως το OpenOffice/LibreOffice λειτουργεί, και επιχειρήστε επανασύνδεση.

JabRef\ will\ send\ at\ least\ one\ request\ per\ entry\ to\ a\ publisher.=Το JabRef θα στείλει σε έναν εκδότη τουλάχιστον ένα αίτημα ανά καταχώρηση.
Correct\ the\ entry,\ and\ reopen\ editor\ to\ display/edit\ source.=Διορθώστε την καταχώρηση, και ανοίξτε ξανά τον επεξεργαστή κειμένου για να προβάλλετε/επεξεργαστείτε την πηγή.
Could\ not\ connect\ to\ running\ OpenOffice/LibreOffice.=Αδυναμία σύνδεσης σε εν λειτουργία OpenOffice/LibreOffice.
Make\ sure\ you\ have\ installed\ OpenOffice/LibreOffice\ with\ Java\ support.=Βεβαιωθείτε πως έχετε εγκαταστήσει OpenOffice/LibreOffice με υποστήριξη Java.
If\ connecting\ manually,\ please\ verify\ program\ and\ library\ paths.=Εάν συνδέεστε αυτόματα, παρακαλώ επιβεβαιώστε τις διαδρομές προγράμματος και βιβλιοθήκης.
Error\ message\:=Μήνυμα σφάλματος\:
If\ a\ pasted\ or\ imported\ entry\ already\ has\ the\ field\ set,\ overwrite.=Εάν μια επικολλημένη ή εισηγμένη καταχώρηση έχει ήδη ορισμένο το πεδίο, αντικαταστήστε την.
Not\ connected\ to\ any\ Writer\ document.\ Please\ make\ sure\ a\ document\ is\ open,\ and\ use\ the\ 'Select\ Writer\ document'\ button\ to\ connect\ to\ it.=Δεν υπάρχει σύνδεση με κανένα έγγραφο Writer. Παρακαλώ βεβαιωθείτε πως το έγγραφο είναι ανοιχτό, και χρησιμοποιήστε το κουμπί 'Επιλογή εγγράφου Writer' για να συνδεθείτε με αυτό.
Removed\ all\ subgroups\ of\ group\ "%0".=Αφαίρεση όλων των υπο-ομάδων της ομάδας "%0".
To\ disable\ the\ memory\ stick\ mode\ rename\ or\ remove\ the\ jabref.xml\ file\ in\ the\ same\ folder\ as\ JabRef.=Για την απενεργοποίηση της λειτουργίας memory stick, μετονομάστε ή μετακινήστε το αρχείο jabref.xml στον ίδιο φάκελο με το JabRef.
Unable\ to\ connect.\ One\ possible\ reason\ is\ that\ JabRef\ and\ OpenOffice/LibreOffice\ are\ not\ both\ running\ in\ either\ 32\ bit\ mode\ or\ 64\ bit\ mode.=Αδυναμία σύνδεσης. Μια πιθανή αιτία είναι ότι το JabRef και το OpenOffice/LibreOffice δεν τρέχουν σε ίδια λειτουργία 32 bit ή 64 bit.
Delimiter(s)=
When\ downloading\ files,\ or\ moving\ linked\ files\ to\ the\ file\ directory,\ use\ the\ bib\ file\ location.=

Canceled\ merging\ entries=Ακύρωση συγχώνευσης καταχωρήσεων

Merge\ entries=Συγχώνευση καταχωρήσεων
Merged\ entry=
Merged\ entries=Συγχωνευμένες καταχωρήσεις
None=Καμία
Parse=Ανάλυση
Result=Αποτέλεσμα
You\ have\ to\ choose\ exactly\ two\ entries\ to\ merge.=Πρέπει να επιλέξετε ακριβώς δύο καταχωρήσεις για συγχώνευση.

Add\ timestamp\ to\ modified\ entries\ (field\ "modificationdate")=
Add\ timestamp\ to\ new\ entries\ (field\ "creationdate")=
All\ key\ bindings\ will\ be\ reset\ to\ their\ defaults.=Θα γίνει επαναφορά όλων των συντομεύσεων πληκτρολογίου στις προεπιλογές τους.

Automatically\ set\ file\ links=Αυτόματος ορισμός συνδέσμων αρχείου
Finished\ automatically\ setting\ external\ links.=Ο αυτόματος ορισμός εξωτερικών συνδέσμων έχει ολοκληρωθεί.
Changed\ %0\ entries.=

Resetting\ all\ key\ bindings=Πραγματοποιείται επαναφορά όλων των συντομεύσεων πληκτρολογίου

Network=Δίκτυο
Hostname=Όνομα κεντρικού διαμεσολαβητή
Please\ specify\ a\ hostname=
Please\ specify\ a\ port=
Please\ specify\ a\ username=
Please\ specify\ a\ password=

Proxy\ configuration=Διαμόρφωση διακομιστή μεσολάβησης
Use\ custom\ proxy\ configuration=Χρήση προσαρμοσμένων ρυθμίσεων του διακομιστή μεσολάβησης
Proxy\ requires\ authentication=Ο διακομιστής μεσολάβησης απαιτεί ταυτοποίηση
Password\ kept\ for\ this\ session\ only.=
Clear\ connection\ settings=Εκκαθάριση ρυθμίσεων σύνδεσης
Check\ Proxy\ Setting=Έλεγχος Ρυθμίσεων Διακομιστή Μεσολάβησης
Check\ connection=Ελέγξτε τη σύνδεση
Connection\ failed\!=Αποτυχία σύνδεσης\!
Connection\ successful\!=Επιτυχής σύνδεση\!

SSL\ Configuration=Διαμόρφωση SSL
SSL\ configuration\ changed=Η διαμόρφωση του SSL άλλαξε
<<<<<<< HEAD
=======
SSL\ certificate\ file=
Duplicate\ Certificates=
You\ already\ added\ this\ certificate=
>>>>>>> 97bbcecf

Open\ folder=Άνοιγμα φακέλου
Export\ sort\ order=Εξαγωγή σειράς ταξινόμησης
Save\ sort\ order=

Keep\ original\ order=
Use\ current\ table\ sort\ order=
Use\ specified\ order=
Show\ extra\ columns=Εμφάνιση επιπλέον στηλών
Parsing\ error=Σφάλμα ανάλυσης
illegal\ backslash\ expression=εσφαλμένη έκφραση backslash

Clear\ read\ status=Εκκαθάριση κατάστασης ανάγνωσης
Convert\ to\ biblatex\ format\ (e.g.,\ store\ publication\ date\ in\ date\ field)=
Convert\ to\ BibTeX\ format\ (e.g.,\ store\ publication\ date\ in\ year\ and\ month\ fields)=

Deprecated\ fields=Παρωχημένα πεδία
Shows\ fields\ having\ a\ successor\ in\ biblatex.=
Shows\ fields\ having\ a\ successor\ in\ biblatex.\nFor\ instance,\ the\ publication\ month\ should\ be\ part\ of\ the\ date\ field.\nUse\ the\ Cleanup\ Entries\ functionality\ to\ convert\ the\ entry\ to\ biblatex.=


No\ read\ status\ information=Δεν υπάρχουν πληροφορίες για την κατάσταση ανάγνωσης
Printed=Εκτυπώθηκε
Read\ status=Κατάσταση ανάγνωσης
Read\ status\ read=Κατάσταση ανάγνωσης\: 'διαβάστηκε'
Read\ status\ skimmed=Κατάσταση ανάγνωσης\: 'διαβάστηκε επί τροχάδην'
Save\ selected\ as\ plain\ BibTeX...=Αποθήκευση επιλεγμένου ως plain BibTeX...
Set\ read\ status\ to\ read=Ορισμός κατάστασης ανάγνωσης σε\: 'διαβάστηκε'
Set\ read\ status\ to\ skimmed=Ορισμός κατάστασης ανάγνωσης σε\: 'διαβάστηκε επί τροχάδην'

Opens\ JabRef's\ GitHub\ page=Ανοίγει τη σελίδα του JabRef στο GitHub
Opens\ JabRef's\ Twitter\ page=Ανοίγει τη σελίδα του JabRef στο Twitter
Opens\ JabRef's\ Facebook\ page=Ανοίγει τη σελίδα του JabRef στο Facebook
Opens\ JabRef's\ blog=Ανοίγει τo ιστολόγιο του JabRef
Opens\ JabRef's\ website=Ανοίγει τον ιστότοπο του JabRef

Could\ not\ open\ browser.=Αδυναμία ανοίγματος του περιηγητή.
Please\ open\ %0\ manually.=Παρακαλώ ανοίξτε το %0 χειροκίνητα.
The\ link\ has\ been\ copied\ to\ the\ clipboard.=Ο σύνδεσμος έχει αντιγραφεί στο πρόχειρο.

Open\ %0\ file=Άνοιγμα του αρχείου %0
Could\ not\ detect\ terminal\ automatically.\ Please\ define\ a\ custom\ terminal\ in\ the\ preferences.=

Cannot\ delete\ file=Αδυναμία διαγραφής αρχείου
File\ permission\ error=Σφάλμα δικαιωμάτων αρχείου
JabRef\ does\ not\ have\ permission\ to\ access\ %s=
Path\ to\ %0=Διαδρομή για %0
Convert=Μετατροπή
Normalize\ to\ BibTeX\ name\ format=Εναρμόνιση με μορφή ονόματος BibTeX
Help\ on\ Name\ Formatting=Βοήθεια στην Μορφοποίηση Ονόματος

Add\ new\ file\ type=Προσθήκη νέου τύπου αρχείου

Original\ entry=Αρχική καταχώρηση
No\ information\ added=Δεν προστέθηκαν πληροφορίες
Select\ at\ least\ one\ entry\ to\ manage\ keywords.=Επιλέξτε τουλάχιστον μια καταχώρηση για να διαχειριστείτε λέξεις-κλειδιά.
OpenDocument\ text=Αρχείο κειμένου OpenDocument
OpenDocument\ spreadsheet=Υπολογιστικό φύλλο OpenDocument
OpenDocument\ presentation=Παρουσίαση OpenDocument
%0\ image=Εικόνα %0
Added\ entry\ '%0'=
Added\ entry=Η καταχώρηση προστέθηκε
Modified\ entry\ '%0'=
Modified\ entry=Η καταχώρηση τροποποιήθηκε
Deleted\ entry\ '%0'=
Deleted\ entry=Η καταχώρηση διαγράφηκε
Modified\ groups\ tree=Το δενδροδιάγραμμα ομάδων τροποποιήθηκε
Removed\ all\ groups=Όλες οι ομάδες αφαιρέθηκαν
%0.\ Accepting\ the\ change\ replaces\ the\ complete\ groups\ tree\ with\ the\ externally\ modified\ groups\ tree.=
Select\ export\ format=Επιλογή μορφής εξαγωγής
Return\ to\ library=

Could\ not\ connect\ to\ %0=Αδυναμία σύνδεσης στη %0
Warning\:\ %0\ out\ of\ %1\ entries\ have\ undefined\ title.=Προειδοποίηση\: %0 από %1 καταχωρήσεις δεν έχουν ορισμένο τίτλο.
Warning\:\ %0\ out\ of\ %1\ entries\ have\ undefined\ citation\ key.=
Warning\:\ %0\ out\ of\ %1\ entries\ have\ undefined\ DOIs.=
Really\ delete\ the\ selected\ entry?=Θέλετε όντως να διαγράψετε την επιλεγμένη καταχώρηση;
Really\ delete\ the\ %0\ selected\ entries?=Θέλετε όντως να διαγράψετε τις %0 επιλεγμένες καταχωρήσεις;

On\ disk=
In\ JabRef=
Entry\ Preview=

Keep\ left=Παραμονή αριστερά
Keep\ right=Παραμονή δεξιά
Old\ entry=Παλιά καταχώρηση
From\ import=Από εισαγωγή
From\ DOI=
No\ problems\ found.=Δεν εντοπίστηκαν προβλήματα.
Save\ changes=Αποθήκευση αλλαγών
Discard\ changes=Απόρριψη αλλαγών
Library\ '%0'\ has\ changed.=Η βιβλιοθήκη '%0' έχει αλλάξει.
Print\ entry\ preview=Προεπισκόπηση εκτύπωσης καταχώρησης

Invalid\ DOI\:\ '%0'.=Μη έγκυρο DOI\: '%0'.
Same\ DOI\ used\ in\ multiple\ entries=
should\ start\ with\ a\ name=πρέπει να ξεκινάει με όνομα
should\ end\ with\ a\ name=πρέπει να τελειώνει με όνομα
unexpected\ closing\ curly\ bracket=μη αναμενόμενο κλείσιμο αγκιστροειδούς αγκύλης
unexpected\ opening\ curly\ bracket=μη αναμενόμενο άνοιγμα αγκιστροειδούς αγκύλης
capital\ letters\ are\ not\ masked\ using\ curly\ brackets\ {}=οι κεφαλαίοι χαρακτήρες δεν σημειώνονται μέσα σε αγκιστροειδείς αγκύλες {}
should\ contain\ a\ four\ digit\ number=πρέπει να περιέχει τετραψήφιο αριθμό
should\ contain\ a\ valid\ page\ number\ range=πρέπει να περιέχει ένα έγκυρο εύρος αριθμών σελίδων

Unable\ to\ autodetect\ OpenOffice/LibreOffice\ installation.\ Please\ choose\ the\ installation\ directory\ manually.=Αδυναμία αυτόματου εντοπισμού εγκατάστασης OpenOffice/LibreOffice. Παρακαλώ επιλέξτε τον φάκελο εγκατάστασης χειροκίνητα.

Close\ library=Κλείσιμο βιβλιοθήκης
Entry\ editor,\ next\ entry=Επεξεργαστής κειμένου καταχώρησης, επόμενη καταχώρηση
Entry\ editor,\ next\ panel=Επεξεργαστής κειμένου καταχώρησης, επόμενο πλαίσιο
Entry\ editor,\ next\ panel\ 2=Επεξεργαστής κειμένου καταχώρησης, επόμενο πλαίσιο 2
Entry\ editor,\ previous\ entry=Επεξεργαστής κειμένου καταχώρησης, προηγούμενη καταχώρηση
Entry\ editor,\ previous\ panel=Επεξεργαστής κειμένου καταχώρησης, προηγούμενο πλαίσιο
Entry\ editor,\ previous\ panel\ 2=Επεξεργαστής κειμένου καταχώρησης, προηγούμενο πλαίσιο 2
File\ list\ editor,\ move\ entry\ down=Επεξεργαστής κειμένου λίστας αρχείων, μετακίνηση καταχώρησης προς τα κάτω
File\ list\ editor,\ move\ entry\ up=Επεξεργαστής κειμένου λίστας αρχείων, μετακίνηση καταχώρησης προς τα πάνω
Focus\ entry\ table=Επικεντρωμένη εισαγωγή πίνακα
Import\ into\ current\ library=Εισαγωγή στην τρέχουσα βιβλιοθήκη
Import\ into\ new\ library=Εισαγωγή σε νέα βιβλιοθήκη
New\ article=Νέο άρθρο
New\ book=Νέο βιβλίο
New\ entry=Νέα καταχώρηση
New\ inbook=Νέο inbook
New\ mastersthesis=Νέα μεταπτυχιακή διατριβή
New\ phdthesis=Νέα διδακτορική διατριβή
New\ proceedings=Νέα πρακτικά
New\ unpublished=Νέο αδημοσίευτο
Preamble\ editor,\ store\ changes=Επεξεργαστής κειμένου εισαγωγής, αποθήκευση αλλαγών
Push\ to\ application=Προώθηση προς εφαρμογή
Refresh\ OpenOffice/LibreOffice=Ανανέωση OpenOffice/LibreOffice
Resolve\ duplicate\ citation\ keys=
Save\ all=Αποθήκευση όλων
String\ dialog,\ add\ string=Παράθυρο διαλόγου συμβολοσειράς, προσθήκη συμβολοσειράς
String\ dialog,\ remove\ string=Παράθυρο διαλόγου συμβολοσειράς, αφαίρεση συμβολοσειράς
Synchronize\ files=Συγχρονισμός αρχείων
Unabbreviate=Αποσύμπτυξη
should\ contain\ a\ protocol=πρέπει να περιέχει ένα πρωτόκολλο
Copy\ preview=Αντιγραφή προεπισκόπησης
Copy\ selection=
Automatically\ setting\ file\ links=Αυτόματος ορισμός συνδέσμων αρχείου
Regenerating\ citation\ keys\ according\ to\ metadata=
Regenerate\ all\ keys\ for\ the\ entries\ in\ a\ BibTeX\ file=Αναδημιουργία όλων των κλειδιών για τις καταχωρήσεις σε ένα αρχείο BibTeX
Show\ debug\ level\ messages=Εμφάνιση μηνυμάτων επιπέδου αποσφαλμάτωσης
Default\ library\ mode=Προεπιλεγμένος τύπος βιβλιοθήκης
Show\ only\ preferences\ deviating\ from\ their\ default\ value=Εμφάνιση μόνο των προτιμήσεων που είναι διαφορετικές από την προεπιλεγμένη τους τιμή
default=προεπιλογή
key=κλειδί
type=τύπος
value=τιμή
Show\ preferences=Εμφάνιση προτιμήσεων
Save\ actions=Αποθήκευση ενεργειών
Other\ fields=Άλλα πεδία
Show\ remaining\ fields=Εμφάνιση εναπομείναντων πεδίων

link\ should\ refer\ to\ a\ correct\ file\ path=ο σύνδεσμος πρέπει να αναφέρεται σε σωστή διαδρομή αρχείου
abbreviation\ detected=εντοπίστηκε συντομογραφία
wrong\ entry\ type\ as\ proceedings\ has\ page\ numbers=εσφαλμένος τύπος καταχώρησης καθώς η διαδικασία εμπεριέχει αριθμούς σελίδων
Abbreviate\ journal\ names=Σύμπτυξη ονομάτων περιοδικών
Abbreviating...=Πραγματοποιείται σύμπτυξη...
Abbreviation\ '%0'\ for\ journal\ '%1'\ already\ defined.=
Abbreviation\ cannot\ be\ empty=Η συντομογραφία δεν μπορεί να είναι κενή
Duplicated\ Journal\ Abbreviation=Διπλότυπη Συντομογραφία Περιοδικού
Duplicated\ Journal\ File=Διπλότυπο Αρχείο Περιοδικού
Error\ Occurred=Προέκυψε Σφάλμα
Journal\ file\ %s\ already\ added=Το αρχείο περιοδικού %s προστέθηκε ήδη
Name\ cannot\ be\ empty=Το όνομα δεν μπορεί να είναι κενό

Display\ keywords\ appearing\ in\ ALL\ entries=Προβολή λέξεων-κλειδιών που εμφανίζονται σε ΟΛΕΣ τις καταχωρήσεις
Display\ keywords\ appearing\ in\ ANY\ entry=Προβολή λέξεων-κλειδιών που εμφανίζονται σε ΟΠΟΙΑΔΗΠΟΤΕ καταχώρηση
None\ of\ the\ selected\ entries\ have\ titles.=Καμία από τις επιλεγμένες καταχωρήσεις δεν έχουν τίτλους.
None\ of\ the\ selected\ entries\ have\ citation\ keys.=
None\ of\ the\ selected\ entries\ have\ DOIs.=
Unabbreviate\ journal\ names=Ονόματα περιοδικών χωρίς συντομογραφία
Unabbreviating...=Πραγματοποιείται αναίρεση σύμπτυξης...
Usage=Χρήση


Adds\ {}\ brackets\ around\ acronyms,\ month\ names\ and\ countries\ to\ preserve\ their\ case.=Προσθέτει αγκύλες {} γύρω από ακρωνύμια, ονόματα μηνών και χωρών για να διατηρήσει τους κεφαλαίους χαρακτήρες.
Are\ you\ sure\ you\ want\ to\ reset\ all\ settings\ to\ default\ values?=Είστε βέβαιοι πως θέλετε να επαναφέρετε όλες τις ρυθμίσεις στις προεπιλεγμένες τους τιμές;
Reset\ preferences=Επαναφορά προτιμήσεων
Ill-formed\ entrytype\ comment\ in\ BIB\ file=Σχόλιο με κακοδιατυπωμένο τύπο καταχώρησης στο αρχείο BIB

Move\ linked\ files\ to\ default\ file\ directory\ %0=Μετακίνηση συνδεδεμένων αρχείων στον προεπιλεγμένο φάκελο αρχείου %0

Do\ you\ still\ want\ to\ continue?=Θέλετε ακόμα να συνεχίσετε;
Internal\ style=Εσωτερικό στυλ
Add\ style\ file=Προσθήκη αρχείου στυλ
Current\ style\ is\ '%0'=Το τρέχον στυλ είναι '%0'
Remove\ style=Αφαίρεση στυλ
You\ must\ select\ a\ valid\ style\ file.\ Your\ style\ is\ probably\ missing\ a\ line\ for\ the\ type\ "default".=
Invalid\ style\ selected=

Reload=Επαναφόρτωση

Capitalize=Κεφαλαιοποίηση
Capitalize\ all\ Words,\ but\ Converts\ Articles,\ Prepositions,\ and\ Conjunctions\ to\ Lower\ Case.=
Capitalize\ the\ first\ word,\ changes\ other\ words\ to\ lower\ case.=Μετατρέπει την πρώτη λέξη σε κεφαλαία γράμματα και όλες τις υπόλοιπες σε πεζούς χαρακτήρες.
<<<<<<< HEAD
CHANGES\ ALL\ LETTER\ TO\ UPPER\ CASE.=ΑΛΛΑΖΕΙ ΟΛΑ ΤΑ ΓΡΑΜΜΑΤΑ ΣΕ ΚΕΦΑΛΑΙΑ.
=======
changes\ all\ letters\ to\ lower\ case.=
CHANGES\ ALL\ LETTER\ TO\ UPPER\ CASE.=ΑΛΛΑΖΕΙ ΟΛΑ ΤΑ ΓΡΑΜΜΑΤΑ ΣΕ ΚΕΦΑΛΑΙΑ.
Changes\ The\ First\ Letter\ Of\ All\ Words\ To\ Capital\ Case\ And\ The\ Remaining\ Letters\ To\ Lower\ Case.=
>>>>>>> 97bbcecf
Cleans\ up\ LaTeX\ code.=Εκκαθαρίζει των κώδικα LaTeX.
Converts\ HTML\ code\ to\ LaTeX\ code.=Μετατρέπει τον κώδικα HTML σε κώδικα LaTeX.
HTML\ to\ Unicode=HTML σε Unicode
Converts\ HTML\ code\ to\ Unicode.=Μετατρέπει τον κώδικα HTML σε Unicode.
Converts\ LaTeX\ encoding\ to\ Unicode\ characters.=Μετατρέπει την κωδικοποίηση LaTeX σε χαρακτήρες Unicode.
Converts\ Unicode\ characters\ to\ LaTeX\ encoding.=Μετατρέπει τους χαρακτήρες Unicode σε κωδικοποίηση LaTeX.
Converts\ ordinals\ to\ LaTeX\ superscripts.=Μετατρέπει αριθμούς σε υπερκείμενα LaTeX.
Converts\ units\ to\ LaTeX\ formatting.=Μετατρέπει μονάδες σε μορφοποίηση LaTeX.
HTML\ to\ LaTeX=HTML σε LaTeX
LaTeX\ cleanup=Εκκαθάριση LaTeX
LaTeX\ to\ Unicode=LaTeX σε Unicode
lower\ case=
Minify\ list\ of\ person\ names=Μείωση λίστας ονομάτων ατόμων
Normalize\ date=Εναρμόνιση ημερομηνίας
Normalize\ en\ dashes=Εναρμόνιση με μεγάλες παύλες
Normalize\ month=Εναρμόνιση μήνα
Normalize\ month\ to\ BibTeX\ standard\ abbreviation.=Εναρμόνιση μήνα με τη βασική συντομογραφία BibTeX.
Normalize\ names\ of\ persons=Εναρμόνιση ονομάτων ατόμων
Normalize\ page\ numbers=Εναρμόνιση αριθμών σελίδας
Normalize\ pages\ to\ BibTeX\ standard.=Εναρμόνιση σελίδων με το πρότυπο BibTeX.
Normalizes\ lists\ of\ persons\ to\ the\ BibTeX\ standard.=Εναρμονίζει τη λίστα ατόμων με το πρότυπο BibTeX.
Normalizes\ the\ date\ to\ ISO\ date\ format.=Εναρμονίζει την ημερομηνία με τη μορφή ημερομηνίας ISO.
Normalizes\ the\ en\ dashes.=Εναρμονίζει το περιεχόμενο ανάμεσα σε παύλες.
Ordinals\ to\ LaTeX\ superscript=Αριθμοί σε υπερκείμενο LaTeX
Protect\ terms=Προστασία όρων
Add\ enclosing\ braces=Προσθήκη εσωκλειόντων παρενθέσεων
Add\ braces\ encapsulating\ the\ complete\ field\ content.=Προσθήκη παρενθέσεων που περιέχουν το πλήρες περιεχόμενο πεδίου.
Remove\ enclosing\ braces=Αφαίρεση εσωκλειόντων παρενθέσεων
Removes\ braces\ encapsulating\ the\ complete\ field\ content.=Αφαιρεί τις παρενθέσεις που περιέχουν το πλήρες περιεχόμενο πεδίου.
Removes\ all\ balanced\ {}\ braces\ around\ words.=
Shorten\ DOI=
Shortens\ DOI\ to\ more\ human\ readable\ form.=
Sentence\ case=Πεζοί-κεφαλαίοι χαρακτήρες πρότασης
Shortens\ lists\ of\ persons\ if\ there\ are\ more\ than\ 2\ persons\ to\ "et\ al.".=Συντομεύει τη λίστα ατόμων σε "και συνεργάτες", εάν υπάρχουν περισσότερα από 2 άτομα.
Title\ Case=Μορφή Τίτλου
Unicode\ to\ LaTeX=Unicode σε LaTeX
Units\ to\ LaTeX=Μονάδες σε LaTeX
UPPER\ CASE=
Does\ nothing.=Δεν εκτελεί καμία ενέργεια.
Identity=Ταυτότητα
Clears\ the\ field\ completely.=Εκκαθαρίζει πλήρως το πεδίο.
Directory\ not\ found=Ο φάκελος δε βρέθηκε
Main\ file\ directory\ not\ set.\ Check\ the\ preferences\ (linked\ files)\ or\ the\ library\ properties.=
This\ operation\ requires\ exactly\ one\ item\ to\ be\ selected.=Αυτή η ενέργεια απαιτεί την επιλογή ακριβώς ενός αντικειμένου.
Opening\ large\ number\ of\ files=
You\ are\ about\ to\ open\ %0\ files.\ Continue?=
Continue=
Importing\ in\ %0\ format=Πραγματοποιείται εισαγωγή σε μορφή %0
Female\ name=Γυναικείο όνομα
Female\ names=Γυναικεία ονόματα
Male\ name=Ανδρικό όνομα
Male\ names=Ανδρικά ονόματα
Mixed\ names=Μεικτά ονόματα
Neuter\ name=Ουδέτερο όνομα
Neuter\ names=Ουδέτερα ονόματα

Determined\ %0\ for\ %1\ entries=Έχει καθοριστεί %0 για %1 καταχωρήσεις
Look\ up\ %0=Αναζήτηση %0
Looking\ up\ %0...\ -\ entry\ %1\ out\ of\ %2\ -\ found\ %3=Πραγματοποιείται αναζήτηση %0... - καταχώρηση %1 από %2 - βρέθηκαν %3

Audio\ CD=Ψηφιακός Δίσκος Ήχου
British\ patent=Βρετανικό δίπλωμα ευρεσιτεχνίας
British\ patent\ request=Αίτημα Βρετανικού διπλώματος ευρεσιτεχνίας
Candidate\ thesis=Διατριβή υποψηφίου
Collaborator=Συνεργάτης
Column=Στήλη
Compiler=Μεταγλωττιστής
Continuator=Συνεχιστής
Data\ CD=CD Δεδομένων
Editor=Εκδότης
European\ patent=Ευρωπαϊκό δίπλωμα ευρεσιτεχνίας
European\ patent\ request=Αίτημα Ευρωπαϊκού διπλώματος ευρεσιτεχνίας
Founder=Ιδρυτής
French\ patent=Γαλλικό δίπλωμα ευρεσιτεχνίας
French\ patent\ request=Αίτημα Γαλλικού διπλώματος ευρεσιτεχνίας
German\ patent=Γερμανικό δίπλωμα ευρεσιτεχνίας
German\ patent\ request=Αίτημα Γερμανικού διπλώματος ευρεσιτεχνίας
Line=Γραμμή
Master's\ thesis=Μεταπτυχιακή διατριβή
Page=Σελίδα
Paragraph=Παράγραφος
Patent=Δίπλωμα ευρεσιτεχνίας
Patent\ request=Αίτημα διπλώματος ευρεσιτεχνίας
PhD\ thesis=Διδακτορική διατριβή
Redactor=Συγγραφέας
Research\ report=Αναφορά έρευνας
Reviser=Αναθεωρητής
Section=Ενότητα
Software=Λογισμικό
Technical\ report=Τεχνική αναφορά
U.S.\ patent=Δίπλωμα ευρεσιτεχνίας Η.Π.Α.
U.S.\ patent\ request=Αίτημα διπλώματος ευρεσιτεχνίας Η.Π.Α.
Verse=Στίχος

change\ entries\ of\ group=αλλαγή καταχωρήσεων της ομάδας
odd\ number\ of\ unescaped\ '\#'=περιττός αριθμός '\#' που δεν έχει διαφύγει

Found\ %0\ unescaped\ '&'=

Show\ diff=Εμφάνιση διαφορών
Copy\ Version=Αντιγραφή Έκδοσης
Maintainers=
Contributors=
License=Άδεια χρήσης
JabRef\ would\ not\ have\ been\ possible\ without\ the\ help\ of\ our\ contributors.=

HTML\ encoded\ character\ found=Βρέθηκε χαρακτήρας με κωδικοποίηση HTML
booktitle\ ends\ with\ 'conference\ on'=ο τίτλος βιβλίου τελειώνει με 'συνέδριο για'

incorrect\ control\ digit=εσφαλμένο ψηφίο ελέγχου
incorrect\ format=εσφαλμένη μορφή
Copied\ version\ to\ clipboard=Η έκδοση αντιγράφτηκε στο πρόχειρο

Citation\ key=
Message=Μήνυμα


MathSciNet\ Review=Κριτική MathSciNet
Reset\ Bindings=Επαναφορά Συντομεύσεων Πληκτρολογίου

Decryption\ not\ supported.=Η αποκρυπτογράφηση δεν υποστηρίζεται.

Cleared\ '%0'\ for\ %1\ entries=Πραγματοποιήθηκε εκκαθάριση '%0' για %1 καταχωρήσεις
Set\ '%0'\ to\ '%1'\ for\ %2\ entries=Ορίστηκε '%0' σε '%1' για %2 καταχωρήσεις
Toggled\ '%0'\ for\ %1\ entries=Πραγματοποιήθηκε αλλαγή '%0' για %1 καταχωρήσεις

Check\ for\ updates=Έλεγχος για ενημερώσεις
Download\ update=Λήψη ενημέρωσης
New\ version\ available=Υπάρχει νέα έκδοση διαθέσιμη
Installed\ version=Εγκατεστημένη έκδοση
Remind\ me\ later=Υπενθύμιση αργότερα
Ignore\ this\ update=Αγνόηση αυτής της ενημέρωσης
Could\ not\ connect\ to\ the\ update\ server.=Αδυναμία σύνδεσης με το διακομιστή ενημέρωσης.
Please\ try\ again\ later\ and/or\ check\ your\ network\ connection.=Παρακαλώ προσπαθήστε ξανά αργότερα και/ή ελέγξτε τη σύνδεσή σας στο διαδίκτυο.
To\ see\ what\ is\ new\ view\ the\ changelog.=Για να δείτε τι νέο υπάρχει, δείτε το αρχείο αλλαγών.
A\ new\ version\ of\ JabRef\ has\ been\ released.=Μια νέα έκδοση του JabRef κυκλοφόρησε.
JabRef\ is\ up-to-date.=Το JabRef είναι ενημερωμένο.
Latest\ version=Τελευταία έκδοση
Online\ help\ forum=Online forum βοήθειας
Custom=Προσαρμοσμένο

Export\ cited=Εξαγωγή των αναφερόμενων
Unable\ to\ generate\ new\ library=Αδυναμία δημιουργίας νέας βιβλιοθήκης

The\ cursor\ is\ in\ a\ protected\ area.=
JabRefException=
No\ bibliography\ database\ is\ open\ for\ citation.=

No\ database\ is\ open\ for\ updating\ citation\ markers\ after\ citing.=

No\ bibliography\ entries\ are\ selected\ for\ citation.=
No\ bibliography\ style\ is\ selected\ for\ citation.=
No\ database=

<<<<<<< HEAD
=======
No\ entries\ selected\ for\ citation=
>>>>>>> 97bbcecf
Open\ one\ before\ citing.=Ανοίχτε μία πριν την καταχώρηση αναφορών.

Select\ one\ before\ citing.=
Select\ some\ before\ citing.=

Found\ identical\ ranges=
Found\ overlapping\ ranges=
Found\ touching\ ranges=

Note\:\ Use\ the\ placeholder\ %DIR%\ for\ the\ location\ of\ the\ opened\ library\ file.=
Error\ occured\ while\ executing\ the\ command\ "%0".=Προέκυψε σφάλμα κατά την εκτέλεση της εντολής "%0".
Reformat\ ISSN=Αναδιαμόρφωση ISSN

Countries\ and\ territories\ in\ English=Χώρες και περιοχές στα Αγγλικά
Electrical\ engineering\ terms=Ορολογία ηλεκτρολόγων μηχανικών
Enabled=Ενεργοποιημένο
Internal\ list=Εσωτερική λίστα
Protected\ terms\ files=
Months\ and\ weekdays\ in\ English=Μήνες και ημέρες της εβδομάδας στα Αγγλικά
The\ text\ after\ the\ last\ line\ starting\ with\ \#\ will\ be\ used=Θα χρησιμοποιείται το κείμενο μετά την τελευταία σειρά που ξεκινά με \#
Add\ protected\ terms\ file=Προσθήκη αρχείου προστατευμένων όρων
Are\ you\ sure\ you\ want\ to\ remove\ the\ protected\ terms\ file?=Είστε σίγουροι πως θέλετε να αφαιρέσετε το αρχείο προστατευμένων όρων;
Remove\ protected\ terms\ file=Αφαίρεση αρχείου προστατευμένων όρων
Add\ selected\ text\ to\ list=Προσθήκη επιλεγμένου κειμένου σε λίστα
Add\ {}\ around\ selected\ text=Προσθήκη {} γύρω από το επιλεγμένο κείμενο
Format\ field=Μορφοποίηση πεδίου
New\ protected\ terms\ file=Νέο αρχείο προστατευμένων όρων
change\ field\ %0\ of\ entry\ %1\ from\ %2\ to\ %3=αλλαγή πεδίου %0 της καταχώρησης %1 από %2 ως %3
change\ key\ from\ %0\ to\ %1=αλλαγή κλειδιού από %0 ως %1
change\ string\ content\ %0\ to\ %1=αλλαγή περιεχομένου συμβολοσειράς %0 σε %1
change\ string\ name\ %0\ to\ %1=αλλαγή ονόματος συμβολοσειράς %0 σε %1
change\ type\ of\ entry\ %0\ from\ %1\ to\ %2=αλλαγή τύπου καταχώρησης %0 από %1 ως %2
insert\ entry\ %0=εισαγωγή καταχώρησης %0
insert\ string\ %0=εισαγωγή συμβολοσειράς %0
remove\ entries=
remove\ entry\ %0=αφαίρεση καταχώρησης %0
remove\ string\ %0=αφαίρεση συμβολοσειράς %0
undefined=δεν ορίστηκε
Cannot\ get\ info\ based\ on\ given\ %0\:\ %1=Αδυναμία απόκτησης πληροφοριών βάσει των δεδομένων %0\: %1
Get\ bibliographic\ data\ from\ %0=
No\ %0\ found=Δε βρέθηκαν καθόλου %0
Entry\ from\ %0=Καταχώρηση από %0
Merge\ entry\ with\ %0\ information=Συγχώνευση καταχώρησης με πληροφορίες %0
Updated\ entry\ with\ info\ from\ %0=Η καταχώρηση ενημερώθηκε με πληροφορίες από %0

Add\ new\ list=
Open\ existing\ list=
Remove\ list=Αφαίρεση λίστας
Add\ abbreviation=
Full\ journal\ name=Πλήρες όνομα περιοδικού
Abbreviation\ name=Όνομα συντομογραφίας
Shortest\ unique\ abbreviation=Συντομότερη μοναδική σύντμηση

No\ abbreviation\ files\ loaded=Δεν έγινε φόρτωση αρχείων συντομογραφίας

Loading\ built\ in\ lists=Πραγματοποιείται φόρτωση στις ενσωματωμένες λίστες

JabRef\ built\ in\ list=Ενσωματωμένη λίστα JabRef

Event\ log=Αρχείο καταγραφής συμβάντων
We\ now\ give\ you\ insight\ into\ the\ inner\ workings\ of\ JabRef's\ internals.\ This\ information\ might\ be\ helpful\ to\ diagnose\ the\ root\ cause\ of\ a\ problem.\ Please\ feel\ free\ to\ inform\ the\ developers\ about\ an\ issue.=Τώρα σας παρέχουμε πληροφορίες του τρόπου λειτουργίας των ενδότερων του JabRef. Οι πληροφορίες αυτές ίσως σας φανούν χρήσιμες για τη διάγνωση της βασικής αιτίας ενός προβλήματος. Παρακαλώ, μη διστάσετε να ενημερώσετε τους προγραμματιστές μας για οποιοδήποτε πρόβλημα.
Log\ copied\ to\ clipboard.=Το αρχείο καταγραφής αντιγράφτηκε στο πρόχειρο.
Copy\ Log=Αντιγραφή Αρχείου Καταγραφής
Clear\ Log=Εκκαθάριση Αρχείου Καταγραφής
Report\ Issue=Αναφορά Προβλήματος
Issue\ on\ GitHub\ successfully\ reported.=Η αναφορά προβλήματος στο GitHub πραγματοποιήθηκε επιτυχώς.
Issue\ report\ successful=Η αναφορά προβλήματος πραγματοποιήθηκε επιτυχώς
Your\ issue\ was\ reported\ in\ your\ browser.=Το πρόβλημά σας αναφέρθηκε στον περιηγητή σας.
The\ log\ and\ exception\ information\ was\ copied\ to\ your\ clipboard.=Το αρχείο καταγραφής και οι πληροφορίες εξαίρεσης αντιγράφτηκαν στο πρόχειρο.
Please\ paste\ this\ information\ (with\ Ctrl+V)\ in\ the\ issue\ description.=Παρακαλώ επικολλήστε αυτές τις πληροφορίες (με Ctrl+V από το πληκτρολόγιο) στο πεδίο περιγραφής του προβλήματος.
Last\ notification=
Check\ the\ event\ log\ to\ see\ all\ notifications=

Host=Κεντρικός Διακομιστής
Port=Θύρα
Library=Βιβλιοθήκη
User=Χρήστης
Connect=Σύνδεση
Connection\ error=Σφάλμα σύνδεσης
Connection\ to\ %0\ server\ established.=Πραγματοποιήθηκε σύνδεση στο διακομιστή %0.
There\ are\ connection\ issues\ with\ a\ JabRef\ server.\ Detailed\ information\:\ %0=
Required\ field\ "%0"\ is\ empty.=Το απαιτούμενο πεδίο "%0" είναι κενό.
%0\ driver\ not\ available.=Ο οδηγός %0 δεν είναι διαθέσιμος.
The\ connection\ to\ the\ server\ has\ been\ terminated.=Η σύνδεση με το διακομιστή έχει τερματιστεί.
Reconnect=Επανασύνδεση
Work\ offline=Εργασία χωρίς σύνδεση
Working\ offline.=Πραγματοποιείται εργασία χωρίς σύνδεση.
Update\ refused.=Η ενημέρωση απορρίφθηκε.
Update\ refused=Η ενημέρωση απορρίφθηκε
Update\ could\ not\ be\ performed\ due\ to\ existing\ change\ conflicts.=Αδυναμία ενημέρωσης λόγω συγκρούσεων στις υφιστάμενες αλλαγές.
You\ are\ not\ working\ on\ the\ newest\ version\ of\ BibEntry.=Δεν χρησιμοποιείτε την πιο πρόσφατη έκδοση του BibEntry.
Local\ version\:\ %0=Τοπική έκδοση\: %0
Shared\ version\:\ %0=Κοινόχρηστη έκδοση\: %0
Press\ "Merge\ entries"\ to\ merge\ the\ changes\ and\ resolve\ this\ problem.=
Canceling\ this\ operation\ will\ leave\ your\ changes\ unsynchronized.=
Shared\ entry\ is\ no\ longer\ present=Η κοινόχρηστη καταχώρηση δεν υπάρχει πλέον
The\ entry\ you\ currently\ work\ on\ has\ been\ deleted\ on\ the\ shared\ side.=
You\ can\ restore\ the\ entry\ using\ the\ "Undo"\ operation.=Μπορείτε να επαναφέρετε την καταχώρηση με τη χρήση της λειτουργίας "Αναίρεση".
You\ are\ already\ connected\ to\ a\ database\ using\ entered\ connection\ details.=Είστε ήδη συνδεδεμένοι σε μια βάση δεδομένων χρησιμοποιώντας τις καταχωρημένες λεπτομέρειες σύνδεσης.

Cannot\ cite\ entries\ without\ citation\ keys.\ Generate\ keys\ now?=
New\ technical\ report=Νέα τεχνική αναφορά

%0\ file=Αρχείο %0
%0\ file\ (%1)=
Custom\ layout\ file=Αρχείο προσαρμοσμένης διάταξης
Protected\ terms\ file=Αρχείο προστατευμένων όρων
Style\ file=Αρχείο στυλ

Open\ OpenOffice/LibreOffice\ connection=Άνοιγμα σύνδεσης OpenOffice/LibreOffice
Non-ASCII\ encoded\ character\ found=Βρέθηκε χαρακτήρας χωρίς κωδικοποίηση ASCII
Non-UTF-8\ encoded\ field\ found=
Toggle\ web\ search\ interface=Εναλλαγή διεπαφής αναζήτησης στο διαδίκτυο

Migration\ help\ information=Πληροφορίες βοήθειας μετακίνησης
Entered\ database\ has\ obsolete\ structure\ and\ is\ no\ longer\ supported.=Η βάση δεδομένων που εισαγάγατε έχει παρωχημένη δομή και δεν υποστηρίζεται πλέον.
However,\ a\ new\ database\ was\ created\ alongside\ the\ pre-3.6\ one.=Παρόλα αυτά, μια νέα βάση δεδομένων δημιουργήθηκε παράλληλα με τη βάση δεδομένων για την παλαιότερη της 3.6 έκδοσης.
Opens\ a\ link\ where\ the\ current\ development\ version\ can\ be\ downloaded=Ανοίγει έναν σύνδεσμο μέσω του οποίου μπορεί να γίνει λήψη της τρέχουσας έκδοσης υπό ανάπτυξη
See\ what\ has\ been\ changed\ in\ the\ JabRef\ versions=Δείτε τις αλλαγές που έγιναν στις εκδόσεις JabRef
Referenced\ citation\ key\ does\ not\ exist=
Full\ text\ document\ for\ entry\ %0\ already\ linked.=
Download\ full\ text\ documents=
You\ are\ about\ to\ download\ full\ text\ documents\ for\ %0\ entries.=
last\ four\ nonpunctuation\ characters\ should\ be\ numerals=οι τελευταίοι τέσσερις χαρακτήρες που δεν είναι σημεία στίξης, πρέπει να είναι αριθμοί

Author=Συγγραφέας
Date=Ημερομηνία
File\ annotations=Σχολιασμοί αρχείου
Show\ file\ annotations=Εμφάνιση σχολιασμών αρχείου
shared=κοινόχρηστο
should\ contain\ an\ integer\ or\ a\ literal=πρέπει να περιέχει ακέραιο αριθμό ή γράμμα
should\ have\ the\ first\ letter\ capitalized=πρέπει να έχει κεφαλαίο το πρώτο γράμμα
edition\ of\ book\ reported\ as\ just\ 1=
no\ integer\ as\ values\ for\ edition\ allowed=
Tools=Εργαλεία
What's\ new\ in\ this\ version?=Τι νέο υπάρχει σε αυτήν την έκδοση;
Want\ to\ help?=Θέλετε να βοηθήσετε;
Make\ a\ donation=Κάντε μια δωρεά
get\ involved=εμπλακείτε
Used\ libraries=Χρησιμοποιημένες βιβλιοθήκες
Existing\ file=Υπάρχον αρχείο

ID=
ID\ type=Τύπος ID
Fetcher\ '%0'\ did\ not\ find\ an\ entry\ for\ id\ '%1'.=Ο ανακτητής '%0' δεν βρήκε καμία καταχώρηση για το ID '%1'.

Select\ first\ entry=Επιλογή της πρώτης καταχώρησης
Select\ last\ entry=Επιλογή της τελευταίας καταχώρησης

Invalid\ ISBN\:\ '%0'.=Μη έγκυρο ISBN\: '%0'.
should\ be\ an\ integer\ or\ normalized=πρέπει να είναι ακέραιος ή στρογγυλοποιημένος αριθμός
should\ be\ normalized=πρέπει να είναι στρογγυλοποιημένος αριθμός

biblatex\ field\ only=μόνο biblatex πεδίο

Error\ while\ generating\ fetch\ URL=Σφάλμα κατά τη δημιουργία διεύθυνσης URL ανάκτησης
Error\ while\ parsing\ ID\ list=Σφάλμα κατά την ανάλυση της λίστας ID
Unable\ to\ get\ PubMed\ IDs=Αδυναμία πρόσβασης σε ID PubMed
Backup\ found=Βρέθηκε αντίγραφο ασφαλείας

Show\ 'Related\ Articles'\ tab=Εμφάνιση καρτέλας 'Σχετικά Άρθρα'
This\ might\ be\ caused\ by\ reaching\ the\ traffic\ limitation\ of\ Google\ Scholar\ (see\ 'Help'\ for\ details).=Αυτό ίσως προκαλείται επειδή φτάνετε στο όριο κίνησης του Google Scholar (δείτε στη 'Βοήθεια' για λεπτομέρειες).

Could\ not\ open\ website.=Αδυναμία ανοίγματος ιστοτόπου.
Problem\ downloading\ from\ %1=Πρόβλημα κατά τη λήψη από %1

File\ directory\ pattern=Μοτίβο φακέλου αρχείου
Update\ with\ bibliographic\ information\ from\ the\ web=Ενημέρωση με πληροφορίες βιβλιογραφίας από το διαδίκτυο

Could\ not\ find\ any\ bibliographic\ information.=Αδυναμία εύρεσης οποιασδήποτε πληροφορίας βιβλιογραφίας.
Citation\ key\ deviates\ from\ generated\ key=
DOI\ %0\ is\ invalid=Μη έγκυρο DOI %0

Select\ all\ customized\ types\ to\ be\ stored\ in\ local\ preferences\:=
Different\ customization,\ current\ settings\ will\ be\ overwritten=Διαφορετική προσαρμογή από το χρήστη, οι τρέχουσες ρυθμίσεις θα αντικατασταθούν

Entry\ type\ %0\ is\ only\ defined\ for\ Biblatex\ but\ not\ for\ BibTeX=Ο τύπος καταχώρησης %0 καθορίζεται μόνο για Biblatex, αλλά όχι για BibTeX

Copied\ %0\ citations.=Αντιγράφτηκαν %0 αναφορές.

journal\ not\ found\ in\ abbreviation\ list=το περιοδικό δεν βρέθηκε στη λίστα συντομογραφιών
Unhandled\ exception\ occurred.=Προέκυψε εξαίρεση χωρίς επίλυση.

strings\ included=συμπεριλαμβανόμενες συμβολοσειρές
Escape\ underscores=Διαφυγή κάτω παύλας
Color=Χρώμα
Please\ also\ add\ all\ steps\ to\ reproduce\ this\ issue,\ if\ possible.=Παρακαλώ προσθέστε επίσης όλα τα βήματα για να αναπαραχθεί αυτό το πρόβλημα, εάν είναι δυνατόν.
Fit\ width=Ταίριασμα πλάτους
Fit\ a\ single\ page=Ταίριασμα μιας μονής σελίδας
Zoom\ in=Μεγέθυνση
Zoom\ out=Σμίκρυνση
Previous\ page=Προηγούμενη σελίδα
Next\ page=Επόμενη σελίδα
Document\ viewer=Πρόγραμμα προβολής εγγράφων
Live=Ενεργό
Locked=Κλειδωμένο
Show\ the\ document\ of\ the\ currently\ selected\ entry.=Εμφάνιση του εγγράφου της τρέχουσας επιλεγμένης καταχώρησης.
Show\ this\ document\ until\ unlocked.=Εμφάνιση αυτού του εγγράφου μέχρι να ξεκλειδωθεί.
Set\ current\ user\ name\ as\ owner.=Ορισμός του τρέχοντος ονόματος χρήστη ως ιδιοκτήτη.

Collect\ and\ share\ telemetry\ data\ to\ help\ improve\ JabRef=Συλλογή και κοινή χρήση δεδομένων τηλεμετρίας για τη βελτίωση του JabRef
Don't\ share=Να μη γίνει διαμοιρασμός
Share\ anonymous\ statistics=Διαμοιραστείτε ανώνυμα στατιστικά
Telemetry\:\ Help\ make\ JabRef\ better=Τηλεμετρία\: Βοηθήστε να βελτιώσουμε το JabRef
To\ improve\ the\ user\ experience,\ we\ would\ like\ to\ collect\ anonymous\ statistics\ on\ the\ features\ you\ use.\ We\ will\ only\ record\ what\ features\ you\ access\ and\ how\ often\ you\ do\ it.\ We\ will\ neither\ collect\ any\ personal\ data\ nor\ the\ content\ of\ bibliographic\ items.\ If\ you\ choose\ to\ allow\ data\ collection,\ you\ can\ later\ disable\ it\ via\ Options\ ->\ Preferences\ ->\ General.=Για να βελτιώσουμε την εμπειρία του χρήστη, θα θέλαμε να συλλέξουμε ανώνυμα στατιστικά για τα χαρακτηριστικά που χρησιμοποιείτε. Θα καταγράφουμε μονάχα τι είδους χαρακτηριστικά χρησιμοποιείτε και πόσο συχνά το κάνετε. Δεν θα συλλέγουμε καθόλου προσωπικά δεδομένα ούτε αντικείμενα βιβλιογραφίας. Εάν επιλέξετε να επιτραπεί η συλλογή δεδομένων, μπορείτε αργότερα να την απενεργοποιήσετε μέσω\: Επιλογές -> Προτιμήσεις -> Γενικές.
This\ file\ was\ found\ automatically.\ Do\ you\ want\ to\ link\ it\ to\ this\ entry?=Το αρχείο βρέθηκε αυτόματα. Θέλετε να το συνδέσετε με αυτήν την καταχώρηση;
Names\ are\ not\ in\ the\ standard\ %0\ format.=Τα ονόματα δεν είναι γραμμένα με τη βασική μορφή %0.

Delete\ '%0'\ permanently\ from\ disk,\ or\ just\ remove\ the\ file\ from\ the\ entry?\ Pressing\ Delete\ will\ delete\ the\ file\ permanently\ from\ disk.=
Delete\ '%0'=Διαγραφή '%0'
Delete\ from\ disk=Διαγραφή από το δίσκο
Remove\ from\ entry=Αφαίρεση από την καταχώρηση
There\ exists\ already\ a\ group\ with\ the\ same\ name.=Υπάρχει ήδη μια ομάδα με το ίδιο όνομα.
If\ you\ use\ it,\ it\ will\ inherit\ all\ entries\ from\ this\ other\ group.=

Copy\ linked\ file=
Copy\ linked\ file\ to\ folder...=
Could\ not\ copy\ file\ to\ %0,\ maybe\ the\ file\ is\ already\ existing?=
Successfully\ copied\ file\ to\ %0.=
Could\ not\ resolve\ the\ file\ %0=

Copy\ linked\ files\ to\ folder...=Αντιγραφή συνδεδεμένων αρχείων στο φάκελο...
Copied\ file\ successfully=Το αρχείο αντιγράφτηκε με επιτυχία
Copying\ files...=Πραγματοποιείται αντιγραφή αρχείων...
Copying\ file\ %0\ of\ entry\ %1=Πραγματοποιείται αντιγραφή του αρχείου %0 της καταχώρησης %1
Finished\ copying=Η αντιγραφή ολοκληρώθηκε
Could\ not\ copy\ file=Αδυναμία αντιγραφής αρχείου
Copied\ %0\ files\ of\ %1\ successfully\ to\ %2=
Rename\ failed=Η μετονομασία απέτυχε
JabRef\ cannot\ access\ the\ file\ because\ it\ is\ being\ used\ by\ another\ process.=Το JabRef δεν έχει πρόσβαση στο αρχείο γιατί χρησιμοποιείται από κάποια άλλη διεργασία.
Show\ console\ output\ (only\ when\ the\ launcher\ is\ used)=

Remove\ line\ breaks=Αφαίρεση αλλαγών γραμμής
Removes\ all\ line\ breaks\ in\ the\ field\ content.=Αφαιρεί όλες τις αλλαγές γραμμής από τα περιεχόμενα του πεδίου.
Checking\ integrity...=Πραγματοποιείται έλεγχος ακεραιότητας...

Remove\ hyphenated\ line\ breaks=Αφαίρεση αλλαγών γραμμής με ενωτικό
Removes\ all\ hyphenated\ line\ breaks\ in\ the\ field\ content.=Αφαιρεί όλες τις αλλαγές γραμμής με ενωτικό από τα περιεχόμενα του πεδίου.

Could\ not\ retrieve\ entry\ data\ from\ '%0'.=Αδυναμία ανάκτησης δεδομένων καταχώρησης από '%0'.
Entry\ from\ %0\ could\ not\ be\ parsed.=Αδυναμία ανάλυσης καταχώρησης από %0.
Invalid\ identifier\:\ '%0'.=Μη έγκυρο αναγνωριστικό\: '%0'.
empty\ citation\ key=
Aux\ file=Αρχείο AUX
Group\ containing\ entries\ cited\ in\ a\ given\ TeX\ file=Ομάδα που περιέχει καταχωρήσεις που αναφέρονται σε ένα συγκεκριμένο αρχείο TeX

Any\ file=Οποιοδήποτε αρχείο

No\ linked\ files\ found\ for\ export.=Δε βρέθηκαν συνδεδεμένα αρχεία για εξαγωγή.

No\ full\ text\ document\ found\ for\ entry\ %0.=Δε βρέθηκε έγγραφο πλήρους κειμένου για την καταχώρηση %0.

Next\ library=Επόμενη βιβλιοθήκη
Previous\ library=Προηγούμενη βιβλιοθήκη
Add\ group=
Entry\ is\ contained\ in\ the\ following\ groups\:=Η καταχώρηση περιέχεται στις παρακάτω ομάδες\:
Delete\ entries=Διαγραφή καταχωρήσεων
Keep\ entries=Διατήρηση καταχωρήσεων
Keep\ entry=Διατήρηση καταχώρησης
Ignore\ backup=Αγνόηση του αντιγράφου ασφαλείας
Restore\ from\ backup=Επαναφορά από αντίγραφο ασφαλείας

Shared\ database\ connection=Σύνδεση κοινόχρηστης βάσης δεδομένων

Could\ not\ connect\ to\ Vim\ server.\ Make\ sure\ that\ Vim\ is\ running\ with\ correct\ server\ name.=Αδυναμία σύνδεσης στο διακομιστή Vim. Βεβαιωθείτε πως το Vim εκτελείται με το σωστό όνομα διακομιστή.
Could\ not\ connect\ to\ a\ running\ gnuserv\ process.\ Make\ sure\ that\ Emacs\ or\ XEmacs\ is\ running,\ and\ that\ the\ server\ has\ been\ started\ (by\ running\ the\ command\ 'server-start'/'gnuserv-start').=Αδυναμία σύνδεσης σε μια ενεργή διεργασία gnuserv. Βεβαιωθείτε πως το Emacs ή XEmacs εκτελείται, και πως ο διακομιστής έχει εκκινηθεί (τρέχοντας την εντολή 'server-start'/'gnuserv-start').
Error\ pushing\ entries=Σφάλμα κατά την προώθηση καταχωρήσεων

Preamble=
Markings=Μαρκάρισμα
Use\ selected\ instance=Χρήση επιλεγμένου παραθύρου

Hide\ panel=Απόκρυψη πλαισίου
Move\ panel\ up=Μετακίνηση πλαισίου επάνω
Move\ panel\ down=Μετακίνηση πλαισίου κάτω
Linked\ files=Συνδεδεμένα αρχεία
Group\ view\ mode\ set\ to\ intersection=Η λειτουργία προβολής ομάδων ορίστηκε σε σημείο τομής
Group\ view\ mode\ set\ to\ union=Η λειτουργία προβολής ομάδων ορίστηκε σε ένωση
Open\ file\ %0=Άνοιγμα αρχείου %0
Toggle\ intersection=
Toggle\ union=
Jump\ to\ entry=Μετάβαση στην καταχώρηση
The\ group\ name\ contains\ the\ keyword\ separator\ "%0"\ and\ thus\ probably\ does\ not\ work\ as\ expected.=Το όνομα ομάδας περιέχει τον διαχωριστή λέξεων-κλειδιών "%0", και πιθανότατα γι' αυτόν το λόγο δεν λειτούργησε όπως αναμενόταν.
Blog=Ιστολόγιο
Check\ integrity=Έλεγχος συνοχής
Cleanup\ URL\ link=
Cleanup\ URL\ link\ by\ removing\ special\ symbols\ and\ extracting\ simple\ link=
Copy\ DOI=
Copy\ DOI\ url=Αντιγραφή DOI URL
Development\ version=Έκδοση ανάπτυξης λογισμικού
Export\ selected\ entries=Εξαγωγή επιλεγμένων καταχωρήσεων
Export\ selected\ entries\ to\ clipboard=Εξαγωγή των επιλεγμένων καταχωρήσεων στο πρόχειρο
Find\ duplicates=Εύρεση διπλότυπων
JabRef\ resources=Πηγές πληροφοριών JabRef
Manage\ journal\ abbreviations=Διαχείριση συντομογραφιών περιοδικών
Manage\ protected\ terms=Διαχείριση προστατευόμενων όρων
New\ entry\ from\ plain\ text=Νέα καταχώρηση από απλό κείμενο
Import\ by\ ID=
Enter\ a\ valid\ ID=
New\ sublibrary\ based\ on\ AUX\ file=Νέα υπο-βιβλιοθήκη βασισμένη σε αρχείο AUX
Push\ entries\ to\ external\ application\ (%0)=Προωθήστε τις καταχωρήσεις σε εξωτερική εφαρμογή (%0)
Quit=Έξοδος
Recent\ libraries=Πρόσφατες βιβλιοθήκες
Set\ up\ general\ fields=Ορισμός γενικών πεδίων
View\ change\ log=Προβολή αρχείου καταγραφής αλλαγών
View\ event\ log=Προβολή καταγραφής συμβάντων (event log)
Website=Ιστότοπος

Override\ default\ font\ settings=Παράκαμψη των προεπιλεγμένων ρυθμίσεων γραμματοσειράς

Click\ help\ to\ learn\ about\ the\ migration\ of\ pre-3.6\ databases.=
Database\ Type\:=
Database\:=
Host/Port\:=
User\:=
Keystore\ password\:=
Keystore\:=
Password\:=
Server\ Timezone\:=
Remember\ Password=
Use\ SSL=
Move\ preprint\ information\ from\ 'URL'\ and\ 'journal'\ field\ to\ the\ 'eprint'\ field=
Customize\ Export\ Formats=
Export\ name=Όνομα εξαγωγής
Main\ layout\ file\:=
Main\ layout\ file=Φάκελος κύριας διάταξης
Save\ exporter=
File\ extension\:=
Export\ format\ name\:=
Cleared\ connection\ settings=
Error\ adding\ discovered\ CitationStyles=
(more)=
Cancel\ import=
Continue\ with\ import=
Import\ canceled=
Select\ all\ new\ entries=
Select\ all\ entries=
Total\ items\ found\:=
Selected\ items\:=
Download\ linked\ online\ files=
Select\ the\ entries\ to\ be\ imported\:=
Add\ new\ String=
Must\ not\ be\ empty\!=
Open\ Help\ page=
Add\ new\ field\ name=
Field\ name\:=
Field\ name\ "%0"\ already\ exists=
No\ field\ name\ selected\!=
Remove\ field\ name=
Are\ you\ sure\ you\ want\ to\ remove\ field\ name\:\ "%0"?=
Add\ new\ keyword=
Keyword\:=
Keyword\ "%0"\ already\ exists=
Keyword\ separator=
Remove\ keyword=
Are\ you\ sure\ you\ want\ to\ remove\ keyword\:\ "%0"?=
Reset\ to\ default=
String\ constants=
Export\ all\ entries=
Generate\ citation\ keys=
Manage\ field\ names\ &\ content=
New\ library=
OpenOffice/LibreOffice=
Open\ document\ viewer=
Open\ entry\ editor=
Find\ and\ replace=

Found\ documents\:=
Use\ selected\ document=
Dismiss\ changes=
The\ library\ has\ been\ modified\ by\ another\ program.=

Set\ rank\ to\ one=
Set\ rank\ to\ two=
Set\ rank\ to\ three=
Set\ rank\ to\ four=
Set\ rank\ to\ five=

A\ string\ with\ the\ label\ '%0'\ already\ exists.=

Executing\ command\ "%0"...=Πραγματοποιείται εκτέλεση εντολής "%0"...

Rename\ file\ to\ a\ given\ name=
New\ Filename=
Rename\ file\ to\ defined\ pattern=

Application\ settings=

Export\ an\ input\ to\ a\ file=
Export\ preferences\ to\ a\ file=
Import\ BibTeX=
Import\ preferences\ from\ a\ file=
Matching=
Same\ as\ --import,\ but\ will\ be\ imported\ to\ the\ opened\ tab=
Allow\ integers\ in\ 'edition'\ field\ in\ BibTeX\ mode=

Search\ for\ citations\ in\ LaTeX\ files...=
LaTeX\ Citations\ Search\ Results=
LaTeX\ files\ directory\:=
LaTeX\ files\ found\:=
files=
Show\ 'LaTeX\ Citations'\ tab=
LaTeX\ Citations=
Search\ citations\ for\ this\ entry\ in\ LaTeX\ files=
No\ citations\ found=
No\ LaTeX\ files\ containing\ this\ entry\ were\ found.=
Selected\ entry\ does\ not\ have\ an\ associated\ citation\ key.=
Current\ search\ directory\:=
Set\ LaTeX\ file\ directory=
Import\ entries\ from\ LaTeX\ files=
Import\ new\ entries=
Group\ color=

Columns=
File\ type=
IEEE=
Internal=
Special=
Remove\ column=
Add\ custom\ column=
Update\ to\ current\ column\ order=
Sort\ column\ one\ step\ upwards=
Sort\ column\ one\ step\ downwards=
List\ must\ not\ be\ empty.=

Order=

Add\ field\ to\ filter\ list=
Add\ formatter\ to\ list=
Filter\ List=
Open\ files...=

Affected\ fields\:=
Show\ preview\ as\ a\ tab\ in\ entry\ editor=
Font=
Visual\ theme=
Light\ theme=
Dark\ theme=
Custom\ theme=
Overwrite\ existing\ keys=
Key\ patterns=
Font\ settings=
Please\ specify\ a\ css\ theme\ file.=
You\ must\ enter\ an\ integer\ value\ higher\ than\ 8.=
Letters\ after\ duplicate\ generated\ keys=
Start\ on\ second\ duplicate\ key\ with\ letter\ A\ (a,\ b,\ ...)=
Start\ on\ second\ duplicate\ key\ with\ letter\ B\ (b,\ c,\ ...)=
Always\ add\ letter\ (a,\ b,\ ...)\ to\ generated\ keys=Πάντα να προστίθεται γράμμα (a, b, ...) στα κλειδιά που δημιουργούνται
Default\ pattern=Προεπιλεγμένο μοτίβο
<<<<<<< HEAD


Escape\ dollar\ sign=Αποφυγή συμβόλου δολαρίου


















(\ Note\:\ Press\ return\ to\ commit\ changes\ in\ the\ table\!\ )=( Σημείωση\: Πατήστε το πλήκτρο επιστροφής για να υποβάλλετε τις αλλαγές στον πίνακα\! )









I\ cannot\ insert\ to\ the\ cursors\ current\ location.=Δεν μπορώ να εισάγω στην τρέχουσα τοποθεσία του δρομέα.


=======
Reset\ %s\ to\ default\ value=
Library\ mode=
Reset\ to\ recommended=
Remove\ all=
Reset\ All=
Linked\ identifiers=

insert\ entries=

Independent=
Intersection=
Union=
Collect\ by=
Explicit\ selection=
Specified\ keywords=
Cited\ entries=
Please\ provide\ a\ valid\ aux\ file.=
Keyword\ delimiter=
Hierarchical\ keyword\ delimiter=
Escape\ ampersands=
Escape\ dollar\ sign=Αποφυγή συμβόλου δολαρίου

Copied\ '%0'\ to\ clipboard.=
This\ operation\ requires\ an\ open\ library.=

Plain\ References\ Parser=
Please\ enter\ the\ plain\ references\ to\ extract\ from\ separated\ by\ double\ empty\ lines.=
Add\ to\ current\ library=
%0\ entries\ were\ parsed\ from\ your\ query.=
Starts\ the\ extraction\ and\ adds\ the\ resulting\ entries\ to\ the\ currently\ opened\ database=
Your\ text\ is\ being\ parsed...=

Citation\ key\ filters=
Field\ filters=
Message\ filters=
Clear\ filters=

Add\ new\ Field=
Add\ new\ entry\ type=
Required\ and\ optional\ fields=
Index=
Remove\ entry\ type=
Remove\ field\ %0\ from\ currently\ selected\ entry\ type=
Optional=
Required=
Entry\ type\ cannot\ be\ empty.\ Please\ enter\ a\ name.=
Field\ cannot\ be\ empty.\ Please\ enter\ a\ name.=

Capitalize\ current\ word=
Delete\ text=
Make\ current\ word\ lowercase=
Make\ current\ word\ uppercase=
Move\ caret\ left=
Move\ caret\ right=
Move\ caret\ to\ previous\ word=
Move\ caret\ to\ next\ word=
Move\ caret\ to\ beginning\ of\ line=
Move\ caret\ to\ end\ of\ line=
Move\ the\ caret\ down=
Move\ the\ caret\ to\ the\ beginning\ of\ text=
Move\ the\ caret\ to\ the\ end\ of\ text=
Move\ the\ caret\ up=
Remove\ line\ after\ caret=
Remove\ characters\ until\ next\ word=
Remove\ the\ current\ word\ backwards=

Text\ editor=

Search\ ShortScience=
Unable\ to\ open\ ShortScience.=

Shared\ database=
Lookup=

Access\ date\ of\ the\ address\ specified\ in\ the\ url\ field.=
Additional\ information\ related\ to\ the\ resource\ indicated\ by\ the\ eprint\ field.=
Annex\ to\ the\ eventtitle\ field.=
Author(s)\ of\ a\ commentary\ to\ the\ work.=
Author(s)\ of\ an\ afterword\ to\ the\ work.=
Author(s)\ of\ an\ introduction\ to\ the\ work.=
Author(s)\ of\ annotations\ to\ the\ work.=
Author(s)\ of\ the\ work.=
Can\ be\ used\ for\ known\ event\ acronyms.=
Chapter\ or\ section\ or\ any\ other\ unit\ of\ a\ work.=
Date\ of\ a\ conference,\ a\ symposium,\ or\ some\ other\ event.=
Designation\ to\ be\ used\ by\ the\ citation\ style\ as\ a\ substitute\ for\ the\ regular\ label\ if\ any\ data\ required\ to\ generate\ the\ regular\ label\ is\ missing.=
Digital\ Object\ Identifier\ of\ the\ work.=
Edition\ of\ a\ printed\ publication.=
Editor(s)\ of\ the\ work\ or\ the\ main\ publication,\ depending\ on\ the\ type\ of\ the\ entry.=
Electronic\ identifier\ of\ a\ work.=
Electronic\ identifier\ of\ an\ online\ publication.=
If\ the\ work\ is\ published\ as\ part\ of\ another\ one,\ such\ as\ an\ article\ in\ a\ journal\ or\ a\ collection,\ this\ field\ holds\ the\ relevant\ page\ range\ in\ that\ other\ work.\ It\ may\ also\ be\ used\ to\ limit\ the\ reference\ to\ a\ specific\ part\ of\ a\ work\ (a\ chapter\ in\ a\ book,\ for\ example).\ For\ papers\ in\ electronic\ journals\ with\ anon-classical\ pagination\ setup\ the\ eid\ field\ may\ be\ more\ suitable.=
Information\ such\ as\ a\ library\ name\ and\ a\ call\ number.=
International\ Standard\ Book\ Number\ of\ a\ book.=
Issue\ of\ a\ journal.=
Key\ by\ which\ the\ work\ may\ be\ cited.=
Link(s)\ to\ a\ local\ PDF\ or\ other\ document\ of\ the\ work.=
Location\ of\ a\ conference,\ a\ symposium,\ or\ some\ other\ event.=
Main\ title\ of\ a\ multi-volume\ book,\ such\ as\ "Collected\ Works".=
Miscellaneous\ bibliographic\ data\ usually\ printed\ at\ the\ end\ of\ the\ entry.=
Miscellaneous\ bibliographic\ data\ which\ does\ not\ fit\ into\ any\ other\ field.=
Name(s)\ of\ the\ (manual)\ groups\ the\ entry\ belongs\ to.=
Name(s)\ of\ the\ publisher(s).=
Name\ of\ a\ journal,\ a\ newspaper,\ or\ some\ other\ periodical.=
Name\ of\ a\ publication\ series,\ such\ as\ "Studies\ in...",\ or\ the\ number\ of\ a\ journal\ series.=
Name\ of\ a\ university\ or\ some\ other\ institution.=
Note\ that\ this\ field\ holds\ the\ plain\ title\ of\ the\ event.\ Things\ like\ "Proceedings\ of\ the\ Fifth\ XYZ\ Conference"\ go\ into\ the\ titleaddon\ or\ booktitleaddon\ field.=
Note\ that\ this\ field\ is\ intended\ for\ commented\ editions\ which\ have\ a\ commentator\ in\ addition\ to\ the\ author.\ If\ the\ work\ is\ a\ stand-alone\ commentary,\ the\ commentator\ should\ be\ given\ in\ the\ author\ field.=
Number\ of\ a\ journal\ or\ the\ volume/number\ of\ a\ book\ in\ a\ series.=
One\ or\ more\ page\ numbers\ or\ page\ ranges.=
Organization(s)\ that\ published\ a\ manual\ or\ an\ online\ resource,\ or\ sponsored\ a\ conference.=
Publication\ date\ of\ the\ work.=
Publication\ month.=
Publication\ notice\ for\ unusual\ publications\ which\ do\ not\ fit\ into\ any\ of\ the\ common\ categories.=
Publication\ state\ of\ the\ work,\ e.\ g.,\ "in\ press".=
Revision\ number\ of\ a\ piece\ of\ software,\ a\ manual,\ etc.=
Separated\ list\ of\ keywords.=
Subtitle\ of\ a\ specific\ issue\ of\ a\ journal\ or\ other\ periodical.=
Subtitle\ of\ the\ work.=
Place(s)\ of\ publication,\ i.\ e.,\ the\ location\ of\ the\ publisher\ or\ institution,\ depending\ on\ the\ entry\ type.=
This\ could\ be\ a\ section\ of\ an\ archive,\ a\ path\ indicating\ a\ service,\ a\ classification\ of\ some\ sort.=
This\ field\ is\ intended\ for\ journals\ whose\ individual\ issues\ are\ identified\ by\ a\ designation\ such\ as\ "Spring"\ or\ "Summer"\ rather\ than\ the\ month\ or\ a\ number.\ Integer\ ranges\ and\ short\ designators\ are\ better\ written\ to\ the\ number\ field.=
This\ field\ may\ replace\ the\ pages\ field\ for\ journals\ deviating\ from\ the\ classic\ pagination\ scheme\ of\ printed\ journals\ by\ only\ enumerating\ articles\ or\ papers\ and\ not\ pages.=
This\ is\ roughly\ comparable\ to\ a\ DOI\ but\ specific\ to\ a\ certain\ archive,\ repository,\ service,\ or\ system.=
Title\ of\ a\ conference,\ a\ symposium,\ or\ some\ other\ event.=
Title\ of\ a\ specific\ issue\ of\ a\ journal\ or\ other\ periodical.=
Title\ of\ the\ main\ publication\ this\ work\ is\ part\ of.=
Title\ of\ the\ work.=
Total\ number\ of\ pages\ of\ the\ work.=
Total\ number\ of\ volumes\ of\ a\ multi-volume\ work.=
Type\ of\ the\ eprint\ identifier,\ e.\ g.,\ the\ name\ of\ the\ archive,\ repository,\ service,\ or\ system\ the\ eprint\ field\ refers\ to.=
URL\ of\ an\ online\ publication.=
Volume\ of\ a\ multi-volume\ book\ or\ a\ periodical.=
Year\ of\ publication.=
This\ field\ is\ intended\ for\ recording\ abstracts,\ to\ be\ printed\ by\ a\ special\ bibliography\ style.=
This\ field\ may\ be\ useful\ when\ implementing\ a\ style\ for\ annotated\ bibliographies.=
Subtitle\ related\ to\ the\ "Booktitle".=
Annex\ to\ the\ "Booktitle",\ to\ be\ printed\ in\ a\ different\ font.=
Comment\ to\ this\ entry.=
Secondary\ editor\ performing\ a\ different\ editorial\ role,\ such\ as\ compiling,\ redacting,\ etc.=
Another\ secondary\ editor\ performing\ a\ different\ role.=
Type\ of\ editorial\ role\ performed\ by\ the\ "Editor".=
Type\ of\ editorial\ role\ performed\ by\ the\ "Editora".=
Type\ of\ editorial\ role\ performed\ by\ the\ "Editorb".=
Type\ of\ editorial\ role\ performed\ by\ the\ "Editorc".=
Author(s)\ of\ a\ foreword\ to\ the\ work.=
International\ Standard\ Technical\ Report\ Number\ of\ a\ technical\ report.=
International\ Standard\ Serial\ Number\ of\ a\ periodical.=
Subtitle\ of\ a\ journal,\ a\ newspaper,\ or\ some\ other\ periodical.=
Language(s)\ of\ the\ work.\ Languages\ may\ be\ specified\ literally\ or\ as\ localisation\ keys.=
Subtitle\ related\ to\ the\ "Maintitle".=
Annex\ to\ the\ "Maintitle",\ to\ be\ printed\ in\ a\ different\ font.=
Addon\ to\ be\ printed\ immediately\ after\ the\ author\ name\ in\ the\ bibliography.=
If\ the\ work\ is\ a\ translation,\ a\ reprint,\ or\ something\ similar,\ the\ publication\ date\ of\ the\ original\ edition.=
If\ the\ work\ is\ a\ translation,\ the\ language(s)\ of\ the\ original\ work.=
Pagination\ of\ the\ work.\ The\ key\ should\ be\ given\ in\ the\ singular\ form.=
Number\ of\ a\ partial\ volume.\ This\ field\ applies\ to\ books\ only,\ not\ to\ journals.\ It\ may\ be\ used\ when\ a\ logical\ volume\ consists\ of\ two\ or\ more\ physical\ ones.=
Title\ in\ an\ abridged\ form.=
Annex\ to\ the\ "Title",\ to\ be\ printed\ in\ a\ different\ font.=
Translator(s)\ of\ the\ "Title"\ or\ "Booktitle",\ depending\ on\ the\ entry\ type.\ If\ the\ translator\ is\ identical\ to\ the\ "Editor",\ the\ standard\ styles\ will\ automatically\ concatenate\ these\ fields\ in\ the\ bibliography.=
Type\ of\ a\ "Manual",\ "Patent",\ "Report",\ or\ "Thesis".=
This\ field\ holds\ an\ entry\ key\ for\ the\ cross-referencing\ feature.\ Child\ entries\ with\ a\ "Crossref"\ field\ inherit\ data\ from\ the\ parent\ entry\ specified\ in\ the\ "Crossref"\ field.=
Gender\ of\ the\ author\ or\ gender\ of\ the\ editor,\ if\ there\ is\ no\ author.=
Citation\ keys\ of\ other\ entries\ which\ have\ a\ relationship\ to\ this\ entry.=
This\ field\ is\ an\ alternative\ cross-referencing\ mechanism.\ It\ differs\ from\ "Crossref"\ in\ that\ the\ child\ entry\ will\ not\ inherit\ any\ data\ from\ the\ parent\ entry\ specified\ in\ the\ "Xref"\ field.=
Owner/creator\ of\ this\ entry.=
Timestamp\ of\ this\ entry,\ when\ it\ has\ been\ created\ or\ last\ modified.=
User-specific\ printed\ flag,\ in\ case\ the\ entry\ has\ been\ printed.=
User-specific\ priority.=
User-specific\ quality\ flag,\ in\ case\ its\ quality\ is\ assured.=
User-specific\ ranking.=
User-specific\ read\ status.=
User-specific\ relevance\ flag,\ in\ case\ the\ entry\ is\ relevant.=

Auto\ complete\ disabled.=
Auto\ complete\ enabled.=

Remove\ formatter\ for\ %0=
Remove\ formatter\ '%0'=

An\ article\ in\ a\ journal,\ magazine,\ newspaper,\ or\ other\ periodical\ which\ forms\ a\ self-contained\ unit\ with\ its\ own\ title.=
A\ single-volume\ book\ with\ one\ or\ more\ authors\ where\ the\ authors\ share\ credit\ for\ the\ work\ as\ a\ whole.=
A\ book-like\ work\ without\ a\ formal\ publisher\ or\ sponsoring\ institution.=
A\ single-volume\ collection\ with\ multiple,\ self-contained\ contributions\ by\ distinct\ authors\ which\ have\ their\ own\ title.\ The\ work\ as\ a\ whole\ has\ no\ overall\ author\ but\ it\ will\ usually\ have\ an\ editor.=
A\ legacy\ alias\ for\ "InProceedings".=
A\ part\ of\ a\ book\ which\ forms\ a\ self-contained\ unit\ with\ its\ own\ title.=
A\ contribution\ to\ a\ collection\ which\ forms\ a\ self-contained\ unit\ with\ a\ distinct\ author\ and\ title.=
An\ article\ in\ a\ conference\ proceedings.=
Technical\ or\ other\ documentation,\ not\ necessarily\ in\ printed\ form.=
A\ fallback\ type\ for\ entries\ which\ do\ not\ fit\ into\ any\ other\ category.=
Similar\ to\ "Thesis"\ except\ that\ the\ type\ field\ is\ optional\ and\ defaults\ to\ the\ localised\ term\ \ Master's\ thesis.=
Similar\ to\ "Thesis"\ except\ that\ the\ type\ field\ is\ optional\ and\ defaults\ to\ the\ localised\ term\ PhD\ thesis.=
A\ single-volume\ conference\ proceedings.\ This\ type\ is\ very\ similar\ to\ "Collection".=
Similar\ to\ "Report"\ except\ that\ the\ type\ field\ is\ optional\ and\ defaults\ to\ the\ localised\ term\ technical\ report.=
A\ work\ with\ an\ author\ and\ a\ title\ which\ has\ not\ been\ formally\ published,\ such\ as\ a\ manuscript\ or\ the\ script\ of\ a\ talk.=
This\ type\ is\ similar\ to\ "InBook"\ but\ intended\ for\ works\ originally\ published\ as\ a\ stand-alone\ book.=
An\ article\ in\ a\ work\ of\ reference.\ This\ is\ a\ more\ specific\ variant\ of\ the\ generic\ "InCollection"\ entry\ type.=
A\ multi-volume\ "Book".=
A\ multi-volume\ "Collection".=
A\ multi-volume\ "Proceedings"\ entry.=
A\ multi-volume\ "Reference"\ entry.\ The\ standard\ styles\ will\ treat\ this\ entry\ type\ as\ an\ alias\ for\ "MvCollection".=
This\ entry\ type\ is\ intended\ for\ sources\ such\ as\ web\ sites\ which\ are\ intrinsically\ online\ resources.=
A\ single-volume\ work\ of\ reference\ such\ as\ an\ encyclopedia\ or\ a\ dictionary.=
A\ technical\ report,\ research\ report,\ or\ white\ paper\ published\ by\ a\ university\ or\ some\ other\ institution.=
An\ entry\ set\ is\ a\ group\ of\ entries\ which\ are\ cited\ as\ a\ single\ reference\ and\ listed\ as\ a\ single\ item\ in\ the\ bibliography.=
Supplemental\ material\ in\ a\ "Book".\ This\ type\ is\ provided\ for\ elements\ such\ as\ prefaces,\ introductions,\ forewords,\ afterwords,\ etc.\ which\ often\ have\ a\ generic\ title\ only.=
Supplemental\ material\ in\ a\ "Collection".=
Supplemental\ material\ in\ a\ "Periodical".\ This\ type\ may\ be\ useful\ when\ referring\ to\ items\ such\ as\ regular\ columns,\ obituaries,\ letters\ to\ the\ editor,\ etc.\ which\ only\ have\ a\ generic\ title.=
A\ thesis\ written\ for\ an\ educational\ institution\ to\ satisfy\ the\ requirements\ for\ a\ degree.=
An\ alias\ for\ "Online",\ provided\ for\ jurabib\ compatibility.=
Computer\ software.\ The\ standard\ styles\ will\ treat\ this\ entry\ type\ as\ an\ alias\ for\ "Misc".=
A\ data\ set\ or\ a\ similar\ collection\ of\ (mostly)\ raw\ data.=

Display\ count\ of\ items\ in\ group=
Remove\ the\ following\ characters\:=
Truncate=
Truncates\ a\ string\ after\ a\ given\ index.=
Close=
Close\ all=
Close\ all\ libraries=
Close\ other\ libraries=
Close\ others=
Reveal\ in\ file\ explorer=

Autolink\ files=

Custom\ editor\ tabs=
Custom\ export\ formats=
Custom\ import\ formats=

No\ list\ enabled=
Protect\ selection=

Customized\ preview\ style=
Next\ preview\ style=
Previous\ preview\ style=

(\ Note\:\ Press\ return\ to\ commit\ changes\ in\ the\ table\!\ )=( Σημείωση\: Πατήστε το πλήκτρο επιστροφής για να υποβάλλετε τις αλλαγές στον πίνακα\! )
New\ inproceedings=
Reset\ entry\ types\ and\ fields\ to\ defaults=
This\ will\ reset\ all\ entry\ types\ to\ their\ default\ values\ and\ remove\ all\ custom\ entry\ types=
Replace\ tabs\ with\ space=
Replace\ tabs\ with\ space\ in\ the\ field\ content.=
Remove\ redundant\ spaces=
Replaces\ consecutive\ spaces\ with\ a\ single\ space\ in\ the\ field\ content.=
Remove\ digits=
Removes\ digits.=

Presets=

Generate\ groups\ from\ keywords\ in\ the\ following\ field=
Generate\ groups\ for\ author\ last\ names=
Regular\ expression=

Error\ importing.\ See\ the\ error\ log\ for\ details.=

Error\ from\ import\:\ %0=
Error\ reading\ PDF\ content\:\ %0=
Bib\ entry\ was\ successfully\ imported=
File\ was\ successfully\ imported\ as\ a\ new\ entry=
No\ BibTeX\ data\ was\ found.\ An\ empty\ entry\ was\ created\ with\ file\ link=
No\ metadata\ was\ found.\ An\ empty\ entry\ was\ created\ with\ file\ link=
Processing\ file\ %0=
Export\ selected=

Separate\ merged\ citations=
Separate\ citations=

Unprotect\ terms=

Generate\ a\ new\ key\ for\ imported\ entries\ (overwriting\ their\ default)=
Warn\ about\ duplicates\ on\ import=
Import\ and\ Export=
Custom\ DOI\ URI=
Use\ custom\ DOI\ base\ URI\ for\ article\ access=

Cited\ on\ pages=
Please\ move\ the\ cursor\ into\ the\ document\ text.=
To\ get\ the\ visual\ positions\ of\ your\ citations\ I\ need\ to\ move\ the\ cursor\ around,\ but\ could\ not\ get\ it.=

I\ cannot\ insert\ to\ the\ cursors\ current\ location.=Δεν μπορώ να εισάγω στην τρέχουσα τοποθεσία του δρομέα.

Please\ move\ the\ cursor\ to\ the\ location\ for\ the\ new\ citation.=

Please\ create\ it\ in\ the\ document\ or\ change\ in\ the\ file\:=
>>>>>>> 97bbcecf

Please\ use\ the\ latter\ in\ the\ style\ file\ below\ to\ avoid\ localization\ problems.=Παρακαλούμε χρησιμοποιήστε το τελευταίο στο παρακάτω αρχείο μορφοποίησης για να αποφύγετε προβλήματα μετάφρασης.

The\ %0\ character\ style\ '%1'\ is\ a\ display\ name\ for\ '%2'.=Το στυλ χαρακτήρων %0 '%1' είναι ένα όνομα εμφάνισης για το '%2'.

The\ %0\ character\ style\ '%1'\ is\ missing\ from\ the\ document=Το στυλ χαρακτήρων %0 '%1' λείπει από το έγγραφο

<<<<<<< HEAD



Cannot\ work\ with\ [Edit]/[Track\ Changes]/[Record]\ turned\ on.=Δεν είναι δυνατή η λειτουργία με το [Edit]/[Track Changes]/[Record] να είναι ενεργοποιημένο.



Use\ [Edit]/[Track\ Changes]/[Manage]\ to\ resolve\ them\ first.=Χρησιμοποιήστε [Edit]/[Track Changes]/[Manage] για την επίλυση τους.
















Set=Ορισμός
From=Από
To=Στο


(Note\:\ If\ original\ entries\ lack\ keywords\ to\ qualify\ for\ the\ new\ group\ configuration,\ confirming\ here\ will\ add\ them)=(Σημείωση\: Εάν από τις αρχικές καταχωρήσεις λείπουν λέξεις-κλειδιά που να πληρούν τις προϋποθέσεις για τη νέα διαμόρφωση της ομάδας, η επιβεβαίωση εδώ θα τις προσθέσει)

=======
The\ %0\ paragraph\ style\ '%1'\ is\ a\ display\ name\ for\ '%2'.=

The\ %0\ paragraph\ style\ '%1'\ is\ missing\ from\ the\ document=

Error\ while\ checking\ if\ Writer\ is\ recording\ changes\ or\ has\ recorded\ changes.=

Cannot\ work\ with\ [Edit]/[Track\ Changes]/[Record]\ turned\ on.=Δεν είναι δυνατή η λειτουργία με το [Edit]/[Track Changes]/[Record] να είναι ενεργοποιημένο.

Changes\ by\ JabRef\ could\ result\ in\ unexpected\ interactions\ with\ recorded\ changes.=

Recording\ and/or\ Recorded\ changes=

Use\ [Edit]/[Track\ Changes]/[Manage]\ to\ resolve\ them\ first.=Χρησιμοποιήστε [Edit]/[Track Changes]/[Manage] για την επίλυση τους.

Unable\ to\ find\ valid\ certification\ path\ to\ requested\ target(%0),\ download\ anyway?=
Download\ operation\ canceled.=

Convert\ timestamp\ field\ to\ field\ 'creationdate'=
Convert\ timestamp\ field\ to\ field\ 'modificationdate'=

New\ entry\ by\ type=

File\ '%1'\ is\ a\ duplicate\ of\ '%0'.\ Keeping\ '%0'=
File\ '%1'\ is\ a\ duplicate\ of\ '%0'.\ Keeping\ both\ due\ to\ deletion\ error=

Enable\ field\ formatters=
Entry\ Type=
Entry\ types=
Field\ names=
Others=
Recommended=

Authors\ and\ Title=
Database=
Databases=
Add\ Author\:=
Add\ Query\:=
Add\ Research\ Question\:=
Queries=
Research\ Questions=
Study\ Title\:=
Start\ new\ systematic\ literature\ review=
Manage\ study\ definition=
Update\ study\ search\ results=
Study\ repository\ could\ not\ be\ created=
Select\ Databases\:=

All\ query\ terms\ are\ joined\ using\ the\ logical\ AND,\ and\ OR\ operators=
Finalize=
If\ the\ sequence\ of\ terms\ is\ relevant\ wrap\ them\ in\ double\ quotes =
Query\ terms\ are\ separated\ by\ spaces.=
Select\ the\ study\ directory\:=
An\ example\:=
Start\ survey=
Query=
Question=
Select\ directory=

Fulltext\ Index=
Automatically\ index\ all\ linked\ files\ for\ fulltext\ search=
Rebuild\ fulltext\ search\ index=
Rebuild\ fulltext\ search\ index\ for\ current\ library?=
Rebuilding\ fulltext\ search\ index...=
Failed\ to\ access\ fulltext\ search\ index=
Found\ match\ in\ %0=
On\ page\ %0=
Found\ matches\ in\ Annotations\:=

Grobid\ URL=
Remote\ services=
Allow\ sending\ PDF\ files\ and\ raw\ citation\ strings\ to\ a\ JabRef\ online\ service\ (Grobid)\ to\ determine\ Metadata.\ This\ produces\ better\ results.=

Fetcher\ cannot\ be\ tested\!=
Fetcher\ unknown\!=

Character\ by\ character=
Embedded=
Entry=
Parse\ Metadata\ from\ PDF.=
Symmetric\ character\ by\ character=
Symmetric\ word\ by\ word=
Verbatim=
Word\ by\ word=
Could\ not\ extract\ Metadata\ from\:\ %0=
Merge\ PDF\ metadata=

Add\ certificate=
Serial\ number=
Issuer=
Valid\ from=
Valid\ to=
Signature\ algorithm=
Version=

Error\ downloading=

No\ data\ was\ found\ for\ the\ identifier=
Server\ not\ available=
Fetching\ information\ using\ %0=
Look\ up\ identifier=
Bibliographic\ data\ not\ found.\ Cause\ is\ likely\ the\ client\ side.\ Please\ check\ connection\ and\ identifier\ for\ correctness.=
Bibliographic\ data\ not\ found.\ Cause\ is\ likely\ the\ server\ side.\ Please\ try\ again\ later.=
Error\ message\ %0=
Identifier\ not\ found=

Custom\ API\ key=
Check\ %0\ API\ Key\ Setting=

Edit\ content=
Copy\ or\ Move\ content=
Overwrite\ field\ content=
Set=Ορισμός
Append=
Clear\ field\ content=
Set\ or\ append\ content=
Edit\ field\ content\ for\ selected\ entries=
Rename=
New\ field\ name=
Copy\ content=
Move\ content=
Swap\ content=
Copy\ or\ move\ the\ content\ of\ one\ field\ to\ another=
Automatic\ field\ editor=
From=Από
Keep\ Modifications=
To=Στο
Open\ Link=
Highlight\ words=
Highlight\ characters=
Unified\ View=
Split\ View=
Plain\ Text=
Show\ Diff=
Merged\ Entry=
Only\ show\ changed\ fields=

Edit\ file\ link=

(Note\:\ If\ original\ entries\ lack\ keywords\ to\ qualify\ for\ the\ new\ group\ configuration,\ confirming\ here\ will\ add\ them)=(Σημείωση\: Εάν από τις αρχικές καταχωρήσεις λείπουν λέξεις-κλειδιά που να πληρούν τις προϋποθέσεις για τη νέα διαμόρφωση της ομάδας, η επιβεβαίωση εδώ θα τις προσθέσει)
Assign=
Do\ not\ assign=

Error\ occured\ %0=
Left\ Entry=
Merge\ %0=
Right\ Entry=
Unmerge\ %0=
>>>>>>> 97bbcecf
plain\ text=απλό κείμενο

The\ %0s\ are\ the\ same.\ However,\ the\ order\ of\ field\ content\ differs=

Keep\ from\ import=
Keep\ merged=
Keep\ old\ entry=

No\ entries\ corresponding\ to\ given\ query=

Review\ backup=
A\ backup\ file\ for\ '%0'\ was\ found\ at\ [%1]=
Do\ you\ want\ to\ recover\ the\ library\ from\ the\ backup\ file?=Θέλετε να επαναφέρετε τη βιβλιοθήκη από το αντίγραφο ασφαλείας;
This\ could\ indicate\ that\ JabRef\ did\ not\ shut\ down\ cleanly\ last\ time\ the\ file\ was\ used.=Αυτό ίσως υποδεικνύει πως το JabRef δεν τερματίστηκε σωστά την τελευταία φορά που χρησιμοποιήθηκε το αρχείο.

Use\ the\ field\ FJournal\ to\ store\ the\ full\ journal\ name\ for\ (un)abbreviations\ in\ the\ entry=Χρησιμοποιήστε το πεδίο FJournal για να αποθηκεύσετε το πλήρες όνομα του περιοδικού στην καταχώρηση, στην περίπτωση (μη) συντομογραφιών
<<<<<<< HEAD
=======

Library\ to\ import\ into=
>>>>>>> 97bbcecf

Multiline=

Unable\ to\ open\ linked\ eprint.\ Please\ set\ the\ eprinttype\ field=
Unable\ to\ open\ linked\ eprint.\ Please\ verify\ that\ the\ eprint\ field\ has\ a\ valid\ '%0'\ id=
Main\ directory\ not\ found=
Please\ select\ a\ valid\ main\ directory\ under=

Search\ from\ history...=
your\ search\ history\ is\ empty=
Clear\ history =

Delete\ %0\ files=
Delete\ %0\ files\ permanently\ from\ disk,\ or\ just\ remove\ the\ files\ from\ the\ entry?\ Pressing\ Delete\ will\ delete\ the\ files\ permanently\ from\ disk.=
Error\ accessing\ file\ '%0'.=
This\ operation\ requires\ selected\ linked\ files.=<|MERGE_RESOLUTION|>--- conflicted
+++ resolved
@@ -375,11 +375,7 @@
 
 Fit\ table\ horizontally\ on\ screen=Προσαρμόστε τον πίνακα οριζόντια στην οθόνη
 
-<<<<<<< HEAD
-Float=Float
-=======
 Float=
->>>>>>> 97bbcecf
 Format\:\ Tab\:field;field;...\ (e.g.\ General\:url;pdf;note...)=Μορφή\: Καρτέλα\:πεδίο;πεδίο;... (π.χ. General\:url;pdf;note...)
 
 Format\ of\ author\ and\ editor\ names=Μορφή ονόματος συγγραφέα και εκδότη
@@ -760,11 +756,8 @@
 Review\ changes=Αλλαγές κριτικών
 Review\ Field\ Migration=Μετακίνηση Πεδίων Κριτικής
 
-<<<<<<< HEAD
-=======
 Loading=Φόρτωση σε εξέλιξη
 
->>>>>>> 97bbcecf
 Save=Αποθήκευση
 Save\ all\ finished.=Η αποθήκευση όλων ολοκληρώθηκε.
 Save\ all\ open\ libraries=Αποθήκευση όλων των ανοιχτών βιβλιοθηκών
@@ -1109,12 +1102,9 @@
 Connection\ lost=Απώλεια σύνδεσης
 
 Could\ not\ update\ bibliography=Δεν ήταν δυνατή η ενημέρωση της βιβλιογραφίας
-<<<<<<< HEAD
-=======
 Not\ connected\ to\ document=
 Problem\ combining\ cite\ markers=
 Unable\ to\ reload\ style\ file=
->>>>>>> 97bbcecf
 
 Problem\ during\ separating\ cite\ markers=
 
@@ -1273,12 +1263,9 @@
 
 SSL\ Configuration=Διαμόρφωση SSL
 SSL\ configuration\ changed=Η διαμόρφωση του SSL άλλαξε
-<<<<<<< HEAD
-=======
 SSL\ certificate\ file=
 Duplicate\ Certificates=
 You\ already\ added\ this\ certificate=
->>>>>>> 97bbcecf
 
 Open\ folder=Άνοιγμα φακέλου
 Export\ sort\ order=Εξαγωγή σειράς ταξινόμησης
@@ -1475,13 +1462,9 @@
 Capitalize=Κεφαλαιοποίηση
 Capitalize\ all\ Words,\ but\ Converts\ Articles,\ Prepositions,\ and\ Conjunctions\ to\ Lower\ Case.=
 Capitalize\ the\ first\ word,\ changes\ other\ words\ to\ lower\ case.=Μετατρέπει την πρώτη λέξη σε κεφαλαία γράμματα και όλες τις υπόλοιπες σε πεζούς χαρακτήρες.
-<<<<<<< HEAD
-CHANGES\ ALL\ LETTER\ TO\ UPPER\ CASE.=ΑΛΛΑΖΕΙ ΟΛΑ ΤΑ ΓΡΑΜΜΑΤΑ ΣΕ ΚΕΦΑΛΑΙΑ.
-=======
 changes\ all\ letters\ to\ lower\ case.=
 CHANGES\ ALL\ LETTER\ TO\ UPPER\ CASE.=ΑΛΛΑΖΕΙ ΟΛΑ ΤΑ ΓΡΑΜΜΑΤΑ ΣΕ ΚΕΦΑΛΑΙΑ.
 Changes\ The\ First\ Letter\ Of\ All\ Words\ To\ Capital\ Case\ And\ The\ Remaining\ Letters\ To\ Lower\ Case.=
->>>>>>> 97bbcecf
 Cleans\ up\ LaTeX\ code.=Εκκαθαρίζει των κώδικα LaTeX.
 Converts\ HTML\ code\ to\ LaTeX\ code.=Μετατρέπει τον κώδικα HTML σε κώδικα LaTeX.
 HTML\ to\ Unicode=HTML σε Unicode
@@ -1636,10 +1619,7 @@
 No\ bibliography\ style\ is\ selected\ for\ citation.=
 No\ database=
 
-<<<<<<< HEAD
-=======
 No\ entries\ selected\ for\ citation=
->>>>>>> 97bbcecf
 Open\ one\ before\ citing.=Ανοίχτε μία πριν την καταχώρηση αναφορών.
 
 Select\ one\ before\ citing.=
@@ -2089,42 +2069,6 @@
 Start\ on\ second\ duplicate\ key\ with\ letter\ B\ (b,\ c,\ ...)=
 Always\ add\ letter\ (a,\ b,\ ...)\ to\ generated\ keys=Πάντα να προστίθεται γράμμα (a, b, ...) στα κλειδιά που δημιουργούνται
 Default\ pattern=Προεπιλεγμένο μοτίβο
-<<<<<<< HEAD
-
-
-Escape\ dollar\ sign=Αποφυγή συμβόλου δολαρίου
-
-
-
-
-
-
-
-
-
-
-
-
-
-
-
-
-
-
-(\ Note\:\ Press\ return\ to\ commit\ changes\ in\ the\ table\!\ )=( Σημείωση\: Πατήστε το πλήκτρο επιστροφής για να υποβάλλετε τις αλλαγές στον πίνακα\! )
-
-
-
-
-
-
-
-
-
-I\ cannot\ insert\ to\ the\ cursors\ current\ location.=Δεν μπορώ να εισάγω στην τρέχουσα τοποθεσία του δρομέα.
-
-
-=======
 Reset\ %s\ to\ default\ value=
 Library\ mode=
 Reset\ to\ recommended=
@@ -2410,7 +2354,6 @@
 Please\ move\ the\ cursor\ to\ the\ location\ for\ the\ new\ citation.=
 
 Please\ create\ it\ in\ the\ document\ or\ change\ in\ the\ file\:=
->>>>>>> 97bbcecf
 
 Please\ use\ the\ latter\ in\ the\ style\ file\ below\ to\ avoid\ localization\ problems.=Παρακαλούμε χρησιμοποιήστε το τελευταίο στο παρακάτω αρχείο μορφοποίησης για να αποφύγετε προβλήματα μετάφρασης.
 
@@ -2418,39 +2361,6 @@
 
 The\ %0\ character\ style\ '%1'\ is\ missing\ from\ the\ document=Το στυλ χαρακτήρων %0 '%1' λείπει από το έγγραφο
 
-<<<<<<< HEAD
-
-
-
-Cannot\ work\ with\ [Edit]/[Track\ Changes]/[Record]\ turned\ on.=Δεν είναι δυνατή η λειτουργία με το [Edit]/[Track Changes]/[Record] να είναι ενεργοποιημένο.
-
-
-
-Use\ [Edit]/[Track\ Changes]/[Manage]\ to\ resolve\ them\ first.=Χρησιμοποιήστε [Edit]/[Track Changes]/[Manage] για την επίλυση τους.
-
-
-
-
-
-
-
-
-
-
-
-
-
-
-
-
-Set=Ορισμός
-From=Από
-To=Στο
-
-
-(Note\:\ If\ original\ entries\ lack\ keywords\ to\ qualify\ for\ the\ new\ group\ configuration,\ confirming\ here\ will\ add\ them)=(Σημείωση\: Εάν από τις αρχικές καταχωρήσεις λείπουν λέξεις-κλειδιά που να πληρούν τις προϋποθέσεις για τη νέα διαμόρφωση της ομάδας, η επιβεβαίωση εδώ θα τις προσθέσει)
-
-=======
 The\ %0\ paragraph\ style\ '%1'\ is\ a\ display\ name\ for\ '%2'.=
 
 The\ %0\ paragraph\ style\ '%1'\ is\ missing\ from\ the\ document=
@@ -2598,7 +2508,6 @@
 Merge\ %0=
 Right\ Entry=
 Unmerge\ %0=
->>>>>>> 97bbcecf
 plain\ text=απλό κείμενο
 
 The\ %0s\ are\ the\ same.\ However,\ the\ order\ of\ field\ content\ differs=
@@ -2615,11 +2524,8 @@
 This\ could\ indicate\ that\ JabRef\ did\ not\ shut\ down\ cleanly\ last\ time\ the\ file\ was\ used.=Αυτό ίσως υποδεικνύει πως το JabRef δεν τερματίστηκε σωστά την τελευταία φορά που χρησιμοποιήθηκε το αρχείο.
 
 Use\ the\ field\ FJournal\ to\ store\ the\ full\ journal\ name\ for\ (un)abbreviations\ in\ the\ entry=Χρησιμοποιήστε το πεδίο FJournal για να αποθηκεύσετε το πλήρες όνομα του περιοδικού στην καταχώρηση, στην περίπτωση (μη) συντομογραφιών
-<<<<<<< HEAD
-=======
 
 Library\ to\ import\ into=
->>>>>>> 97bbcecf
 
 Multiline=
 
