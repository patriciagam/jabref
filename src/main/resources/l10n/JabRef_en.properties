%0\ contains\ the\ regular\ expression\ <b>%1</b>=%0 contains the regular expression <b>%1</b>

%0\ contains\ the\ term\ <b>%1</b>=%0 contains the term <b>%1</b>

%0\ doesn't\ contain\ the\ regular\ expression\ <b>%1</b>=%0 doesn't contain the regular expression <b>%1</b>

%0\ doesn't\ contain\ the\ term\ <b>%1</b>=%0 doesn't contain the term <b>%1</b>

%0\ export\ successful=%0 export successful

%0\ matches\ the\ regular\ expression\ <b>%1</b>=%0 matches the regular expression <b>%1</b>

%0\ matches\ the\ term\ <b>%1</b>=%0 matches the term <b>%1</b>

Abbreviate\ journal\ names\ of\ the\ selected\ entries\ (DEFAULT\ abbreviation)=Abbreviate journal names of the selected entries (DEFAULT abbreviation)
Abbreviate\ journal\ names\ of\ the\ selected\ entries\ (MEDLINE\ abbreviation)=Abbreviate journal names of the selected entries (MEDLINE abbreviation)
Abbreviate\ journal\ names\ of\ the\ selected\ entries\ (SHORTEST\ UNIQUE\ abbreviation)=Abbreviate journal names of the selected entries (SHORTEST UNIQUE abbreviation)

Abbreviate\ names=Abbreviate names
Abbreviated\ %0\ journal\ names.=Abbreviated %0 journal names.

Abbreviation=Abbreviation
Abbreviations=Abbreviations

About\ JabRef=About JabRef

Abstract=Abstract

Accept=Accept

Accept\ change=Accept change

Accept\ recommendations\ from\ Mr.\ DLib=Accept recommendations from Mr. DLib

Action=Action

Add=Add

Add\ a\ (compiled)\ custom\ Importer\ class\ from\ a\ class\ path.=Add a (compiled) custom Importer class from a class path.
The\ path\ need\ not\ be\ on\ the\ classpath\ of\ JabRef.=The path need not be on the classpath of JabRef.

Add\ a\ regular\ expression\ for\ the\ key\ pattern.=Add a regular expression for the key pattern.

Add\ selected\ entries\ to\ this\ group=Add selected entries to this group

Add\ subgroup=Add subgroup

Added\ group\ "%0".=Added group "%0".

Added\ string=Added string

Advanced=Advanced
All\ entries=All entries

Always\ reformat\ BIB\ file\ on\ save\ and\ export=Always reformat BIB file on save and export

and=and

any\ field\ that\ matches\ the\ regular\ expression\ <b>%0</b>=any field that matches the regular expression <b>%0</b>

Appearance=Appearance

Append\ contents\ from\ a\ BibTeX\ library\ into\ the\ currently\ viewed\ library=Append contents from a BibTeX library into the currently viewed library

Append\ library=Append library

Application=Application

Application\ to\ push\ entries\ to=Application to push entries to

Apply=Apply

Arguments\ passed\ on\ to\ running\ JabRef\ instance.\ Shutting\ down.=Arguments passed on to running JabRef instance. Shutting down.

Assign\ the\ original\ group's\ entries\ to\ this\ group?=Assign the original group's entries to this group?

Assigned\ %0\ entries\ to\ group\ "%1".=Assigned %0 entries to group "%1".

Assigned\ 1\ entry\ to\ group\ "%0".=Assigned 1 entry to group "%0".

Autogenerate\ BibTeX\ keys=Autogenerate BibTeX keys

Autolink\ files\ with\ names\ starting\ with\ the\ BibTeX\ key=Autolink files with names starting with the BibTeX key

Autolink\ only\ files\ that\ match\ the\ BibTeX\ key=Autolink only files that match the BibTeX key

Automatically\ create\ groups=Automatically create groups

Automatically\ remove\ exact\ duplicates=Automatically remove exact duplicates

AUX\ file\ import=AUX file import

Available\ export\ formats=Available export formats

Available\ import\ formats=Available import formats

Backup\ old\ file\ when\ saving=Backup old file when saving

%0\ source=%0 source

Browse=Browse

by=by
The\ conflicting\ fields\ of\ these\ entries\ will\ be\ merged\ into\ the\ 'Comment'\ field.=The conflicting fields of these entries will be merged into the 'Comment' field.

Cancel=Cancel
Cannot\ create\ group=Cannot create group

Cannot\ create\ group.\ Please\ create\ a\ library\ first.=Cannot create group. Please create a library first.

case\ insensitive=case insensitive

case\ sensitive=case sensitive

Case\ sensitive=Case sensitive

change\ assignment\ of\ entries=change assignment of entries

Change\ case=Change case

Change\ entry\ type=Change entry type


Change\ of\ Grouping\ Method=Change of Grouping Method

change\ preamble=change preamble

Changed\ language=Changed language

Changed\ preamble=Changed preamble

Cite\ command=Cite command

Clear=Clear

Clear\ fields=Clear fields

Close\ entry=Close entry

Close\ dialog=Close dialog

Close\ the\ current\ library=Close the current library

Close\ window=Close window

Comments=Comments

Contained\ in=Contained in

Content=Content

Copied=Copied


Copy=Copy

Copy\ BibTeX\ key=Copy BibTeX key

Copy\ to\ clipboard=Copy to clipboard

Could\ not\ call\ executable=Could not call executable

Could\ not\ export\ file=Could not export file

Could\ not\ export\ preferences=Could not export preferences

Could\ not\ find\ a\ suitable\ import\ format.=Could not find a suitable import format.
Could\ not\ import\ preferences=Could not import preferences

Could\ not\ instantiate\ %0=Could not instantiate %0
Could\ not\ instantiate\ %0\ %1=Could not instantiate %0 %1
Could\ not\ instantiate\ %0.\ Have\ you\ chosen\ the\ correct\ package\ path?=Could not instantiate %0. Have you chosen the correct package path?
Could\ not\ open\ link=Could not open link

Could\ not\ print\ preview=Could not print preview

Could\ not\ run\ the\ 'vim'\ program.=Could not run the 'vim' program.

Could\ not\ save\ file.=Could not save file.
Character\ encoding\ '%0'\ is\ not\ supported.=Character encoding '%0' is not supported.

Create\ custom\ fields\ for\ each\ BibTeX\ entry=Create custom fields for each BibTeX entry

crossreferenced\ entries\ included=crossreferenced entries included

Current\ content=Current content

Current\ value=Current value

Custom\ entry\ types=Custom entry types

Custom\ entry\ types\ found\ in\ file=Custom entry types found in file

Customize\ entry\ types=Customize entry types

Customize\ key\ bindings=Customize key bindings

Cut=Cut

cut\ entries=cut entries

cut\ entry\ %0=cut entry %0


Library\ encoding=Library encoding

Library\ properties=Library properties

Date\ format=Date format

Default=Default

Default\ encoding=Default encoding

Default\ grouping\ field=Default grouping field

Execute\ default\ action\ in\ dialog=Execute default action in dialog

Delete=Delete

Delete\ entry=Delete entry

Delete\ multiple\ entries=Delete multiple entries

Deleted=Deleted

Permanently\ delete\ local\ file=Permanently delete local file

Descending=Descending

Description=Description

Disable\ this\ confirmation\ dialog=Disable this confirmation dialog

Display\ all\ entries\ belonging\ to\ one\ or\ more\ of\ the\ selected\ groups=Display all entries belonging to one or more of the selected groups

Display\ all\ error\ messages=Display all error messages

Display\ help\ on\ command\ line\ options=Display help on command line options

Display\ only\ entries\ belonging\ to\ all\ selected\ groups=Display only entries belonging to all selected groups
Display\ version=Display version

Do\ not\ abbreviate\ names=Do not abbreviate names

Do\ not\ import\ entry=Do not import entry

Do\ not\ open\ any\ files\ at\ startup=Do not open any files at startup

Do\ not\ wrap\ the\ following\ fields\ when\ saving=Do not wrap the following fields when saving
Do\ not\ write\ the\ following\ fields\ to\ XMP\ Metadata=Do not write the following fields to XMP Metadata

Donate\ to\ JabRef=Donate to JabRef

Download\ file=Download file
duplicate\ removal=duplicate removal

Duplicate\ string\ name=Duplicate string name

Duplicates\ found=Duplicates found

Dynamic\ groups=Dynamic groups

Dynamically\ group\ entries\ by\ a\ free-form\ search\ expression=Dynamically group entries by a free-form search expression

Dynamically\ group\ entries\ by\ searching\ a\ field\ for\ a\ keyword=Dynamically group entries by searching a field for a keyword

Each\ line\ must\ be\ of\ the\ following\ form=Each line must be of the following form

Edit=Edit

Edit\ entry=Edit entry
Edit\ file\ type=Edit file type

Edit\ group=Edit group


Edit\ preamble=Edit preamble
Edit\ strings=Edit strings

empty\ library=empty library
Autocompletion=Autocompletion

Enter\ URL\ to\ download=Enter URL to download

entries=entries

Entries\ exported\ to\ clipboard=Entries exported to clipboard

entry=entry

Entry\ editor=Entry editor

Entry\ owner=Entry owner

Entry\ preview=Entry preview

Entry\ table=Entry table

Entry\ table\ columns=Entry table columns
Entry\ Title\ (Required\ to\ deliver\ recommendations.)=Entry Title (Required to deliver recommendations.)

Entry\ type=Entry type

Error=Error

Error\ occurred\ when\ parsing\ entry=Error occurred when parsing entry

Error\ opening\ file=Error opening file

Error\ while\ writing=Error while writing

'%0'\ exists.\ Overwrite\ file?='%0' exists. Overwrite file?

Export=Export

Export\ preferences=Export preferences

Export\ preferences\ to\ file=Export preferences to file

Export\ to\ clipboard=Export to clipboard

Export\ to\ text\ file.=Export to text file.

Exporting=Exporting
Extension=Extension

External\ changes=External changes

External\ file\ links=External file links

External\ programs=External programs

External\ viewer\ called=External viewer called

Field=Field

field=field

Field\ name=Field name
Field\ names\ are\ not\ allowed\ to\ contain\ white\ space\ or\ the\ following\ characters=Field names are not allowed to contain white space or the following characters

Field\ to\ group\ by=Field to group by

File=File

file=file
File\ directory\ is\ not\ set\ or\ does\ not\ exist\!=File directory is not set or does not exist!

File\ exists=File exists

File\ not\ found=File not found

Filter=Filter

Finished\ automatically\ setting\ external\ links.=Finished automatically setting external links.

Filter\ groups=Filter groups

Finished\ writing\ XMP\ for\ %0\ file\ (%1\ skipped,\ %2\ errors).=Finished writing XMP for %0 file (%1 skipped, %2 errors).

First\ select\ the\ entries\ you\ want\ keys\ to\ be\ generated\ for.=First select the entries you want keys to be generated for.

Fit\ table\ horizontally\ on\ screen=Fit table horizontally on screen

Float=Float
Format\:\ Tab\:field;field;...\ (e.g.\ General\:url;pdf;note...)=Format\: Tab\:field;field;... (e.g. General\:url;pdf;note...)

Format\ of\ author\ and\ editor\ names=Format of author and editor names
Format\ string=Format string

Format\ used=Format used
Formatter\ name=Formatter name

found\ in\ AUX\ file=found in AUX file

Further\ information\ about\ Mr.\ DLib\ for\ JabRef\ users.=Further information about Mr. DLib for JabRef users.

General=General

General\ Fields=General Fields

Generate=Generate

Generate\ BibTeX\ key=Generate BibTeX key

Generate\ keys=Generate keys

Generate\ keys\ before\ saving\ (for\ entries\ without\ a\ key)=Generate keys before saving (for entries without a key)

Generated\ BibTeX\ key\ for=Generated BibTeX key for

Generating\ BibTeX\ key\ for=Generating BibTeX key for
Get\ fulltext=Get fulltext

Gray\ out\ non-hits=Gray out non-hits

Groups=Groups
has/have\ both\ a\ 'Comment'\ and\ a\ 'Review'\ field.=has/have both a 'Comment' and a 'Review' field.

Have\ you\ chosen\ the\ correct\ package\ path?=Have you chosen the correct package path?

Help=Help

Help\ on\ key\ patterns=Help on key patterns
Help\ on\ regular\ expression\ search=Help on regular expression search

Hide\ non-hits=Hide non-hits

Hierarchical\ context=Hierarchical context

Highlight=Highlight
Marking=Marking
Underline=Underline
Empty\ Highlight=Empty Highlight
Empty\ Marking=Empty Marking
Empty\ Underline=Empty Underline
The\ marked\ area\ does\ not\ contain\ any\ legible\ text!=The marked area does not contain any legible text!

Hint\:\ To\ search\ specific\ fields\ only,\ enter\ for\ example\:<p><tt>author\=smith\ and\ title\=electrical</tt>=Hint: To search specific fields only, enter for example:<p><tt>author=smith and title=electrical</tt>

HTML\ table=HTML table
HTML\ table\ (with\ Abstract\ &\ BibTeX)=HTML table (with Abstract & BibTeX)
Icon=Icon

Ignore=Ignore

Import=Import

Import\ and\ keep\ old\ entry=Import and keep old entry

Import\ and\ remove\ old\ entry=Import and remove old entry

Import\ entries=Import entries
Import\ file=Import file

Import\ group\ definitions=Import group definitions

Import\ name=Import name

Import\ preferences=Import preferences

Import\ preferences\ from\ file=Import preferences from file

Import\ strings=Import strings

Import\ word\ selector\ definitions=Import word selector definitions

Imported\ entries=Imported entries

Imported\ from\ library=Imported from library

Importer\ class=Importer class

Importing=Importing

Importing\ in\ unknown\ format=Importing in unknown format

Include\ subgroups\:\ When\ selected,\ view\ entries\ contained\ in\ this\ group\ or\ its\ subgroups=Include subgroups: When selected, view entries contained in this group or its subgroups

Independent\ group\:\ When\ selected,\ view\ only\ this\ group's\ entries=Independent group: When selected, view only this group's entries
I\ Agree=I Agree

Invalid\ BibTeX\ key=Invalid BibTeX key

Invalid\ date\ format=Invalid date format

Invalid\ URL=Invalid URL

Online\ help=Online help
JabRef\ Language\ (Provides\ for\ better\ recommendations\ by\ giving\ an\ indication\ of\ user's\ preferred\ language.)=JabRef Language (Provides for better recommendations by giving an indication of user's preferred language.)

JabRef\ preferences=JabRef preferences
JabRef\ requests\ recommendations\ from\ Mr.\ DLib,\ which\ is\ an\ external\ service.\ To\ enable\ Mr.\ DLib\ to\ calculate\ recommendations,\ some\ of\ your\ data\ must\ be\ shared\ with\ Mr.\ DLib.\ Generally,\ the\ more\ data\ is\ shared\ the\ better\ recommendations\ can\ be\ calculated.\ However,\ we\ understand\ that\ some\ of\ your\ data\ in\ JabRef\ is\ sensitive,\ and\ you\ may\ not\ want\ to\ share\ it.\ Therefore,\ Mr.\ DLib\ offers\ a\ choice\ of\ which\ data\ you\ would\ like\ to\ share.=JabRef requests recommendations from Mr. DLib, which is an external service. To enable Mr. DLib to calculate recommendations, some of your data must be shared with Mr. DLib. Generally, the more data is shared the better recommendations can be calculated. However, we understand that some of your data in JabRef is sensitive, and you may not want to share it. Therefore, Mr. DLib offers a choice of which data you would like to share.
JabRef\ Version\ (Required\ to\ ensure\ backwards\ compatibility\ with\ Mr.\ DLib's\ Web\ Service)=JabRef Version (Required to ensure backwards compatibility with Mr. DLib's Web Service)

Journal\ abbreviations=Journal abbreviations
Keep\ both=Keep both

Key\ bindings=Key bindings

Key\ bindings\ changed=Key bindings changed

Key\ pattern=Key pattern

keys\ in\ library=keys in library

Keyword=Keyword

Keywords=Keywords

Label=Label

Language=Language

Last\ modified=Last modified
LaTeX\ AUX\ file\:=LaTeX AUX file\:

Link=Link
Listen\ for\ remote\ operation\ on\ port=Listen for remote operation on port
Load\ and\ Save\ preferences\ from/to\ jabref.xml\ on\ start-up\ (memory\ stick\ mode)=Load and Save preferences from/to jabref.xml on start-up (memory stick mode)

Show\ advanced\ hints\ (i.e.\ helpful\ tooltips,\ suggestions\ and\ explanation)=Show advanced hints (i.e. helpful tooltips, suggestions and explanation)

Main\ file\ directory=Main file directory

Manage\ custom\ exports=Manage custom exports

Manage\ custom\ imports=Manage custom imports
Manage\ external\ file\ types=Manage external file types

Mark\ new\ entries\ with\ addition\ date=Mark new entries with addition date

Mark\ new\ entries\ with\ owner\ name=Mark new entries with owner name

Memory\ stick\ mode=Memory stick mode

Merged\ external\ changes=Merged external changes
Merge\ fields=Merge fields

Modified\ group\ "%0".=Modified group "%0".

Modified\ groups=Modified groups

Modified\ string=Modified string

Modify=Modify

move\ group=move group

Moved\ group\ "%0".=Moved group "%0".

Mr.\ DLib\ Privacy\ settings=Mr. DLib Privacy settings

No\ recommendations\ received\ from\ Mr.\ DLib\ for\ this\ entry.=No recommendations received from Mr. DLib for this entry.

Error\ while\ fetching\ recommendations\ from\ Mr.DLib.=Error while fetching recommendations from Mr.DLib.

Name=Name

Name\ formatter=Name formatter

Natbib\ style=Natbib style

nested\ AUX\ files=nested AUX files

New\ BibTeX\ sublibrary=New BibTeX sublibrary

New\ group=New group

New\ string=New string

Next\ entry=Next entry
no\ base-BibTeX-file\ specified=no base-BibTeX-file specified

no\ library\ generated=no library generated

No\ entries\ found.\ Please\ make\ sure\ you\ are\ using\ the\ correct\ import\ filter.=No entries found. Please make sure you are using the correct import filter.
No\ files\ found.=No files found.

No\ GUI.\ Only\ process\ command\ line\ options=No GUI. Only process command line options

No\ journal\ names\ could\ be\ abbreviated.=No journal names could be abbreviated.

No\ journal\ names\ could\ be\ unabbreviated.=No journal names could be unabbreviated.

Open\ PDF=Open PDF

No\ URL\ defined=No URL defined
not=not

not\ found=not found

Nothing\ to\ redo=Nothing to redo

Nothing\ to\ undo=Nothing to undo

OK=OK

One\ or\ more\ keys\ will\ be\ overwritten.\ Continue?=One or more keys will be overwritten. Continue?


Open=Open

Open\ library=Open library

Open\ editor\ when\ a\ new\ entry\ is\ created=Open editor when a new entry is created

Open\ file=Open file

Open\ last\ edited\ libraries\ at\ startup=Open last edited libraries at startup

Connect\ to\ shared\ database=Connect to shared database

Open\ terminal\ here=Open terminal here

Open\ URL\ or\ DOI=Open URL or DOI

Opening=Opening

Operation\ canceled.=Operation canceled.
Operating\ System\ (Provides\ for\ better\ recommendations\ by\ giving\ an\ indication\ of\ user's\ system\ set-up.)=Operating System (Provides for better recommendations by giving an indication of user's system set-up.)

Optional\ fields=Optional fields

Options=Options

or=or

Override\ default\ file\ directories=Override default file directories
Overwrite=Overwrite

Overwrite\ keys=Overwrite keys

pairs\ processed=pairs processed
Password=Password

Paste=Paste

paste\ entries=paste entries

paste\ entry\ %0=paste entry %0

Path\ to\ %0\ not\ defined=Path to %0 not defined

Path\ to\ LyX\ pipe=Path to LyX pipe

PDF\ does\ not\ exist=PDF does not exist

File\ has\ no\ attached\ annotations=File has no attached annotations

Please\ enter\ a\ name\ for\ the\ group.=Please enter a name for the group.

Please\ enter\ the\ string's\ label=Please enter the string's label

Please\ restart\ JabRef\ for\ preferences\ to\ take\ effect.=Please restart JabRef for preferences to take effect.

Possible\ duplicate\ entries=Possible duplicate entries

Possible\ duplicate\ of\ existing\ entry.\ Click\ to\ resolve.=Possible duplicate of existing entry. Click to resolve.

Preferences=Preferences

Preferences\ recorded.=Preferences recorded.

Preview=Preview
Citation\ Style=Citation Style
Current\ Preview=Current Preview
Cannot\ generate\ preview\ based\ on\ selected\ citation\ style.=Cannot generate preview based on selected citation style.
Bad\ character\ inside\ entry=Bad character inside entry
Error\ while\ generating\ citation\ style=Error while generating citation style
Preview\ style\ changed\ to\:\ %0=Preview style changed to: %0
Next\ preview\ layout=Next preview layout
Previous\ preview\ layout=Previous preview layout
Available=Available
Selected=Selected
Selected\ Layouts\ can\ not\ be\ empty=Selected Layouts can not be empty

Reset\ default\ preview\ style=Reset default preview style

Previous\ entry=Previous entry

Primary\ sort\ criterion=Primary sort criterion
Problem\ with\ parsing\ entry=Problem with parsing entry
Processing\ %0=Processing %0
Pull\ changes\ from\ shared\ database=Pull changes from shared database

Pushed\ citations\ to\ %0=Pushed citations to %0

Push\ applications=Push applications

Quit\ JabRef=Quit JabRef

Read\ only=Read only

Redo=Redo

Refine\ supergroup\:\ When\ selected,\ view\ entries\ contained\ in\ both\ this\ group\ and\ its\ supergroup=Refine supergroup: When selected, view entries contained in both this group and its supergroup

regular\ expression=regular expression

Related\ articles=Related articles

Remote\ operation=Remote operation

Remote\ server\ port=Remote server port

Remove=Remove

Remove\ subgroups=Remove subgroups

Remove\ all\ subgroups\ of\ "%0"?=Remove all subgroups of "%0"?

Remove\ entry\ from\ import=Remove entry from import

Remove\ selected\ entries\ from\ this\ group=Remove selected entries from this group

Remove\ group=Remove group

Remove\ group,\ keep\ subgroups=Remove group, keep subgroups

Remove\ group\ "%0"?=Remove group "%0"?

Remove\ group\ "%0"\ and\ its\ subgroups?=Remove group "%0" and its subgroups?

remove\ group\ (keep\ subgroups)=remove group (keep subgroups)

remove\ group\ and\ subgroups=remove group and subgroups

Remove\ group\ and\ subgroups=Remove group and subgroups

Remove\ link=Remove link

Remove\ old\ entry=Remove old entry

Remove\ selected\ strings=Remove selected strings

Removed\ group\ "%0".=Removed group "%0".

Removed\ group\ "%0"\ and\ its\ subgroups.=Removed group "%0" and its subgroups.

Removed\ string=Removed string

Renamed\ string=Renamed string

Replace=Replace
Replace\ With\:=Replace With:
Limit\ to\ Selected\ Entries=Limit to Selected Entries
Limit\ to\ Fields=Limit to Fields
All\ Field\ Replace=All Field Replace
Find\:=Find:
Find\ and\ Replace=Find and Replace

Replace\ (regular\ expression)=Replace (regular expression)

Replace\ String=Replace String
Replace\ string=Replace string

Replace\ Unicode\ ligatures=Replace Unicode ligatures
Replaces\ Unicode\ ligatures\ with\ their\ expanded\ form=Replaces Unicode ligatures with their expanded form

Required\ fields=Required fields

Reset\ all=Reset all

Resolve\ strings\ for\ all\ fields\ except=Resolve strings for all fields except
Resolve\ strings\ for\ standard\ BibTeX\ fields\ only=Resolve strings for standard BibTeX fields only

resolved=resolved

Restart=Restart

Restart\ required=Restart required

Review=Review
Review\ changes=Review changes
Review\ Field\ Migration=Review Field Migration

Save=Save
Save\ all\ finished.=Save all finished.

Save\ all\ open\ libraries=Save all open libraries

Save\ before\ closing=Save before closing

Save\ library=Save library
Save\ library\ as...=Save library as...

Save\ entries\ in\ their\ original\ order=Save entries in their original order

Saved\ selected\ to\ '%0'.=Saved selected to '%0'.

Saving=Saving
Saving\ all\ libraries...=Saving all libraries...

Saving\ library=Saving library

Search=Search

Search\ expression=Search expression

Searching\ for\ duplicates...=Searching for duplicates...

Searching\ for\ files=Searching for files

Secondary\ sort\ criterion=Secondary sort criterion

Select\ all=Select all
Select\ new\ encoding=Select new encoding

Select\ entry\ type=Select entry type

Select\ file\ from\ ZIP-archive=Select file from ZIP-archive

Select\ the\ tree\ nodes\ to\ view\ and\ accept\ or\ reject\ changes=Select the tree nodes to view and accept or reject changes

Set\ field=Set field
Set\ fields=Set fields

Set\ General\ Fields=Set General Fields

Settings=Settings

Shortcut=Shortcut

Show/edit\ %0\ source=Show/edit %0 source

Show\ 'Firstname\ Lastname'=Show 'Firstname Lastname'

Show\ 'Lastname,\ Firstname'=Show 'Lastname, Firstname'

Show\ BibTeX\ source\ by\ default=Show BibTeX source by default

Show\ confirmation\ dialog\ when\ deleting\ entries=Show confirmation dialog when deleting entries

Show\ last\ names\ only=Show last names only

Show\ names\ unchanged=Show names unchanged

Show\ optional\ fields=Show optional fields

Show\ required\ fields=Show required fields

Show\ validation\ messages=Show validation messages

Simple\ HTML=Simple HTML
Since\ the\ 'Review'\ field\ was\ deprecated\ in\ JabRef\ 4.2,\ these\ two\ fields\ are\ about\ to\ be\ merged\ into\ the\ 'Comment'\ field.=Since the 'Review' field was deprecated in JabRef 4.2, these two fields are about to be merged into the 'Comment' field.

Size=Size

Skipped\ -\ No\ PDF\ linked=Skipped - No PDF linked
Skipped\ -\ PDF\ does\ not\ exist=Skipped - PDF does not exist

Skipped\ entry.=Skipped entry.

source\ edit=source edit
Special\ name\ formatters=Special name formatters

Statically\ group\ entries\ by\ manual\ assignment=Statically group entries by manual assignment

Status=Status
Strings\ for\ library=Strings for library

Sublibrary\ from\ AUX\ to\ BibTeX=Sublibrary from AUX to BibTeX

Switches\ between\ full\ and\ abbreviated\ journal\ name\ if\ the\ journal\ name\ is\ known.=Switches between full and abbreviated journal name if the journal name is known.

Tabname=Tabname
Tertiary\ sort\ criterion=Tertiary sort criterion

The\ chosen\ encoding\ '%0'\ could\ not\ encode\ the\ following\ characters\:=The chosen encoding '%0' could not encode the following characters:


the\ field\ <b>%0</b>=the field <b>%0</b>
The\ group\ "%0"\ already\ contains\ the\ selection.=The group "%0" already contains the selection.

The\ label\ of\ the\ string\ cannot\ be\ a\ number.=The label of the string cannot be a number.

The\ label\ of\ the\ string\ cannot\ contain\ spaces.=The label of the string cannot contain spaces.

The\ label\ of\ the\ string\ cannot\ contain\ the\ '\#'\ character.=The label of the string cannot contain the '#' character.

The\ output\ option\ depends\ on\ a\ valid\ import\ option.=The output option depends on a valid import option.

The\ search\ is\ case\ insensitive.=The search is case insensitive.

The\ search\ is\ case\ sensitive.=The search is case sensitive.

There\ are\ possible\ duplicates\ (marked\ with\ an\ icon)\ that\ haven't\ been\ resolved.\ Continue?=There are possible duplicates (marked with an icon) that haven't been resolved. Continue?

This\ operation\ requires\ all\ selected\ entries\ to\ have\ BibTeX\ keys\ defined.=This operation requires all selected entries to have BibTeX keys defined.

This\ operation\ requires\ one\ or\ more\ entries\ to\ be\ selected.=This operation requires one or more entries to be selected.

This\ setting\ may\ be\ changed\ in\ preferences\ at\ any\ time.=This setting may be changed in preferences at any time.
Timezone\ (Provides\ for\ better\ recommendations\ by\ indicating\ the\ time\ of\ day\ the\ request\ is\ being\ made.)=Timezone (Provides for better recommendations by indicating the time of day the request is being made.)
Time\ stamp=Time stamp
Toggle\ groups\ interface=Toggle groups interface

Trim\ all\ whitespace\ characters\ in\ the\ field\ content.=Trim all whitespace characters in the field content.

Trim\ whitespace\ characters=Trim whitespace characters

Try\ different\ encoding=Try different encoding

Unabbreviate\ journal\ names\ of\ the\ selected\ entries=Unabbreviate journal names of the selected entries
Unabbreviated\ %0\ journal\ names.=Unabbreviated %0 journal names.

unable\ to\ write\ to=unable to write to

Undo=Undo

Unknown\ BibTeX\ entries\:=Unknown BibTeX entries\:

unknown\ edit=unknown edit

Unknown\ export\ format=Unknown export format

untitled=untitled

Upgrade\ external\ PDF/PS\ links\ to\ use\ the\ '%0'\ field.=Upgrade external PDF/PS links to use the '%0' field.

usage=usage
Use\ autocompletion=Use autocompletion

Use\ regular\ expression\ search=Use regular expression search

Username=Username

Value\ cleared\ externally=Value cleared externally

Value\ set\ externally=Value set externally

verify\ that\ LyX\ is\ running\ and\ that\ the\ lyxpipe\ is\ valid=verify that LyX is running and that the lyxpipe is valid

View=View
Vim\ server\ name=Vim server name

Warn\ about\ unresolved\ duplicates\ when\ closing\ inspection\ window=Warn about unresolved duplicates when closing inspection window

Warn\ before\ overwriting\ existing\ keys=Warn before overwriting existing keys

Warning=Warning

Warnings=Warnings

web\ link=web link

What\ do\ you\ want\ to\ do?=What do you want to do?
Whatever\ option\ you\ choose,\ Mr.\ DLib\ may\ share\ its\ data\ with\ research\ partners\ to\ further\ improve\ recommendation\ quality\ as\ part\ of\ a\ 'living\ lab'.\ Mr.\ DLib\ may\ also\ release\ public\ datasets\ that\ may\ contain\ anonymized\ information\ about\ you\ and\ the\ recommendations\ (sensitive\ information\ such\ as\ metadata\ of\ your\ articles\ will\ be\ anonymised\ through\ e.g.\ hashing).\ Research\ partners\ are\ obliged\ to\ adhere\ to\ the\ same\ strict\ data\ protection\ policy\ as\ Mr.\ DLib.=Whatever option you choose, Mr. DLib may share its data with research partners to further improve recommendation quality as part of a 'living lab'. Mr. DLib may also release public datasets that may contain anonymized information about you and the recommendations (sensitive information such as metadata of your articles will be anonymised through e.g. hashing). Research partners are obliged to adhere to the same strict data protection policy as Mr. DLib.

Will\ write\ XMP\ metadata\ to\ the\ PDFs\ linked\ from\ selected\ entries.=Will write XMP metadata to the PDFs linked from selected entries.

Write\ BibTeXEntry\ as\ XMP\ metadata\ to\ PDF.=Write BibTeXEntry as XMP metadata to PDF.

Write\ XMP=Write XMP
Write\ XMP\ metadata=Write XMP metadata
Write\ XMP\ metadata\ for\ all\ PDFs\ in\ current\ library?=Write XMP metadata for all PDFs in current library?
Writing\ XMP\ metadata...=Writing XMP metadata...
Writing\ XMP\ metadata\ for\ selected\ entries...=Writing XMP metadata for selected entries...

XMP-annotated\ PDF=XMP-annotated PDF
XMP\ export\ privacy\ settings=XMP export privacy settings
XMP\ metadata=XMP metadata
You\ must\ restart\ JabRef\ for\ this\ to\ come\ into\ effect.=You must restart JabRef for this to come into effect.

You\ must\ restart\ JabRef\ for\ the\ new\ key\ bindings\ to\ work\ properly.=You must restart JabRef for the new key bindings to work properly.

Your\ new\ key\ bindings\ have\ been\ stored.=Your new key bindings have been stored.

The\ following\ fetchers\ are\ available\:=The following fetchers are available:
Could\ not\ find\ fetcher\ '%0'=Could not find fetcher '%0'
Running\ query\ '%0'\ with\ fetcher\ '%1'.=Running query '%0' with fetcher '%1'.

Move\ file=Move file
Rename\ file=Rename file

Move\ file\ to\ file\ directory\ and\ rename\ file=Move file to file directory and rename file

Could\ not\ move\ file\ '%0'.=Could not move file '%0'.
Could\ not\ find\ file\ '%0'.=Could not find file '%0'.
Number\ of\ entries\ successfully\ imported=Number of entries successfully imported
Error\ while\ fetching\ from\ %0=Error while fetching from %0

Refuse\ to\ save\ the\ library\ before\ external\ changes\ have\ been\ reviewed.=Refuse to save the library before external changes have been reviewed.
Library\ protection=Library protection
Unable\ to\ save\ library=Unable to save library

BibTeX\ key\ generator=BibTeX key generator
Unable\ to\ open\ link.=Unable to open link.
MIME\ type=MIME type

This\ feature\ lets\ new\ files\ be\ opened\ or\ imported\ into\ an\ already\ running\ instance\ of\ JabRef\ instead\ of\ opening\ a\ new\ instance.\ For\ instance,\ this\ is\ useful\ when\ you\ open\ a\ file\ in\ JabRef\ from\ your\ web\ browser.\ Note\ that\ this\ will\ prevent\ you\ from\ running\ more\ than\ one\ instance\ of\ JabRef\ at\ a\ time.=This feature lets new files be opened or imported into an already running instance of JabRef instead of opening a new instance. For instance, this is useful when you open a file in JabRef from your web browser. Note that this will prevent you from running more than one instance of JabRef at a time.
Run\ fetcher=Run fetcher

Use\ IEEE\ LaTeX\ abbreviations=Use IEEE LaTeX abbreviations

When\ opening\ file\ link,\ search\ for\ matching\ file\ if\ no\ link\ is\ defined=When opening file link, search for matching file if no link is defined
Line\ %0\:\ Found\ corrupted\ BibTeX\ key\ %1.=Line %0: Found corrupted BibTeX key %1.
Line\ %0\:\ Found\ corrupted\ BibTeX\ key\ %1\ (contains\ whitespaces).=Line %0: Found corrupted BibTeX key %1 (contains whitespaces).
Line\ %0\:\ Found\ corrupted\ BibTeX\ key\ %1\ (comma\ missing).=Line %0: Found corrupted BibTeX key %1 (comma missing).
No\ full\ text\ document\ found=No full text document found
Download\ from\ URL=Download from URL
Rename\ field=Rename field
Append\ field=Append field
Append\ to\ fields=Append to fields
Rename\ field\ to=Rename field to
Move\ contents\ of\ a\ field\ into\ a\ field\ with\ a\ different\ name=Move contents of a field into a field with a different name

Cannot\ use\ port\ %0\ for\ remote\ operation;\ another\ application\ may\ be\ using\ it.\ Try\ specifying\ another\ port.=Cannot use port %0 for remote operation; another application may be using it. Try specifying another port.

Looking\ for\ full\ text\ document...=Looking for full text document...
Autosave=Autosave
A\ local\ copy\ will\ be\ opened.=A local copy will be opened.
Autosave\ local\ libraries=Autosave local libraries
Automatically\ save\ the\ library\ to=Automatically save the library to
Please\ enter\ a\ valid\ file\ path.=Please enter a valid file path.


Export\ in\ current\ table\ sort\ order=Export in current table sort order
Export\ entries\ in\ their\ original\ order=Export entries in their original order
Error\ opening\ file\ '%0'.=Error opening file '%0'.

Formatter\ not\ found\:\ %0=Formatter not found: %0

Could\ not\ save,\ file\ locked\ by\ another\ JabRef\ instance.=Could not save, file locked by another JabRef instance.
Metadata\ change=Metadata change
The\ following\ metadata\ changed\:=The following metadata changed:

Enforce\ legal\ characters\ in\ BibTeX\ keys=Enforce legal characters in BibTeX keys

Unable\ to\ create\ backup=Unable to create backup
Move\ file\ to\ file\ directory=Move file to file directory
<b>All\ Entries</b>\ (this\ group\ cannot\ be\ edited\ or\ removed)=<b>All Entries</b> (this group cannot be edited or removed)
static\ group=static group
dynamic\ group=dynamic group
refines\ supergroup=refines supergroup
includes\ subgroups=includes subgroups
contains=contains
search\ expression=search expression

Optional\ fields\ 2=Optional fields 2
Waiting\ for\ save\ operation\ to\ finish=Waiting for save operation to finish

Find\ and\ remove\ duplicate\ BibTeX\ keys=Find and remove duplicate BibTeX keys
Expected\ syntax\ for\ --fetch\='<name\ of\ fetcher>\:<query>'=Expected syntax for --fetch='<name of fetcher>:<query>'
Duplicate\ BibTeX\ key=Duplicate BibTeX key


General\ file\ directory=General file directory
User-specific\ file\ directory=User-specific file directory
LaTeX\ file\ directory=LaTeX file directory
Search\ failed\:\ illegal\ search\ expression=Search failed: illegal search expression

You\ must\ enter\ an\ integer\ value\ in\ the\ interval\ 1025-65535=You must enter an integer value in the interval 1025-65535
Automatically\ open\ browse\ dialog\ when\ creating\ new\ file\ link=Automatically open browse dialog when creating new file link
Autocomplete\ names\ in\ 'Firstname\ Lastname'\ format\ only=Autocomplete names in 'Firstname Lastname' format only
Autocomplete\ names\ in\ 'Lastname,\ Firstname'\ format\ only=Autocomplete names in 'Lastname, Firstname' format only
Autocomplete\ names\ in\ both\ formats=Autocomplete names in both formats
Send\ as\ email=Send as email
References=References
Sending\ of\ emails=Sending of emails
Subject\ for\ sending\ an\ email\ with\ references=Subject for sending an email with references
Automatically\ open\ folders\ of\ attached\ files=Automatically open folders of attached files
Error\ creating\ email=Error creating email
Entries\ added\ to\ an\ email=Entries added to an email
exportFormat=exportFormat
Output\ file\ missing=Output file missing
No\ search\ matches.=No search matches.
The\ output\ option\ depends\ on\ a\ valid\ input\ option.=The output option depends on a valid input option.
Linked\ file\ name\ conventions=Linked file name conventions
Filename\ format\ pattern=Filename format pattern
Additional\ parameters=Additional parameters
Cite\ selected\ entries\ between\ parenthesis=Cite selected entries between parenthesis
Cite\ selected\ entries\ with\ in-text\ citation=Cite selected entries with in-text citation
Cite\ special=Cite special
Extra\ information\ (e.g.\ page\ number)=Extra information (e.g. page number)
Manage\ citations=Manage citations
Problem\ modifying\ citation=Problem modifying citation
Citation=Citation
Connecting...=Connecting...
Could\ not\ resolve\ BibTeX\ entry\ for\ citation\ marker\ '%0'.=Could not resolve BibTeX entry for citation marker '%0'.
Select\ style=Select style
Journals=Journals
Cite=Cite
Cite\ in-text=Cite in-text
Insert\ empty\ citation=Insert empty citation
Merge\ citations=Merge citations
Manual\ connect=Manual connect
Select\ Writer\ document=Select Writer document
Sync\ OpenOffice/LibreOffice\ bibliography=Sync OpenOffice/LibreOffice bibliography
Select\ which\ open\ Writer\ document\ to\ work\ on=Select which open Writer document to work on
Connected\ to\ document=Connected to document
Insert\ a\ citation\ without\ text\ (the\ entry\ will\ appear\ in\ the\ reference\ list)=Insert a citation without text (the entry will appear in the reference list)
Cite\ selected\ entries\ with\ extra\ information=Cite selected entries with extra information
Ensure\ that\ the\ bibliography\ is\ up-to-date=Ensure that the bibliography is up-to-date
Your\ OpenOffice/LibreOffice\ document\ references\ the\ BibTeX\ key\ '%0',\ which\ could\ not\ be\ found\ in\ your\ current\ library.=Your OpenOffice/LibreOffice document references the BibTeX key '%0', which could not be found in your current library.
Unable\ to\ synchronize\ bibliography=Unable to synchronize bibliography
Combine\ pairs\ of\ citations\ that\ are\ separated\ by\ spaces\ only=Combine pairs of citations that are separated by spaces only
Autodetection\ failed=Autodetection failed
Please\ wait...=Please wait...
Set\ connection\ parameters=Set connection parameters
Path\ to\ OpenOffice/LibreOffice\ directory=Path to OpenOffice/LibreOffice directory
Path\ to\ OpenOffice/LibreOffice\ executable=Path to OpenOffice/LibreOffice executable
Path\ to\ OpenOffice/LibreOffice\ library\ dir=Path to OpenOffice/LibreOffice library dir
Connection\ lost=Connection lost
The\ paragraph\ format\ is\ controlled\ by\ the\ property\ 'ReferenceParagraphFormat'\ or\ 'ReferenceHeaderParagraphFormat'\ in\ the\ style\ file.=The paragraph format is controlled by the property 'ReferenceParagraphFormat' or 'ReferenceHeaderParagraphFormat' in the style file.
The\ character\ format\ is\ controlled\ by\ the\ citation\ property\ 'CitationCharacterFormat'\ in\ the\ style\ file.=The character format is controlled by the citation property 'CitationCharacterFormat' in the style file.
Automatically\ sync\ bibliography\ when\ inserting\ citations=Automatically sync bibliography when inserting citations
Look\ up\ BibTeX\ entries\ in\ the\ active\ tab\ only=Look up BibTeX entries in the active tab only
Look\ up\ BibTeX\ entries\ in\ all\ open\ libraries=Look up BibTeX entries in all open libraries
Autodetecting\ paths...=Autodetecting paths...
Could\ not\ find\ OpenOffice/LibreOffice\ installation=Could not find OpenOffice/LibreOffice installation
Found\ more\ than\ one\ OpenOffice/LibreOffice\ executable.=Found more than one OpenOffice/LibreOffice executable.
Please\ choose\ which\ one\ to\ connect\ to\:=Please choose which one to connect to:
Choose\ OpenOffice/LibreOffice\ executable=Choose OpenOffice/LibreOffice executable
Select\ document=Select document
HTML\ list=HTML list
If\ possible,\ normalize\ this\ list\ of\ names\ to\ conform\ to\ standard\ BibTeX\ name\ formatting=If possible, normalize this list of names to conform to standard BibTeX name formatting
Could\ not\ open\ %0=Could not open %0
Unknown\ import\ format=Unknown import format
Web\ search=Web search
Style\ selection=Style selection
No\ valid\ style\ file\ defined=No valid style file defined
Choose\ pattern=Choose pattern
Use\ the\ BIB\ file\ location\ as\ primary\ file\ directory=Use the BIB file location as primary file directory
Could\ not\ run\ the\ gnuclient/emacsclient\ program.\ Make\ sure\ you\ have\ the\ emacsclient/gnuclient\ program\ installed\ and\ available\ in\ the\ PATH.=Could not run the gnuclient/emacsclient program. Make sure you have the emacsclient/gnuclient program installed and available in the PATH.
You\ must\ select\ either\ a\ valid\ style\ file,\ or\ use\ one\ of\ the\ default\ styles.=You must select either a valid style file, or use one of the default styles.

This\ feature\ generates\ a\ new\ library\ based\ on\ which\ entries\ are\ needed\ in\ an\ existing\ LaTeX\ document.=This feature generates a new library based on which entries are needed in an existing LaTeX document.

First\ select\ entries\ to\ clean\ up.=First select entries to clean up.
Cleanup\ entry=Cleanup entry
Autogenerate\ PDF\ Names=Autogenerate PDF Names
Auto-generating\ PDF-Names\ does\ not\ support\ undo.\ Continue?=Auto-generating PDF-Names does not support undo. Continue?

Use\ full\ firstname\ whenever\ possible=Use full firstname whenever possible
Use\ abbreviated\ firstname\ whenever\ possible=Use abbreviated firstname whenever possible
Use\ abbreviated\ and\ full\ firstname=Use abbreviated and full firstname
Name\ format=Name format
First\ names=First names
Cleanup\ entries=Cleanup entries
Automatically\ assign\ new\ entry\ to\ selected\ groups=Automatically assign new entry to selected groups
%0\ mode=%0 mode
Move\ DOIs\ from\ note\ and\ URL\ field\ to\ DOI\ field\ and\ remove\ http\ prefix=Move DOIs from note and URL field to DOI field and remove http prefix
Make\ paths\ of\ linked\ files\ relative\ (if\ possible)=Make paths of linked files relative (if possible)
Rename\ PDFs\ to\ given\ filename\ format\ pattern=Rename PDFs to given filename format pattern
Rename\ only\ PDFs\ having\ a\ relative\ path=Rename only PDFs having a relative path
Doing\ a\ cleanup\ for\ %0\ entries...=Doing a cleanup for %0 entries...
No\ entry\ needed\ a\ clean\ up=No entry needed a clean up
One\ entry\ needed\ a\ clean\ up=One entry needed a clean up
%0\ entries\ needed\ a\ clean\ up=%0 entries needed a clean up

Remove\ selected=Remove selected

Group\ tree\ could\ not\ be\ parsed.\ If\ you\ save\ the\ BibTeX\ library,\ all\ groups\ will\ be\ lost.=Group tree could not be parsed. If you save the BibTeX library, all groups will be lost.
Attach\ file=Attach file
Setting\ all\ preferences\ to\ default\ values.=Setting all preferences to default values.
Resetting\ preference\ key\ '%0'=Resetting preference key '%0'
Unknown\ preference\ key\ '%0'=Unknown preference key '%0'
Unable\ to\ clear\ preferences.=Unable to clear preferences.

Find\ unlinked\ files=Find unlinked files
Unselect\ all=Unselect all
Expand\ all=Expand all
Collapse\ all=Collapse all
Opens\ the\ file\ browser.=Opens the file browser.
Scan\ directory=Scan directory
Searches\ the\ selected\ directory\ for\ unlinked\ files.=Searches the selected directory for unlinked files.
Starts\ the\ import\ of\ BibTeX\ entries.=Starts the import of BibTeX entries.
Select\ a\ directory\ where\ the\ search\ shall\ start.=Select a directory where the search shall start.
Select\ file\ type\:=Select file type:
These\ files\ are\ not\ linked\ in\ the\ active\ library.=These files are not linked in the active library.
Searching\ file\ system...=Searching file system...
Select\ directory=Select directory
Select\ files=Select files
BibTeX\ entry\ creation=BibTeX entry creation
BibTeX\ key\ patterns=BibTeX key patterns
Clear\ priority=Clear priority
Clear\ rank=Clear rank
Enable\ special\ fields=Enable special fields
One\ star=One star
Two\ stars=Two stars
Three\ stars=Three stars
Four\ stars=Four stars
Five\ stars=Five stars
Help\ on\ special\ fields=Help on special fields
Keywords\ of\ selected\ entries=Keywords of selected entries
Manage\ content\ selectors=Manage content selectors
Content\ selectors=Content selectors
Manage\ keywords=Manage keywords
No\ priority\ information=No priority information
No\ rank\ information=No rank information
Priority=Priority
Priority\ high=Priority high
Priority\ low=Priority low
Priority\ medium=Priority medium
Quality=Quality
Rank=Rank
Relevance=Relevance
Set\ priority\ to\ high=Set priority to high
Set\ priority\ to\ low=Set priority to low
Set\ priority\ to\ medium=Set priority to medium
Synchronize\ with\ keywords=Synchronize with keywords
Synchronized\ special\ fields\ based\ on\ keywords=Synchronized special fields based on keywords
Toggle\ relevance=Toggle relevance
Toggle\ quality\ assured=Toggle quality assured
Toggle\ print\ status=Toggle print status
Update\ keywords=Update keywords
Write\ values\ of\ special\ fields\ as\ separate\ fields\ to\ BibTeX=Write values of special fields as separate fields to BibTeX
Connection\ to\ OpenOffice/LibreOffice\ has\ been\ lost.\ Please\ make\ sure\ OpenOffice/LibreOffice\ is\ running,\ and\ try\ to\ reconnect.=Connection to OpenOffice/LibreOffice has been lost. Please make sure OpenOffice/LibreOffice is running, and try to reconnect.
JabRef\ will\ send\ at\ least\ one\ request\ per\ entry\ to\ a\ publisher.=JabRef will send at least one request per entry to a publisher.
Correct\ the\ entry,\ and\ reopen\ editor\ to\ display/edit\ source.=Correct the entry, and reopen editor to display/edit source.
Could\ not\ connect\ to\ running\ OpenOffice/LibreOffice.=Could not connect to running OpenOffice/LibreOffice.
Make\ sure\ you\ have\ installed\ OpenOffice/LibreOffice\ with\ Java\ support.=Make sure you have installed OpenOffice/LibreOffice with Java support.
If\ connecting\ manually,\ please\ verify\ program\ and\ library\ paths.=If connecting manually, please verify program and library paths.
Error\ message\:=Error message:
If\ a\ pasted\ or\ imported\ entry\ already\ has\ the\ field\ set,\ overwrite.=If a pasted or imported entry already has the field set, overwrite.
Not\ connected\ to\ any\ Writer\ document.\ Please\ make\ sure\ a\ document\ is\ open,\ and\ use\ the\ 'Select\ Writer\ document'\ button\ to\ connect\ to\ it.=Not connected to any Writer document. Please make sure a document is open, and use the 'Select Writer document' button to connect to it.
Removed\ all\ subgroups\ of\ group\ "%0".=Removed all subgroups of group "%0".
To\ disable\ the\ memory\ stick\ mode\ rename\ or\ remove\ the\ jabref.xml\ file\ in\ the\ same\ folder\ as\ JabRef.=To disable the memory stick mode rename or remove the jabref.xml file in the same folder as JabRef.
Unable\ to\ connect.\ One\ possible\ reason\ is\ that\ JabRef\ and\ OpenOffice/LibreOffice\ are\ not\ both\ running\ in\ either\ 32\ bit\ mode\ or\ 64\ bit\ mode.=Unable to connect. One possible reason is that JabRef and OpenOffice/LibreOffice are not both running in either 32 bit mode or 64 bit mode.
Delimiter(s)=Delimiter(s)
When\ downloading\ files,\ or\ moving\ linked\ files\ to\ the\ file\ directory,\ prefer\ the\ BIB\ file\ location\ rather\ than\ the\ file\ directory\ set\ above=When downloading files, or moving linked files to the file directory, prefer the BIB file location rather than the file directory set above
Your\ style\ file\ specifies\ the\ character\ format\ '%0',\ which\ is\ undefined\ in\ your\ current\ OpenOffice/LibreOffice\ document.=Your style file specifies the character format '%0', which is undefined in your current OpenOffice/LibreOffice document.
Your\ style\ file\ specifies\ the\ paragraph\ format\ '%0',\ which\ is\ undefined\ in\ your\ current\ OpenOffice/LibreOffice\ document.=Your style file specifies the paragraph format '%0', which is undefined in your current OpenOffice/LibreOffice document.

Searching...=Searching...
Add\ {}\ to\ specified\ title\ words\ on\ search\ to\ keep\ the\ correct\ case=Add {} to specified title words on search to keep the correct case
Import\ conversions=Import conversions
Please\ enter\ a\ search\ string=Please enter a search string
Please\ open\ or\ start\ a\ new\ library\ before\ searching=Please open or start a new library before searching

Canceled\ merging\ entries=Canceled merging entries

Format\ units\ by\ adding\ non-breaking\ separators\ and\ keeping\ the\ correct\ case\ on\ search=Format units by adding non-breaking separators and keeping the correct case on search
Merge\ entries=Merge entries
Merged\ entries=Merged entries
None=None
Parse=Parse
Result=Result
You\ have\ to\ choose\ exactly\ two\ entries\ to\ merge.=You have to choose exactly two entries to merge.

Update\ timestamp\ on\ modification=Update timestamp on modification
All\ key\ bindings\ will\ be\ reset\ to\ their\ defaults.=All key bindings will be reset to their defaults.

Automatically\ set\ file\ links=Automatically set file links
Resetting\ all\ key\ bindings=Resetting all key bindings

Network=Network
Search\ IEEEXplore=Search IEEEXplore
Hostname=Hostname
Please\ specify\ a\ hostname=Please specify a hostname
Please\ specify\ a\ port=Please specify a port
Please\ specify\ a\ username=Please specify a username
Please\ specify\ a\ password=Please specify a password

Use\ custom\ proxy\ configuration=Use custom proxy configuration
Proxy\ requires\ authentication=Proxy requires authentication
Attention\:\ Password\ is\ stored\ in\ plain\ text\!=Attention: Password is stored in plain text!
Clear\ connection\ settings=Clear connection settings

Open\ folder=Open folder
Export\ entries\ ordered\ as\ specified=Export entries ordered as specified
Export\ sort\ order=Export sort order
Save\ sort\ order=Save sort order
Export\ sorting=Export sorting
Newline\ separator=Newline separator

Save\ in\ current\ table\ sort\ order=Save in current table sort order
Save\ entries\ ordered\ as\ specified=Save entries ordered as specified
Show\ extra\ columns=Show extra columns
Parsing\ error=Parsing error
illegal\ backslash\ expression=illegal backslash expression

Clear\ read\ status=Clear read status
Convert\ to\ biblatex\ format\ (for\ example,\ move\ the\ value\ of\ the\ 'journal'\ field\ to\ 'journaltitle')=Convert to biblatex format (for example, move the value of the 'journal' field to 'journaltitle')
Deprecated\ fields=Deprecated fields
No\ read\ status\ information=No read status information
Printed=Printed
Read\ status=Read status
Read\ status\ read=Read status read
Read\ status\ skimmed=Read status skimmed
Save\ selected\ as\ plain\ BibTeX...=Save selected as plain BibTeX...
Set\ read\ status\ to\ read=Set read status to read
Set\ read\ status\ to\ skimmed=Set read status to skimmed
Show\ deprecated\ BibTeX\ fields=Show deprecated BibTeX fields

Opens\ JabRef's\ GitHub\ page=Opens JabRef's GitHub page
Opens\ JabRef's\ Twitter\ page=Opens JabRef's Twitter page
Opens\ JabRef's\ Facebook\ page=Opens JabRef's Facebook page
Opens\ JabRef's\ blog=Opens JabRef's blog
Opens\ JabRef's\ website=Opens JabRef's website

Could\ not\ open\ browser.=Could not open browser.
Please\ open\ %0\ manually.=Please open %0 manually.
The\ link\ has\ been\ copied\ to\ the\ clipboard.=The link has been copied to the clipboard.

Open\ %0\ file=Open %0 file

Cannot\ delete\ file=Cannot delete file
File\ permission\ error=File permission error
JabRef\ does\ not\ have\ permission\ to\ access\ %s=JabRef does not have permission to access %s
Push\ to\ %0=Push to %0
Path\ to\ %0=Path to %0
Convert=Convert
Normalize\ to\ BibTeX\ name\ format=Normalize to BibTeX name format
Help\ on\ Name\ Formatting=Help on Name Formatting

Add\ new\ file\ type=Add new file type

Left\ entry=Left entry
Right\ entry=Right entry
Original\ entry=Original entry
No\ information\ added=No information added
Select\ at\ least\ one\ entry\ to\ manage\ keywords.=Select at least one entry to manage keywords.
OpenDocument\ text=OpenDocument text
OpenDocument\ spreadsheet=OpenDocument spreadsheet
OpenDocument\ presentation=OpenDocument presentation
%0\ image=%0 image
Added\ entry=Added entry
Modified\ entry=Modified entry
Deleted\ entry=Deleted entry
Modified\ groups\ tree=Modified groups tree
Removed\ all\ groups=Removed all groups
Accepting\ the\ change\ replaces\ the\ complete\ groups\ tree\ with\ the\ externally\ modified\ groups\ tree.=Accepting the change replaces the complete groups tree with the externally modified groups tree.
Select\ export\ format=Select export format
Return\ to\ JabRef=Return to JabRef
Could\ not\ connect\ to\ %0=Could not connect to %0
Warning\:\ %0\ out\ of\ %1\ entries\ have\ undefined\ title.=Warning: %0 out of %1 entries have undefined title.
Warning\:\ %0\ out\ of\ %1\ entries\ have\ undefined\ BibTeX\ key.=Warning: %0 out of %1 entries have undefined BibTeX key.
Really\ delete\ the\ selected\ entry?=Really delete the selected entry?
Really\ delete\ the\ %0\ selected\ entries?=Really delete the %0 selected entries?
Keep\ merged\ entry\ only=Keep merged entry only
Keep\ left=Keep left
Keep\ right=Keep right
Old\ entry=Old entry
From\ import=From import
No\ problems\ found.=No problems found.
Save\ changes=Save changes
Discard\ changes=Discard changes
Library\ '%0'\ has\ changed.=Library '%0' has changed.
Print\ entry\ preview=Print entry preview
Copy\ title=Copy title
Copy\ \\cite{BibTeX\ key}=Copy \\cite{BibTeX key}
Copy\ BibTeX\ key\ and\ title=Copy BibTeX key and title
Invalid\ DOI\:\ '%0'.=Invalid DOI: '%0'.
should\ start\ with\ a\ name=should start with a name
should\ end\ with\ a\ name=should end with a name
unexpected\ closing\ curly\ bracket=unexpected closing curly bracket
unexpected\ opening\ curly\ bracket=unexpected opening curly bracket
capital\ letters\ are\ not\ masked\ using\ curly\ brackets\ {}=capital letters are not masked using curly brackets {}
should\ contain\ a\ four\ digit\ number=should contain a four digit number
should\ contain\ a\ valid\ page\ number\ range=should contain a valid page number range
No\ results\ found.=No results found.
Found\ %0\ results.=Found %0 results.
Invalid\ regular\ expression=Invalid regular expression
plain\ text=plain text
This\ search\ contains\ entries\ in\ which\ any\ field\ contains\ the\ regular\ expression\ <b>%0</b>=This search contains entries in which any field contains the regular expression <b>%0</b>
This\ search\ contains\ entries\ in\ which\ any\ field\ contains\ the\ term\ <b>%0</b>=This search contains entries in which any field contains the term <b>%0</b>
This\ search\ contains\ entries\ in\ which=This search contains entries in which
Hint\:\ To\ search\ specific\ fields\ only,\ enter\ for\ example\:=Hint: To search specific fields only, enter for example:

Unable\ to\ autodetect\ OpenOffice/LibreOffice\ installation.\ Please\ choose\ the\ installation\ directory\ manually.=Unable to autodetect OpenOffice/LibreOffice installation. Please choose the installation directory manually.

Close\ library=Close library
Decrease\ table\ font\ size=Decrease table font size
Entry\ editor,\ next\ entry=Entry editor, next entry
Entry\ editor,\ next\ panel=Entry editor, next panel
Entry\ editor,\ next\ panel\ 2=Entry editor, next panel 2
Entry\ editor,\ previous\ entry=Entry editor, previous entry
Entry\ editor,\ previous\ panel=Entry editor, previous panel
Entry\ editor,\ previous\ panel\ 2=Entry editor, previous panel 2
File\ list\ editor,\ move\ entry\ down=File list editor, move entry down
File\ list\ editor,\ move\ entry\ up=File list editor, move entry up
Focus\ entry\ table=Focus entry table
Import\ into\ current\ library=Import into current library
Import\ into\ new\ library=Import into new library
Increase\ table\ font\ size=Increase table font size
New\ article=New article
New\ book=New book
New\ entry=New entry
New\ inbook=New inbook
New\ mastersthesis=New mastersthesis
New\ phdthesis=New phdthesis
New\ proceedings=New proceedings
New\ unpublished=New unpublished
Preamble\ editor,\ store\ changes=Preamble editor, store changes
Push\ to\ application=Push to application
Refresh\ OpenOffice/LibreOffice=Refresh OpenOffice/LibreOffice
Resolve\ duplicate\ BibTeX\ keys=Resolve duplicate BibTeX keys
Save\ all=Save all
String\ dialog,\ add\ string=String dialog, add string
String\ dialog,\ remove\ string=String dialog, remove string
Synchronize\ files=Synchronize files
Unabbreviate=Unabbreviate
should\ contain\ a\ protocol=should contain a protocol
Copy\ preview=Copy preview
Automatically\ setting\ file\ links=Automatically setting file links
Regenerating\ BibTeX\ keys\ according\ to\ metadata=Regenerating BibTeX keys according to metadata
Regenerate\ all\ keys\ for\ the\ entries\ in\ a\ BibTeX\ file=Regenerate all keys for the entries in a BibTeX file
Show\ debug\ level\ messages=Show debug level messages
Default\ bibliography\ mode=Default bibliography mode
Show\ only\ preferences\ deviating\ from\ their\ default\ value=Show only preferences deviating from their default value
default=default
key=key
type=type
value=value
Show\ preferences=Show preferences
Save\ actions=Save actions
Enable\ save\ actions=Enable save actions
Convert\ to\ BibTeX\ format\ (for\ example,\ move\ the\ value\ of\ the\ 'journaltitle'\ field\ to\ 'journal')=Convert to BibTeX format (for example, move the value of the 'journaltitle' field to 'journal')

Other\ fields=Other fields
Show\ remaining\ fields=Show remaining fields

link\ should\ refer\ to\ a\ correct\ file\ path=link should refer to a correct file path
abbreviation\ detected=abbreviation detected
wrong\ entry\ type\ as\ proceedings\ has\ page\ numbers=wrong entry type as proceedings has page numbers
Abbreviate\ journal\ names=Abbreviate journal names
Abbreviating...=Abbreviating...
Abbreviation\ '%0'\ for\ journal\ '%1'\ already\ defined.=Abbreviation '%0' for journal '%1' already defined.
Abbreviation\ cannot\ be\ empty=Abbreviation cannot be empty
Duplicated\ Journal\ Abbreviation=Duplicated Journal Abbreviation
Duplicated\ Journal\ File=Duplicated Journal File
Error\ Occurred=Error Occurred
Journal\ file\ %s\ already\ added=Journal file %s already added
Name\ cannot\ be\ empty=Name cannot be empty

Display\ keywords\ appearing\ in\ ALL\ entries=Display keywords appearing in ALL entries
Display\ keywords\ appearing\ in\ ANY\ entry=Display keywords appearing in ANY entry
None\ of\ the\ selected\ entries\ have\ titles.=None of the selected entries have titles.
None\ of\ the\ selected\ entries\ have\ BibTeX\ keys.=None of the selected entries have BibTeX keys.
Unabbreviate\ journal\ names=Unabbreviate journal names
Unabbreviating...=Unabbreviating...
Usage=Usage


Adds\ {}\ brackets\ around\ acronyms,\ month\ names\ and\ countries\ to\ preserve\ their\ case.=Adds {} brackets around acronyms, month names and countries to preserve their case.
Are\ you\ sure\ you\ want\ to\ reset\ all\ settings\ to\ default\ values?=Are you sure you want to reset all settings to default values?
Reset\ preferences=Reset preferences
Ill-formed\ entrytype\ comment\ in\ BIB\ file=Ill-formed entrytype comment in BIB file

Move\ linked\ files\ to\ default\ file\ directory\ %0=Move linked files to default file directory %0

Do\ you\ still\ want\ to\ continue?=Do you still want to continue?
Run\ field\ formatter\:=Run field formatter:
Table\ font\ size\ is\ %0=Table font size is %0
Internal\ style=Internal style
Add\ style\ file=Add style file
Current\ style\ is\ '%0'=Current style is '%0'
Remove\ style=Remove style
You\ must\ select\ a\ valid\ style\ file.=You must select a valid style file.
Invalid\ style\ selected=Invalid style selected

Reload=Reload

Capitalize=Capitalize
Capitalize\ all\ words,\ but\ converts\ articles,\ prepositions,\ and\ conjunctions\ to\ lower\ case.=Capitalize all words, but converts articles, prepositions, and conjunctions to lower case.
Capitalize\ the\ first\ word,\ changes\ other\ words\ to\ lower\ case.=Capitalize the first word, changes other words to lower case.
Changes\ all\ letters\ to\ lower\ case.=Changes all letters to lower case.
Changes\ all\ letters\ to\ upper\ case.=Changes all letters to upper case.
Changes\ the\ first\ letter\ of\ all\ words\ to\ capital\ case\ and\ the\ remaining\ letters\ to\ lower\ case.=Changes the first letter of all words to capital case and the remaining letters to lower case.
Cleans\ up\ LaTeX\ code.=Cleans up LaTeX code.
Converts\ HTML\ code\ to\ LaTeX\ code.=Converts HTML code to LaTeX code.
HTML\ to\ Unicode=HTML to Unicode
Converts\ HTML\ code\ to\ Unicode.=Converts HTML code to Unicode.
Converts\ LaTeX\ encoding\ to\ Unicode\ characters.=Converts LaTeX encoding to Unicode characters.
Converts\ Unicode\ characters\ to\ LaTeX\ encoding.=Converts Unicode characters to LaTeX encoding.
Converts\ ordinals\ to\ LaTeX\ superscripts.=Converts ordinals to LaTeX superscripts.
Converts\ units\ to\ LaTeX\ formatting.=Converts units to LaTeX formatting.
HTML\ to\ LaTeX=HTML to LaTeX
LaTeX\ cleanup=LaTeX cleanup
LaTeX\ to\ Unicode=LaTeX to Unicode
Lower\ case=Lower case
Minify\ list\ of\ person\ names=Minify list of person names
Normalize\ date=Normalize date
Normalize\ en\ dashes=Normalize en dashes
Normalize\ month=Normalize month
Normalize\ month\ to\ BibTeX\ standard\ abbreviation.=Normalize month to BibTeX standard abbreviation.
Normalize\ names\ of\ persons=Normalize names of persons
Normalize\ page\ numbers=Normalize page numbers
Normalize\ pages\ to\ BibTeX\ standard.=Normalize pages to BibTeX standard.
Normalizes\ lists\ of\ persons\ to\ the\ BibTeX\ standard.=Normalizes lists of persons to the BibTeX standard.
Normalizes\ the\ date\ to\ ISO\ date\ format.=Normalizes the date to ISO date format.
Normalizes\ the\ en\ dashes.=Normalizes the en dashes.
Ordinals\ to\ LaTeX\ superscript=Ordinals to LaTeX superscript
Protect\ terms=Protect terms
Add\ enclosing\ braces=Add enclosing braces
Add\ braces\ encapsulating\ the\ complete\ field\ content.=Add braces encapsulating the complete field content.
Remove\ enclosing\ braces=Remove enclosing braces
Removes\ braces\ encapsulating\ the\ complete\ field\ content.=Removes braces encapsulating the complete field content.
Shorten\ DOI=Shorten DOI
Shortens\ DOI\ to\ more\ human\ readable\ form.=Shortens DOI to more human readable form.
Sentence\ case=Sentence case
Shortens\ lists\ of\ persons\ if\ there\ are\ more\ than\ 2\ persons\ to\ "et\ al.".=Shortens lists of persons if there are more than 2 persons to "et al.".
Title\ case=Title case
Unicode\ to\ LaTeX=Unicode to LaTeX
Units\ to\ LaTeX=Units to LaTeX
Upper\ case=Upper case
Does\ nothing.=Does nothing.
Identity=Identity
Clears\ the\ field\ completely.=Clears the field completely.
Directory\ not\ found=Directory not found
Main\ file\ directory\ not\ set\!=Main file directory not set!
This\ operation\ requires\ exactly\ one\ item\ to\ be\ selected.=This operation requires exactly one item to be selected.
Importing\ in\ %0\ format=Importing in %0 format
Female\ name=Female name
Female\ names=Female names
Male\ name=Male name
Male\ names=Male names
Mixed\ names=Mixed names
Neuter\ name=Neuter name
Neuter\ names=Neuter names

Determined\ %0\ for\ %1\ entries=Determined %0 for %1 entries
Look\ up\ %0=Look up %0
Looking\ up\ %0...\ -\ entry\ %1\ out\ of\ %2\ -\ found\ %3=Looking up %0... - entry %1 out of %2 - found %3

Audio\ CD=Audio CD
British\ patent=British patent
British\ patent\ request=British patent request
Candidate\ thesis=Candidate thesis
Collaborator=Collaborator
Column=Column
Compiler=Compiler
Continuator=Continuator
Data\ CD=Data CD
Editor=Editor
European\ patent=European patent
European\ patent\ request=European patent request
Founder=Founder
French\ patent=French patent
French\ patent\ request=French patent request
German\ patent=German patent
German\ patent\ request=German patent request
Line=Line
Master's\ thesis=Master's thesis
Page=Page
Paragraph=Paragraph
Patent=Patent
Patent\ request=Patent request
PhD\ thesis=PhD thesis
Redactor=Redactor
Research\ report=Research report
Reviser=Reviser
Section=Section
Software=Software
Technical\ report=Technical report
U.S.\ patent=U.S. patent
U.S.\ patent\ request=U.S. patent request
Verse=Verse

change\ entries\ of\ group=change entries of group
odd\ number\ of\ unescaped\ '\#'=odd number of unescaped '#'

Plain\ text=Plain text
Show\ diff=Show diff
character=character
word=word
Show\ symmetric\ diff=Show symmetric diff
Copy\ Version=Copy Version
Developers=Developers
Authors=Authors
License=License

HTML\ encoded\ character\ found=HTML encoded character found
booktitle\ ends\ with\ 'conference\ on'=booktitle ends with 'conference on'

incorrect\ control\ digit=incorrect control digit
incorrect\ format=incorrect format
Copied\ version\ to\ clipboard=Copied version to clipboard

BibTeX\ key=BibTeX key
Message=Message


MathSciNet\ Review=MathSciNet Review
Reset\ Bindings=Reset Bindings

Decryption\ not\ supported.=Decryption not supported.

Cleared\ '%0'\ for\ %1\ entries=Cleared '%0' for %1 entries
Set\ '%0'\ to\ '%1'\ for\ %2\ entries=Set '%0' to '%1' for %2 entries
Toggled\ '%0'\ for\ %1\ entries=Toggled '%0' for %1 entries

Check\ for\ updates=Check for updates
Download\ update=Download update
New\ version\ available=New version available
Installed\ version=Installed version
Remind\ me\ later=Remind me later
Ignore\ this\ update=Ignore this update
Could\ not\ connect\ to\ the\ update\ server.=Could not connect to the update server.
Please\ try\ again\ later\ and/or\ check\ your\ network\ connection.=Please try again later and/or check your network connection.
To\ see\ what\ is\ new\ view\ the\ changelog.=To see what is new view the changelog.
A\ new\ version\ of\ JabRef\ has\ been\ released.=A new version of JabRef has been released.
JabRef\ is\ up-to-date.=JabRef is up-to-date.
Latest\ version=Latest version
Online\ help\ forum=Online help forum
Custom=Custom

Export\ cited=Export cited
Unable\ to\ generate\ new\ library=Unable to generate new library

Open\ console=Open console
Use\ default\ terminal\ emulator=Use default terminal emulator
Note\:\ Use\ the\ placeholder\ %DIR%\ for\ the\ location\ of\ the\ opened\ library\ file.=Note: Use the placeholder %DIR% for the location of the opened library file.
Error\ occured\ while\ executing\ the\ command\ \"%0\".=Error occured while executing the command \"%0\".
Reformat\ ISSN=Reformat ISSN

Countries\ and\ territories\ in\ English=Countries and territories in English
Electrical\ engineering\ terms=Electrical engineering terms
Enabled=Enabled
Internal\ list=Internal list
Manage\ protected\ terms\ files=Manage protected terms files
Months\ and\ weekdays\ in\ English=Months and weekdays in English
The\ text\ after\ the\ last\ line\ starting\ with\ \#\ will\ be\ used=The text after the last line starting with # will be used
Add\ protected\ terms\ file=Add protected terms file
Are\ you\ sure\ you\ want\ to\ remove\ the\ protected\ terms\ file?=Are you sure you want to remove the protected terms file?
Remove\ protected\ terms\ file=Remove protected terms file
Add\ selected\ text\ to\ list=Add selected text to list
Add\ {}\ around\ selected\ text=Add {} around selected text
Format\ field=Format field
New\ protected\ terms\ file=New protected terms file
change\ field\ %0\ of\ entry\ %1\ from\ %2\ to\ %3=change field %0 of entry %1 from %2 to %3
change\ key\ from\ %0\ to\ %1=change key from %0 to %1
change\ string\ content\ %0\ to\ %1=change string content %0 to %1
change\ string\ name\ %0\ to\ %1=change string name %0 to %1
change\ type\ of\ entry\ %0\ from\ %1\ to\ %2=change type of entry %0 from %1 to %2
insert\ entry\ %0=insert entry %0
insert\ string\ %0=insert string %0
remove\ entries=remove entries
remove\ entry\ %0=remove entry %0
remove\ string\ %0=remove string %0
undefined=undefined
Cannot\ get\ info\ based\ on\ given\ %0\:\ %1=Cannot get info based on given %0: %1
Get\ BibTeX\ data\ from\ %0=Get BibTeX data from %0
No\ %0\ found=No %0 found
Entry\ from\ %0=Entry from %0
Merge\ entry\ with\ %0\ information=Merge entry with %0 information
Updated\ entry\ with\ info\ from\ %0=Updated entry with info from %0

Add\ new\ list=Add new list
Open\ existing\ list=Open existing list
Remove\ list=Remove list
Add\ abbreviation=Add abbreviation
Remove\ abbreviation=Remove abbreviation
Full\ journal\ name=Full journal name
Abbreviation\ name=Abbreviation name
Shortest\ unique\ abbreviation=Shortest unique abbreviation

No\ abbreviation\ files\ loaded=No abbreviation files loaded

Loading\ built\ in\ lists=Loading built in lists

JabRef\ built\ in\ list=JabRef built in list
IEEE\ built\ in\ list=IEEE built in list

Event\ log=Event log
We\ now\ give\ you\ insight\ into\ the\ inner\ workings\ of\ JabRef\'s\ internals.\ This\ information\ might\ be\ helpful\ to\ diagnose\ the\ root\ cause\ of\ a\ problem.\ Please\ feel\ free\ to\ inform\ the\ developers\ about\ an\ issue.=We now give you insight into the inner workings of JabRef\'s internals. This information might be helpful to diagnose the root cause of a problem. Please feel free to inform the developers about an issue.
Log\ copied\ to\ clipboard.=Log copied to clipboard.
Copy\ Log=Copy Log
Clear\ Log=Clear Log
Report\ Issue=Report Issue
Issue\ on\ GitHub\ successfully\ reported.=Issue on GitHub successfully reported.
Issue\ report\ successful=Issue report successful
Your\ issue\ was\ reported\ in\ your\ browser.=Your issue was reported in your browser.
The\ log\ and\ exception\ information\ was\ copied\ to\ your\ clipboard.=The log and exception information was copied to your clipboard.
Please\ paste\ this\ information\ (with\ Ctrl+V)\ in\ the\ issue\ description.=Please paste this information (with Ctrl+V) in the issue description.

Host=Host
Port=Port
Library=Library
User=User
Connect=Connect
Connection\ error=Connection error
Connection\ to\ %0\ server\ established.=Connection to %0 server established.
Required\ field\ "%0"\ is\ empty.=Required field "%0" is empty.
%0\ driver\ not\ available.=%0 driver not available.
The\ connection\ to\ the\ server\ has\ been\ terminated.=The connection to the server has been terminated.
Reconnect=Reconnect
Work\ offline=Work offline
Working\ offline.=Working offline.
Update\ refused.=Update refused.
Update\ refused=Update refused
Update\ could\ not\ be\ performed\ due\ to\ existing\ change\ conflicts.=Update could not be performed due to existing change conflicts.
You\ are\ not\ working\ on\ the\ newest\ version\ of\ BibEntry.=You are not working on the newest version of BibEntry.
Local\ version\:\ %0=Local version: %0
Shared\ version\:\ %0=Shared version: %0
Press\ "Merge\ entries"\ to\ merge\ the\ changes\ and\ resolve\ this\ problem.=Press "Merge entries" to merge the changes and resolve this problem.
Canceling\ this\ operation\ will\ leave\ your\ changes\ unsynchronized.=Canceling this operation will leave your changes unsynchronized.
Shared\ entry\ is\ no\ longer\ present=Shared entry is no longer present
The\ entry\ you\ currently\ work\ on\ has\ been\ deleted\ on\ the\ shared\ side.=The entry you currently work on has been deleted on the shared side.
You\ can\ restore\ the\ entry\ using\ the\ "Undo"\ operation.=You can restore the entry using the "Undo" operation.
You\ are\ already\ connected\ to\ a\ database\ using\ entered\ connection\ details.=You are already connected to a database using entered connection details.

Cannot\ cite\ entries\ without\ BibTeX\ keys.\ Generate\ keys\ now?=Cannot cite entries without BibTeX keys. Generate keys now?
New\ technical\ report=New technical report

%0\ file=%0 file
Custom\ layout\ file=Custom layout file
Protected\ terms\ file=Protected terms file
Style\ file=Style file

Open\ OpenOffice/LibreOffice\ connection=Open OpenOffice/LibreOffice connection
You\ must\ enter\ at\ least\ one\ field\ name=You must enter at least one field name
Non-ASCII\ encoded\ character\ found=Non-ASCII encoded character found
Toggle\ web\ search\ interface=Toggle web search interface
%0\ files\ found=%0 files found
One\ file\ found=One file found

Migration\ help\ information=Migration help information
Entered\ database\ has\ obsolete\ structure\ and\ is\ no\ longer\ supported.=Entered database has obsolete structure and is no longer supported.
However,\ a\ new\ database\ was\ created\ alongside\ the\ pre-3.6\ one.=However, a new database was created alongside the pre-3.6 one.
Opens\ a\ link\ where\ the\ current\ development\ version\ can\ be\ downloaded=Opens a link where the current development version can be downloaded
See\ what\ has\ been\ changed\ in\ the\ JabRef\ versions=See what has been changed in the JabRef versions
Referenced\ BibTeX\ key\ does\ not\ exist=Referenced BibTeX key does not exist
Full\ text\ document\ for\ entry\ %0\ already\ linked.=Full text document for entry %0 already linked.
Finished\ downloading\ full\ text\ document\ for\ entry\ %0.=Finished downloading full text document for entry %0.
Download\ full\ text\ documents=Download full text documents
You\ are\ about\ to\ download\ full\ text\ documents\ for\ %0\ entries.=You are about to download full text documents for %0 entries.
last\ four\ nonpunctuation\ characters\ should\ be\ numerals=last four nonpunctuation characters should be numerals

Author=Author
Date=Date
File\ annotations=File annotations
Show\ file\ annotations=Show file annotations
Adobe\ Acrobat\ Reader=Adobe Acrobat Reader
Sumatra\ Reader=Sumatra Reader
shared=shared
should\ contain\ an\ integer\ or\ a\ literal=should contain an integer or a literal
should\ have\ the\ first\ letter\ capitalized=should have the first letter capitalized
edition\ of\ book\ reported\ as\ just\ 1=edition of book reported as just 1
Tools=Tools
What\'s\ new\ in\ this\ version?=What\'s new in this version?
Want\ to\ help?=Want to help?
Make\ a\ donation=Make a donation
get\ involved=get involved
Used\ libraries=Used libraries
Existing\ file=Existing file

ID=ID
ID\ type=ID type
Fetcher\ '%0'\ did\ not\ find\ an\ entry\ for\ id\ '%1'.=Fetcher '%0' did not find an entry for id '%1'.

Select\ first\ entry=Select first entry
Select\ last\ entry=Select last entry

Invalid\ ISBN\:\ '%0'.=Invalid ISBN: '%0'.
should\ be\ an\ integer\ or\ normalized=should be an integer or normalized
should\ be\ normalized=should be normalized

Empty\ search\ ID=Empty search ID
The\ given\ search\ ID\ was\ empty.=The given search ID was empty.
Copy\ BibTeX\ key\ and\ link=Copy BibTeX key and link
biblatex\ field\ only=biblatex field only

Error\ while\ generating\ fetch\ URL=Error while generating fetch URL
Error\ while\ parsing\ ID\ list=Error while parsing ID list
Unable\ to\ get\ PubMed\ IDs=Unable to get PubMed IDs
Backup\ found=Backup found
A\ backup\ file\ for\ '%0'\ was\ found.=A backup file for '%0' was found.
This\ could\ indicate\ that\ JabRef\ did\ not\ shut\ down\ cleanly\ last\ time\ the\ file\ was\ used.=This could indicate that JabRef did not shut down cleanly last time the file was used.
Do\ you\ want\ to\ recover\ the\ library\ from\ the\ backup\ file?=Do you want to recover the library from the backup file?

Show\ 'Related\ Articles'\ tab=Show 'Related Articles' tab
This\ might\ be\ caused\ by\ reaching\ the\ traffic\ limitation\ of\ Google\ Scholar\ (see\ 'Help'\ for\ details).=This might be caused by reaching the traffic limitation of Google Scholar (see 'Help' for details).

Could\ not\ open\ website.=Could not open website.
Problem\ downloading\ from\ %1=Problem downloading from %1

File\ directory\ pattern=File directory pattern
Update\ with\ bibliographic\ information\ from\ the\ web=Update with bibliographic information from the web

Could\ not\ find\ any\ bibliographic\ information.=Could not find any bibliographic information.
BibTeX\ key\ deviates\ from\ generated\ key=BibTeX key deviates from generated key
DOI\ %0\ is\ invalid=DOI %0 is invalid

Select\ all\ customized\ types\ to\ be\ stored\ in\ local\ preferences\:=Select all customized types to be stored in local preferences\:
Different\ customization,\ current\ settings\ will\ be\ overwritten=Different customization, current settings will be overwritten

Entry\ type\ %0\ is\ only\ defined\ for\ Biblatex\ but\ not\ for\ BibTeX=Entry type %0 is only defined for Biblatex but not for BibTeX

Copied\ %0\ citations.=Copied %0 citations.

journal\ not\ found\ in\ abbreviation\ list=journal not found in abbreviation list
Unhandled\ exception\ occurred.=Unhandled exception occurred.

strings\ included=strings included
Default\ table\ font\ size=Default table font size
Escape\ underscores=Escape underscores
Color=Color
Please\ also\ add\ all\ steps\ to\ reproduce\ this\ issue,\ if\ possible.=Please also add all steps to reproduce this issue, if possible.
Fit\ width=Fit width
Fit\ a\ single\ page=Fit a single page
Zoom\ in=Zoom in
Zoom\ out=Zoom out
Previous\ page=Previous page
Next\ page=Next page
Document\ viewer=Document viewer
Live=Live
Locked=Locked
Show\ the\ document\ of\ the\ currently\ selected\ entry.=Show the document of the currently selected entry.
Show\ this\ document\ until\ unlocked.=Show this document until unlocked.
Set\ current\ user\ name\ as\ owner.=Set current user name as owner.

Sort\ all\ subgroups\ (recursively)=Sort all subgroups (recursively)
Collect\ and\ share\ telemetry\ data\ to\ help\ improve\ JabRef.=Collect and share telemetry data to help improve JabRef.
Don't\ share=Don't share
Share\ anonymous\ statistics=Share anonymous statistics
Telemetry\:\ Help\ make\ JabRef\ better=Telemetry: Help make JabRef better
To\ improve\ the\ user\ experience,\ we\ would\ like\ to\ collect\ anonymous\ statistics\ on\ the\ features\ you\ use.\ We\ will\ only\ record\ what\ features\ you\ access\ and\ how\ often\ you\ do\ it.\ We\ will\ neither\ collect\ any\ personal\ data\ nor\ the\ content\ of\ bibliographic\ items.\ If\ you\ choose\ to\ allow\ data\ collection,\ you\ can\ later\ disable\ it\ via\ Options\ ->\ Preferences\ ->\ General.=To improve the user experience, we would like to collect anonymous statistics on the features you use. We will only record what features you access and how often you do it. We will neither collect any personal data nor the content of bibliographic items. If you choose to allow data collection, you can later disable it via Options -> Preferences -> General.
This\ file\ was\ found\ automatically.\ Do\ you\ want\ to\ link\ it\ to\ this\ entry?=This file was found automatically. Do you want to link it to this entry?
Names\ are\ not\ in\ the\ standard\ %0\ format.=Names are not in the standard %0 format.

Delete\ the\ selected\ file\ permanently\ from\ disk,\ or\ just\ remove\ the\ file\ from\ the\ entry?\ Pressing\ Delete\ will\ delete\ the\ file\ permanently\ from\ disk.=Delete the selected file permanently from disk, or just remove the file from the entry? Pressing Delete will delete the file permanently from disk.
Delete\ '%0'=Delete '%0'
Delete\ from\ disk=Delete from disk
Remove\ from\ entry=Remove from entry
There\ exists\ already\ a\ group\ with\ the\ same\ name.=There exists already a group with the same name.

Copy\ linked\ file=Copy linked file
Copy\ linked\ file\ to\ folder...=Copy linked file to folder...
Could\ not\ copy\ file\ to\ %0,\ maybe\ the\ file\ is\ already\ existing?=Could not copy file to %0, maybe the file is already existing?
Sucessfully\ copied\ file\ to\ %0=Sucessfully copied file to %0
Could\ not\ resolve\ the\ file\ %0=Could not resolve the file %0

Copy\ linked\ files\ to\ folder...=Copy linked files to folder...
Copied\ file\ successfully=Copied file successfully
Copying\ files...=Copying files...
Copying\ file\ %0\ of\ entry\ %1=Copying file %0 of entry %1
Finished\ copying=Finished copying
Could\ not\ copy\ file=Could not copy file
Copied\ %0\ files\ of\ %1\ sucessfully\ to\ %2=Copied %0 files of %1 sucessfully to %2
Rename\ failed=Rename failed
JabRef\ cannot\ access\ the\ file\ because\ it\ is\ being\ used\ by\ another\ process.=JabRef cannot access the file because it is being used by another process.
Show\ console\ output\ (only\ when\ the\ launcher\ is\ used)=Show console output (only when the launcher is used)

Remove\ line\ breaks=Remove line breaks
Removes\ all\ line\ breaks\ in\ the\ field\ content.=Removes all line breaks in the field content.
Checking\ integrity...=Checking integrity...

Remove\ hyphenated\ line\ breaks=Remove hyphenated line breaks
Removes\ all\ hyphenated\ line\ breaks\ in\ the\ field\ content.=Removes all hyphenated line breaks in the field content.
Note\ that\ currently,\ JabRef\ does\ not\ run\ with\ Java\ 9.=Note that currently, JabRef does not run with Java 9.
Your\ current\ Java\ version\ (%0)\ is\ not\ supported.\ Please\ install\ version\ %1\ or\ higher.=Your current Java version (%0) is not supported. Please install version %1 or higher.

Could\ not\ retrieve\ entry\ data\ from\ '%0'.=Could not retrieve entry data from '%0'.
Entry\ from\ %0\ could\ not\ be\ parsed.=Entry from %0 could not be parsed.
Invalid\ identifier\:\ '%0'.=Invalid identifier: '%0'.
This\ paper\ has\ been\ withdrawn.=This paper has been withdrawn.
Finished\ writing\ XMP\ metadata.=Finished writing XMP metadata.
empty\ BibTeX\ key=empty BibTeX key
Your\ Java\ Runtime\ Environment\ is\ located\ at\ %0.=Your Java Runtime Environment is located at %0.
Aux\ file=Aux file
Group\ containing\ entries\ cited\ in\ a\ given\ TeX\ file=Group containing entries cited in a given TeX file

Any\ file=Any file

No\ linked\ files\ found\ for\ export.=No linked files found for export.

No\ full\ text\ document\ found\ for\ entry\ %0.=No full text document found for entry %0.

Delete\ Entry=Delete Entry
Next\ library=Next library
Previous\ library=Previous library
add\ group=add group
Entry\ is\ contained\ in\ the\ following\ groups\:=Entry is contained in the following groups\:
Delete\ entries=Delete entries
Keep\ entries=Keep entries
Keep\ entry=Keep entry
Ignore\ backup=Ignore backup
Restore\ from\ backup=Restore from backup

Overwrite\ file=Overwrite file
Shared\ database\ connection=Shared database connection

Could\ not\ connect\ to\ Vim\ server.\ Make\ sure\ that\ Vim\ is\ running\ with\ correct\ server\ name.=Could not connect to Vim server. Make sure that Vim is running with correct server name.
Could\ not\ connect\ to\ a\ running\ gnuserv\ process.\ Make\ sure\ that\ Emacs\ or\ XEmacs\ is\ running,\ and\ that\ the\ server\ has\ been\ started\ (by\ running\ the\ command\ 'server-start'/'gnuserv-start').=Could not connect to a running gnuserv process. Make sure that Emacs or XEmacs is running, and that the server has been started (by running the command 'server-start'/'gnuserv-start').
Error\ pushing\ entries=Error pushing entries

Undefined\ character\ format=Undefined character format
Undefined\ paragraph\ format=Undefined paragraph format

Edit\ Preamble=Edit Preamble
Markings=Markings
Use\ selected\ instance=Use selected instance

Hide\ panel=Hide panel
Move\ panel\ up=Move panel up
Move\ panel\ down=Move panel down
Linked\ files=Linked files
Group\ view\ mode\ set\ to\ intersection=Group view mode set to intersection
Group\ view\ mode\ set\ to\ union=Group view mode set to union
Open\ file\ %0=Open file %0
Toggle\ intersection=Toggle intersection
Toggle\ union=Toggle union
Jump\ to\ entry=Jump to entry
The\ group\ name\ contains\ the\ keyword\ separator\ "%0"\ and\ thus\ probably\ does\ not\ work\ as\ expected.=The group name contains the keyword separator "%0" and thus probably does not work as expected.
Blog=Blog
Check\ integrity=Check integrity
Cleanup\ URL\ link=Cleanup URL link
Cleanup\ URL\ link\ by\ removing\ special\ symbols\ and\ extracting\ simple\ link=Cleanup URL link by removing special symbols and extracting simple link
Copy\ DOI\ url=Copy DOI url
Copy\ citation=Copy citation
Development\ version=Development version
Export\ selected\ entries=Export selected entries
Export\ selected\ entries\ to\ clipboard=Export selected entries to clipboard
Find\ duplicates=Find duplicates
JabRef\ resources=JabRef resources
Manage\ journal\ abbreviations=Manage journal abbreviations
Manage\ protected\ terms=Manage protected terms
New\ %0\ library=New %0 library
New\ entry\ from\ plain\ text=New entry from plain text
New\ sublibrary\ based\ on\ AUX\ file=New sublibrary based on AUX file
Push\ entries\ to\ external\ application\ (%0)=Push entries to external application (%0)
Quit=Quit
Recent\ libraries=Recent libraries
Set\ up\ general\ fields=Set up general fields
View\ change\ log=View change log
View\ event\ log=View event log
Website=Website
Write\ XMP\ metadata\ to\ PDFs=Write XMP metadata to PDFs

Override\ default\ font\ settings=Override default font settings
Clear\ search=Clear search

Click\ help\ to\ learn\ about\ the\ migration\ of\ pre-3.6\ databases.=Click help to learn about the migration of pre-3.6 databases.
Database\ Type\:=Database Type\:
Database\:=Database\:
Host/Port\:=Host/Port\:
User\:=User\:
Keystore\ password\:=Keystore password\:
Keystore\:=Keystore\:
Password\:=Password\:
Server\ Timezone\:=Server Timezone\:
Remember\ Password=Remember Password
Use\ SSL=Use SSL
Move\ preprint\ information\ from\ 'URL'\ and\ 'journal'\ field\ to\ the\ 'eprint'\ field=Move preprint information from 'URL' and 'journal' field to the 'eprint' field
Customize\ Export\ Formats=Customize Export Formats
Export\ name=Export name
Main\ layout\ file\:=Main layout file\:
Main\ layout\ file=Main layout file
Save\ exporter=Save exporter
File\ extension\:=File extension\:
Export\ format\ name\:=Export format name\:
Cleared\ connection\ settings=Cleared connection settings
Error\ adding\ discovered\ CitationStyles=Error adding discovered CitationStyles
(more)=(more)
Cancel\ import=Cancel import
Continue\ with\ import=Continue with import
Import\ canceled=Import canceled
Select\ all\ new\ entries=Select all new entries
Select\ the\ entries\ to\ be\ imported\:=Select the entries to be imported\:
Add\ new\ String=Add new String
Remove\ selected\ Strings=Remove selected Strings
Must\ not\ be\ empty\!=Must not be empty\!
Open\ Help\ page=Open Help page
Add\ new\ field\ name=Add new field name
Field\ name\:=Field name:
Field\ name\ \"%0\"\ already\ exists=Field name "%0" already exists
No\ field\ name\ selected\!=No field name selected!
Remove\ field\ name=Remove field name
Are\ you\ sure\ you\ want\ to\ remove\ field\ name\:\ \"%0\"?=Are you sure you want to remove field name: "%0"?
Add\ new\ keyword=Add new keyword
Keyword\:=Keyword:
Keyword\ \"%0\"\ already\ exists=Keyword "%0" already exists
Keyword\ seperator=Keyword seperator
Remove\ keyword=Remove keyword
Are\ you\ sure\ you\ want\ to\ remove\ keyword\:\ \"%0\"?=Are you sure you want to remove keyword: "%0"?
Reset\ to\ default=Reset to default
Edit\ string\ constants=Edit string constants
Export\ all\ entries=Export all entries
Generate\ BibTeX\ keys=Generate BibTeX keys
Groups\ interface=Groups interface
Manage\ field\ names\ &\ content=Manage field names & content
New\ library=New library
Next\ citation\ style=Next citation style
OpenOffice/LibreOffice=OpenOffice/LibreOffice
Open\ document\ viewer=Open document viewer
Open\ entry\ editor=Open entry editor
Previous\ citation\ style=Previous citation style
Search\ document\ identifier\ online=Search document identifier online
Search\ for\ unlinked\ local\ files=Search for unlinked local files
Search\ full\ text\ documents\ online=Search full text documents online
Find\ and\ replace=Find and replace

Found\ documents\:=Found documents\:
Use\ selected\ document=Use selected document
Accept\ changes=Accept changes
Dismiss\ changes=Dismiss changes
The\ library\ has\ been\ modified\ by\ another\ program.=The library has been modified by another program.

Execute\ command=Execute command
Open\ File\ Browser=Open File Browser
Use\ default\ file\ browser=Use default file browser

Set\ rank\ to\ one=Set rank to one
Set\ rank\ to\ two=Set rank to two
Set\ rank\ to\ three=Set rank to three
Set\ rank\ to\ four=Set rank to four
Set\ rank\ to\ five=Set rank to five

A\ string\ with\ the\ label\ '%0'\ already\ exists.=A string with the label '%0' already exists.

Executing\ command\ "%0"...=Executing command "%0"...

Rename\ file\ to\ a\ given\ name=Rename file to a given name
New\ Filename=New Filename
Rename\ file\ to\ defined\ pattern=Rename file to defined pattern

Application\ settings=Application settings

Export\ an\ input\ to\ a\ file=Export an input to a file
Export\ preferences\ to\ a\ file=Export preferences to a file
Import\ BibTeX=Import BibTeX
Import\ preferences\ from\ a\ file=Import preferences from a file
Matching=Matching
Same\ as\ --import,\ but\ will\ be\ imported\ to\ the\ opened\ tab=Same as --import, but will be imported to the opened tab
Allow\ integers\ in\ 'edition'\ field\ in\ BibTeX\ mode=Allow integers in 'edition' field in BibTeX mode

Search\ for\ citations\ in\ LaTeX\ files...=Search for citations in LaTeX files...
LaTeX\ Citations\ Search\ Results=LaTeX Citations Search Results
LaTeX\ files\ directory\:=LaTeX files directory:
LaTeX\ files\ found\:=LaTeX files found:
files=files
Show\ 'LaTeX\ Citations'\ tab=Show 'LaTeX Citations' tab
LaTeX\ Citations=LaTeX Citations
Search\ citations\ for\ this\ entry\ in\ LaTeX\ files=Search citations for this entry in LaTeX files
No\ citations\ found=No citations found
No\ LaTeX\ files\ containing\ this\ entry\ were\ found.=No LaTeX files containing this entry were found.
Selected\ entry\ does\ not\ have\ an\ associated\ BibTeX\ key.=Selected entry does not have an associated BibTeX key.
Current\ search\ directory\:=Current search directory:
Set\ LaTeX\ file\ directory=Set LaTeX file directory
Import\ entries\ from\ LaTeX\ files=Import entries from LaTeX files
Import\ new\ entries=Import new entries
Group\ color=Group color

Columns=Columns
File\ type=File type
IEEE=IEEE
Internal=Internal
Special=Special
Remove\ column=Remove column
Add\ custom\ column=Add custom column
Update\ to\ current\ column\ order=Update to current column order
Sort\ column\ one\ step\ upwards=Sort column one step upwards
Sort\ column\ one\ step\ downwards=Sort column one step downwards
Synchronize\ special\ fields\ to\ keywords=Synchronize special fields to keywords
Serialize\ special\ fields=Serialize special fields
List\ must\ not\ be\ empty.=List must not be empty.

Add\ field\ to\ filter\ list=Add field to filter list
Add\ formatter\ to\ list=Add formatter to list
Filter\ List=Filter List
Open\ files...=Open files...

Affected\ fields\:=Affected fields:
Show\ preview\ as\ a\ tab\ in\ entry\ editor=Show preview as a tab in entry editor
Font=Font
Visual\ theme=Visual theme
Light\ theme=Light theme
Dark\ theme=Dark theme
Overwrite\ existing\ keys=Overwrite existing keys
Key\ patterns=Key patterns
Size\:=Size:
Font\ settings=Font settings
Override\ font\ settings=Override font settings
Override\ font\ size=Override font size
Theme\ changed\ to\ dark\ theme.=Theme changed to dark theme.
Theme\ changed\ to\ light\ theme.=Theme changed to light theme.
You\ must\ enter\ an\ integer\ value\ higher\ than\ 8.=You must enter an integer value higher than 8.
Letters\ after\ duplicate\ generated\ keys=Letters after duplicate generated keys
Start\ on\ second\ duplicate\ key\ with\ letter\ A\ (a,\ b,\ ...)=Start on second duplicate key with letter A (a, b, ...)
Start\ on\ second\ duplicate\ key\ with\ letter\ B\ (b,\ c,\ ...)=Start on second duplicate key with letter B (b, c, ...)
Always\ add\ letter\ (a,\ b,\ ...)\ to\ generated\ keys=Always add letter (a, b, ...) to generated keys
Default\ pattern=Default pattern
Reset\ %s\ to\ default\ value=Reset %s to default value
Library\ mode=Library mode
Reset\ to\ recommended=Reset to recommended
Remove\ all=Remove all
Reset\ All=Reset All
Column\ type\ %0\ is\ unknown.=Column type %0 is unknown.
Linked\ identifiers=Linked identifiers
Special\ field\ type\ %0\ is\ unknown.\ Using\ normal\ column\ type.=Special field type %0 is unknown. Using normal column type.

insert\ entries=insert entries
In\ JabRef=In JabRef
On\ disk=On disk
Select\ all\ changes\ on\ the\ left=Select all changes on the left
Select\ all\ changes\ on\ the\ right=Select all changes on the right
Dismiss=Dismiss
Mark\ all\ changes\ as\ accepted=Mark all changes as accepted
Unmark\ all\ changes=Unmark all changes

Normalize\ newline\ characters=Normalize newline characters
Normalizes\ all\ newline\ characters\ in\ the\ field\ content.=Normalizes all newline characters in the field content.

Independent=Independent
Intersection=Intersection
Union=Union
Collect\ by=Collect by
Explicit\ selection=Explicit selection
Searching\ for\ keywords=Searching for keywords
Free\ search\ expression=Free search expression
Specified\ keywords=Specified keywords
Cited\ entries=Cited entries
Search\ term\ is\ empty.=Search term is empty.
Invalid\ regular\ expression.=Invalid regular expression.
Keyword\ delimiter=Keyword delimiter
Hierarchical\ keyword\ delimiter=Hierarchical keyword delimiter
Escape\ ampersands=Escape ampersands

Plain\ References\ Parser=Plain References Parser
Please\ enter\ the\ plain\ references\ to\ extract\ from\ separated\ by\ double\ empty\ lines.=Please enter the plain references to extract from separated by double empty lines.
Add\ to\ current\ library=Add to current library
%0\ entries\ were\ parsed\ from\ your\ query.=%0 entries were parsed from your query.
Starts\ the\ extraction\ and\ adds\ the\ resulting\ entries\ to\ the\ currently\ opened\ database=Starts the extraction and adds the resulting entries to the currently opened database
Your\ text\ is\ being\ parsed...=Your text is being parsed...

BibTeX\ key\ filters=BibTeX key filters
Field\ filters=Field filters
Message\ filters=Message filters
Clear\ filters=Clear filters

Add\ new\ Field=Add new Field
Add\ new\ entry\ type=Add new entry type
Field\ type=Field type
Required\ and\ optional\ fields=Required and optional fields
Index=Index
Remove\ entry\ type=Remove entry type
Remove\ field\ %0\ from\ currently\ selected\ entry\ type=Remove field %0 from currently selected entry type

Optional=Optional
Required=Required
Entry\ type\ cannot\ be\ empty.\ Please\ enter\ a\ name.=Entry type cannot be empty. Please enter a name.
Field\ cannot\ be\ empty.\ Please\ enter\ a\ name.=Field cannot be empty. Please enter a name.
<<<<<<< HEAD
Shared\ database=Shared database
=======
Lookup=Lookup
>>>>>>> 74667e9f
<|MERGE_RESOLUTION|>--- conflicted
+++ resolved
@@ -2115,8 +2115,5 @@
 Required=Required
 Entry\ type\ cannot\ be\ empty.\ Please\ enter\ a\ name.=Entry type cannot be empty. Please enter a name.
 Field\ cannot\ be\ empty.\ Please\ enter\ a\ name.=Field cannot be empty. Please enter a name.
-<<<<<<< HEAD
 Shared\ database=Shared database
-=======
-Lookup=Lookup
->>>>>>> 74667e9f
+Lookup=Lookup