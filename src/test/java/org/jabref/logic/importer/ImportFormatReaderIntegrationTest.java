--- conflicted
+++ resolved
@@ -30,13 +30,9 @@
         reader = new ImportFormatReader();
         ImportFormatPreferences importFormatPreferences = mock(ImportFormatPreferences.class, Answers.RETURNS_DEEP_STUBS);
         when(importFormatPreferences.getCustomImportList()).thenReturn(Set.of());
-<<<<<<< HEAD
         GeneralPreferences generalPreferences = mock(GeneralPreferences.class, Answers.RETURNS_DEEP_STUBS);
         when(generalPreferences.getDefaultEncoding()).thenReturn(StandardCharsets.UTF_8);
-        reader.resetImportFormats(mock(ImportSettingsPreferences.class), generalPreferences, importFormatPreferences, mock(XmpPreferences.class), new DummyFileUpdateMonitor());
-=======
-        reader.resetImportFormats(mock(ImporterPreferences.class), importFormatPreferences, mock(XmpPreferences.class), new DummyFileUpdateMonitor());
->>>>>>> 1a08b386
+        reader.resetImportFormats(mock(ImporterPreferences.class), generalPreferences, importFormatPreferences, mock(XmpPreferences.class), new DummyFileUpdateMonitor());
     }
 
     @ParameterizedTest
